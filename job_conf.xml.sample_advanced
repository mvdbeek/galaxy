--- conflicted
+++ resolved
@@ -154,14 +154,11 @@
                are available to all jobs and $job_directory is also available for
                Pulsar jobs.
           -->
-<<<<<<< HEAD
-=======
           <!-- One can run docker using volumes-from tag by setting the following
                parameter. For more information on volumes-from check out the following
                docker tutorial. https://docs.docker.com/userguide/dockervolumes/
           -->
           <!-- <param id="docker_volumes_from">parent_container_name</param> -->
->>>>>>> ed493034
           <!-- Control memory allocatable by docker container with following option:
           -->
           <!-- <param id="docker_memory">24G</param> -->
@@ -238,8 +235,6 @@
             <!-- A destination that represents a method in the dynamic runner. -->
             <param id="function">foo</param>
         </destination>
-<<<<<<< HEAD
-=======
         <destination id="load_balance" runner="dynamic">
             <param id="type">choose_one</param>
             <!-- Randomly assign jobs to various static destination ids -->
@@ -282,7 +277,6 @@
             <param id="docker_destination_id">docker_cluster</param>
             <param id="default_destination_id">normal_cluster</param>
         </destination>
->>>>>>> ed493034
         <destination id="secure_pulsar_rest_dest" runner="pulsar_rest">
             <param id="url">https://examle.com:8913/</param>
             <!-- If set, private_token must match token in remote Pulsar's
