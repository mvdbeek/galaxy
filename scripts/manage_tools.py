--- conflicted
+++ resolved
@@ -16,11 +16,7 @@
 
 config_file = read_config_file_arg(sys.argv, 'config/galaxy.ini', 'universe_wsgi.ini')
 if not os.path.exists(config_file):
-<<<<<<< HEAD
-    print "Galaxy config file does not exist (hint: use '-c config.ini' for non-standard locations): %s" % config_file
-=======
     print("Galaxy config file does not exist (hint: use '-c config.ini' for non-standard locations): %s" % config_file)
->>>>>>> 2f2acb98
     sys.exit(1)
 repo = 'lib/tool_shed/galaxy_install/migrate'
 
