--- conflicted
+++ resolved
@@ -51,11 +51,7 @@
     assert wrapper.name == "blah"
     assert str(wrapper) == "x"
     assert wrapper.value_label == "I am X"
-<<<<<<< HEAD
-    wrapper = SelectToolParameterWrapper(parameter, None)
-=======
     wrapper = selectwrapper(tool, None, optional=True)
->>>>>>> 83bd8484
     assert str(wrapper) == "None"
     assert wrapper == ""
     assert wrapper == "None"
