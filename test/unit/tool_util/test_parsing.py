import os
import os.path
import shutil
import tempfile
import unittest
from math import isinf

from galaxy.tool_util.parser.factory import get_tool_source
from galaxy.util import galaxy_directory


TOOL_XML_1 = """
<tool name="BWA Mapper" id="bwa" version="1.0.1" is_multi_byte="true" display_interface="true" require_login="true" hidden="true">
    <description>The BWA Mapper</description>
    <xrefs>
        <xref type="bio.tools">bwa</xref>
    </xrefs>
    <version_command interpreter="python">bwa.py --version</version_command>
    <parallelism method="multi" split_inputs="input1" split_mode="to_size" split_size="1" merge_outputs="out_file1" />
    <command interpreter="python">bwa.py --arg1=42</command>
    <requirements>
        <container type="docker">mycool/bwa</container>
        <requirement type="package" version="1.0">bwa</requirement>
    </requirements>
    <outputs>
        <data name="out1" format="bam" from_work_dir="out1.bam" />
    </outputs>
    <stdio>
        <exit_code range="1:" level="fatal" />
    </stdio>
    <help>This is HELP TEXT1!!!</help>
    <tests>
        <test>
            <param name="foo" value="5" />
            <output name="out1" file="moo.txt" />
        </test>
        <test>
            <param name="foo" value="5">
            </param>
            <output name="out1" lines_diff="4" compare="sim_size">
                <metadata name="dbkey" value="hg19" />
            </output>
        </test>
    </tests>
</tool>
"""

TOOL_WITH_TOKEN = r"""
<tool id="tool_with_token" name="Token" version="1">
    <macros>
        <token name="@ESCAPE_IDENTIFIER@">
<![CDATA[
#set identifier = re.sub('[^\s\w\-]', '_', str($file.element_identifier))
        ]]></token>
        <token name="@NESTED_TOKEN@">
<![CDATA[
    before
    @ESCAPE_IDENTIFIER@
    after
        ]]></token>
    </macros>
    <command>
@NESTED_TOKEN@
    </command>
</tool>
"""

TOOL_WTIH_TOKEN_FROM_MACRO_FILE = r"""
<tool id="tool_with_token" name="Token" version="1">
    <macros>
        <import>macros.xml</import>
    </macros>
    <command detect_errors="exit_code"><![CDATA[@CATS@]]></command>
</tool>
"""

MACRO_CONTENTS = r"""<?xml version="1.0"?>
<macros>
    <token name="@CATS@">cat   </token>
</macros>
"""

TOOL_WITH_RECURSIVE_TOKEN = r"""
<tool id="tool_with_recursive_token" name="Token" version="1">
    <macros>
        <token name="@NESTED_TOKEN@">
<![CDATA[
    before
    @NESTED_TOKEN@
    after
        ]]></token>
    </macros>
    <command>
@NESTED_TOKEN@
    </command>
</tool>
"""

TOOL_YAML_1 = """
name: "Bowtie Mapper"
class: GalaxyTool
id: bowtie
version: 1.0.2
description: "The Bowtie Mapper"
xrefs:
  - type: bio.tools
    value: bwa
command: "bowtie_wrapper.pl --map-the-stuff"
interpreter: "perl"
runtime_version:
  command: "bowtie --version"
requirements:
  - type: package
    name: bwa
    version: 1.0.1
containers:
  - type: docker
    identifier: "awesome/bowtie"
outputs:
  out1:
    format: bam
    from_work_dir: out1.bam
inputs:
  - name: input1
    type: integer
    min: 7
    max: 8
  - name: moo
    label: cow
    type: repeat
    blocks:
      - name: nestinput
        type: data
      - name: nestsample
        type: text
help:
|
    This is HELP TEXT2!!!
tests:
   - inputs:
       foo: 5
     outputs:
       out1: moo.txt
   - inputs:
       foo:
         value: 5
     outputs:
       out1:
         lines_diff: 4
         compare: sim_size
"""

TOOL_EXPRESSION_XML_1 = """
<tool name="parse_int" id="parse_int" version="0.1.0" tool_type="expression">
    <description>Parse Int</description>
    <expression type="ecma5.1">
        {return {'output': parseInt($job.input1)};}
    </expression>
    <inputs>
        <input type="text" label="Text to parse." name="input1" />
    </inputs>
    <outputs>
        <output type="integer" name="out1" from="output" />
    </outputs>
    <help>Parse an integer from text.</help>
</tool>
"""


TOOL_EXPRESSION_YAML_1 = """
class: GalaxyExpressionTool
name: "parse_int"
id: parse_int
version: 1.0.2
expression: "{return {'output': parseInt($job.input1)};}"
inputs:
 - name: input1
   label: Text to parse
   type: text
outputs:
  out1:
    type: integer
    from: "#output"
"""


class BaseLoaderTestCase(unittest.TestCase):

    def setUp(self):
        self.temp_directory = tempfile.mkdtemp()

    def tearDown(self):
        shutil.rmtree(self.temp_directory)

    @property
    def _tool_source(self):
        return self._get_tool_source()

    def _get_tool_source(self, source_file_name=None, source_contents=None, macro_contents=None):
        macro_path = None
        if source_file_name is None:
            source_file_name = self.source_file_name
        if source_contents is None:
            source_contents = self.source_contents
        if not os.path.isabs(source_file_name):
            path = os.path.join(self.temp_directory, source_file_name)
            with open(path, "w") as out:
                out.write(source_contents)
            if macro_contents:
                macro_path = os.path.join(self.temp_directory, 'macros.xml')
                with open(macro_path, "w") as out:
                    out.write(macro_contents)

        else:
            path = source_file_name
        tool_source = get_tool_source(path, macro_paths=[macro_path])
        return tool_source


class XmlExpressionLoaderTestCase(BaseLoaderTestCase):
    source_file_name = "expression.xml"
    source_contents = TOOL_EXPRESSION_XML_1

    def test_expression(self):
        assert self._tool_source.parse_expression().strip() == "{return {'output': parseInt($job.input1)};}"

    def test_tool_type(self):
        assert self._tool_source.parse_tool_type() == "expression"


class YamlExpressionLoaderTestCase(BaseLoaderTestCase):
    source_file_name = "expression.yml"
    source_contents = TOOL_EXPRESSION_XML_1


class XmlLoaderTestCase(BaseLoaderTestCase):
    source_file_name = "bwa.xml"
    source_contents = TOOL_XML_1

    def test_tool_source_to_string(self):
        # Previously this threw an Exception - test for regression.
        str(self._tool_source)

    def test_version(self):
        assert self._tool_source.parse_version() == "1.0.1"

    def test_id(self):
        assert self._tool_source.parse_id() == "bwa"

    def test_module_and_type(self):
        assert self._tool_source.parse_tool_module() is None
        assert self._tool_source.parse_tool_type() is None

    def test_name(self):
        assert self._tool_source.parse_name() == "BWA Mapper"

    def test_is_multi_byte(self):
        assert self._tool_source.parse_is_multi_byte()

    def test_display_interface(self):
        assert self._tool_source.parse_display_interface(False)

    def test_require_login(self):
        assert self._tool_source.parse_require_login(False)

    def test_parse_request_param_translation_elem(self):
        assert self._tool_source.parse_request_param_translation_elem() is None

    def test_command_parsing(self):
        assert self._tool_source.parse_command() == "bwa.py --arg1=42"
        assert self._tool_source.parse_interpreter() == "python"

    def test_descripting_parsing(self):
        assert self._tool_source.parse_description() == "The BWA Mapper"

    def test_version_command(self):
        assert self._tool_source.parse_version_command() == "bwa.py --version"
        assert self._tool_source.parse_version_command_interpreter() == "python"

    def test_parallelism(self):
        parallelism_info = self._tool_source.parse_parallelism()
        assert parallelism_info.method == "multi"
        assert parallelism_info.attributes["split_inputs"] == "input1"

    def test_hidden(self):
        assert self._tool_source.parse_hidden()

    def test_action(self):
        assert self._tool_source.parse_action_module() is None

    def test_requirements(self):
        requirements, containers = self._tool_source.parse_requirements_and_containers()
        assert requirements[0].type == "package"
        assert list(containers)[0].identifier == "mycool/bwa"

    def test_outputs(self):
        outputs, output_collections = self._tool_source.parse_outputs(object())
        assert len(outputs) == 1, outputs
        assert len(output_collections) == 0

    def test_stdio(self):
        exit, regexes = self._tool_source.parse_stdio()
        assert len(exit) == 1
        assert len(regexes) == 0
        assert exit[0].range_start == 1
        assert isinf(exit[0].range_end)

    def test_help(self):
        help_text = self._tool_source.parse_help()
        assert help_text.strip() == "This is HELP TEXT1!!!"

    def test_tests(self):
        tests_dict = self._tool_source.parse_tests_to_dict()
        tests = tests_dict["tests"]
        assert len(tests) == 2
        test_dict = tests[0]
        inputs = test_dict["inputs"]
        assert len(inputs) == 1, test_dict
        input1 = inputs[0]
        assert input1["name"] == "foo", input1
        assert input1["value"] == "5"

        outputs = test_dict["outputs"]
        assert len(outputs) == 1
        output1 = outputs[0]
        assert output1["name"] == 'out1'
        assert output1["value"] == 'moo.txt'
        attributes1 = output1["attributes"]
        assert attributes1["compare"] == "diff"
        assert attributes1["lines_diff"] == 0

        test2 = tests[1]
        outputs = test2["outputs"]
        assert len(outputs) == 1
        output2 = outputs[0]
        assert output2["name"] == 'out1'
        assert output2["value"] is None
        attributes1 = output2["attributes"]
        assert attributes1["compare"] == "sim_size"
        assert attributes1["lines_diff"] == 4

    def test_xrefs(self):
        xrefs = self._tool_source.parse_xrefs()
        assert xrefs == [{'value': 'bwa', 'reftype': 'bio.tools'}]

    def test_exit_code(self):
        tool_source = self._get_tool_source(source_contents="""<tool id="bwa" name="bwa">
            <command detect_errors="exit_code">
                ls
            </command>
        </tool>
        """)
        exit, regexes = tool_source.parse_stdio()
        assert len(exit) == 2, exit
        assert len(regexes) == 0, regexes

        tool_source = self._get_tool_source(source_contents="""<tool id="bwa" name="bwa">
            <command detect_errors="aggressive">
                ls
            </command>
        </tool>
        """)
        exit, regexes = tool_source.parse_stdio()
        assert len(exit) == 2, exit
        # error:, exception: various memory exception...
        assert len(regexes) > 2, regexes

    def test_sanitize_option(self):
        assert self._tool_source.parse_sanitize() is True

    def test_refresh_option(self):
        assert self._tool_source.parse_refresh() is False

    def test_nested_token(self):
        tool_source = self._get_tool_source(source_contents=TOOL_WITH_TOKEN)
        command = tool_source.parse_command()
        assert command
        assert '@' not in command

    def test_token_significant_whitespace(self):
        tool_source = self._get_tool_source(source_contents=TOOL_WTIH_TOKEN_FROM_MACRO_FILE, macro_contents=MACRO_CONTENTS)
        command = tool_source.parse_command()
        assert command == 'cat   '
        assert '@' not in command

    def test_recursive_token(self):
        with self.assertRaises(Exception):
            self._get_tool_source(source_contents=TOOL_WITH_RECURSIVE_TOKEN)


class YamlLoaderTestCase(BaseLoaderTestCase):
    source_file_name = "bwa.yml"
    source_contents = TOOL_YAML_1

    def test_version(self):
        assert self._tool_source.parse_version() == "1.0.2"

    def test_id(self):
        assert self._tool_source.parse_id() == "bowtie"

    def test_module_and_type(self):
        # These just rely on defaults
        assert self._tool_source.parse_tool_module() is None
        assert self._tool_source.parse_tool_type() is None

    def test_name(self):
        assert self._tool_source.parse_name() == "Bowtie Mapper"

    def test_is_multi_byte(self):
        assert not self._tool_source.parse_is_multi_byte()

    def test_display_interface(self):
        assert not self._tool_source.parse_display_interface(False)
        assert self._tool_source.parse_display_interface(True)

    def test_require_login(self):
        assert not self._tool_source.parse_require_login(False)

    def test_parse_request_param_translation_elem(self):
        assert self._tool_source.parse_request_param_translation_elem() is None

    def test_command_parsing(self):
        assert self._tool_source.parse_command() == "bowtie_wrapper.pl --map-the-stuff"
        assert self._tool_source.parse_interpreter() == "perl"

    def test_parse_redirect_url_params_elem(self):
        assert self._tool_source.parse_redirect_url_params_elem() is None

    def test_descripting_parsing(self):
        assert self._tool_source.parse_description() == "The Bowtie Mapper"

    def test_version_command(self):
        assert self._tool_source.parse_version_command() == "bowtie --version"
        assert self._tool_source.parse_version_command_interpreter() is None

    def test_parallelism(self):
        assert self._tool_source.parse_parallelism() is None

    def test_hidden(self):
        assert not self._tool_source.parse_hidden()

    def test_action(self):
        assert self._tool_source.parse_action_module() is None

    def test_requirements(self):
        requirements, containers = self._tool_source.parse_requirements_and_containers()
        assert requirements[0].type == "package"
        assert requirements[0].name == "bwa"
        assert containers[0].identifier == "awesome/bowtie"

    def test_outputs(self):
        outputs, output_collections = self._tool_source.parse_outputs(object())
        assert len(outputs) == 1
        assert len(output_collections) == 0

    def test_stdio(self):
        exit, regexes = self._tool_source.parse_stdio()
        assert len(exit) == 2

        assert isinf(exit[0].range_start)
        assert exit[0].range_start == float("-inf")

        assert exit[1].range_start == 1
        assert isinf(exit[1].range_end)

    def test_help(self):
        help_text = self._tool_source.parse_help()
        assert help_text.strip() == "This is HELP TEXT2!!!"

    def test_inputs(self):
        input_pages = self._tool_source.parse_input_pages()
        assert input_pages.inputs_defined
        page_sources = input_pages.page_sources
        assert len(page_sources) == 1
        page_source = page_sources[0]
        input_sources = list(page_source.parse_input_sources())
        assert len(input_sources) == 2

    def test_tests(self):
        tests_dict = self._tool_source.parse_tests_to_dict()
        tests = tests_dict["tests"]
        assert len(tests) == 2
        test_dict = tests[0]
        inputs = test_dict["inputs"]
        assert len(inputs) == 1
        input1 = inputs[0]
        assert input1["name"] == "foo"
        assert input1["value"] == 5

        outputs = test_dict["outputs"]
        assert len(outputs) == 1
        output1 = outputs[0]
        assert output1["name"] == 'out1'
        assert output1["value"] == 'moo.txt'
        attributes1 = output1["attributes"]
        assert attributes1["compare"] == "diff"
        assert attributes1["lines_diff"] == 0

        test2 = tests[1]
        outputs = test2["outputs"]
        assert len(outputs) == 1
        output2 = outputs[0]
        assert output2["name"] == 'out1'
        assert output2["value"] is None
        attributes1 = output2["attributes"]
        assert attributes1["compare"] == "sim_size"
        assert attributes1["lines_diff"] == 4

    def test_xrefs(self):
        xrefs = self._tool_source.parse_xrefs()
        assert xrefs == [{'value': 'bwa', 'reftype': 'bio.tools'}]

    def test_sanitize(self):
        assert self._tool_source.parse_sanitize() is True


class GalaxyFlavoredCwlLoaderTestCase(BaseLoaderTestCase):
    source_file_name = os.path.join(os.getcwd(), "test/functional/tools/cwl_tools/galactic_flavored/record_input.cwl")
    source_contents = None

    def test_parsing(self):
        tool_type = self._tool_source.parse_tool_type()
        assert tool_type == "galactic_cwl", tool_type

    def test_inputs_parsing(self):
        input_pages = self._tool_source.parse_input_pages()
        assert input_pages.inputs_defined
        page_sources = input_pages.page_sources
        assert len(page_sources) == 1
        page_source = page_sources[0]
        input_sources = page_source.parse_input_sources()
        assert len(input_sources) == 1

    def test_id(self):
        tool_id = self._tool_source.parse_id()
        assert tool_id == "galactic_record_input", tool_id


class DataSourceLoaderTestCase(BaseLoaderTestCase):
    source_file_name = "ds.xml"
    source_contents = """<?xml version="1.0"?>
<tool name="YeastMine" id="yeastmine" tool_type="data_source">
    <description>server</description>
    <command interpreter="python">data_source.py $output $__app__.config.output_size_limit</command>
    <inputs action="http://yeastmine.yeastgenome.org/yeastmine/begin.do" check_values="false" method="get">
        <display>go to yeastMine server $GALAXY_URL</display>
    </inputs>
    <request_param_translation>
        <request_param galaxy_name="data_type" remote_name="data_type" missing="auto" >
            <value_translation>
                <value galaxy_value="auto" remote_value="txt" /> <!-- intermine currently always provides 'txt', make this auto detect -->
            </value_translation>
        </request_param>
    </request_param_translation>
    <!-- Following block doesn't really belong here - not sure what block is suppose to do actually cannot
         find actual usage. -->
    <redirect_url_params>cow</redirect_url_params>
    <uihints minwidth="800"/>
    <outputs>
        <data name="output" format="txt" />
    </outputs>
    <options sanitize="False" refresh="True"/>
</tool>
"""

    def test_sanitize_option(self):
        assert self._tool_source.parse_sanitize() is False

    def test_refresh_option(self):
        assert self._tool_source.parse_refresh() is True

    def test_tool_type(self):
        assert self._tool_source.parse_tool_type() == "data_source"

    def test_parse_request_param_translation_elem(self):
        assert self._tool_source.parse_request_param_translation_elem() is not None

    def test_redirect_url_params_elem(self):
        assert self._tool_source.parse_redirect_url_params_elem() is not None

    def test_parallelism(self):
        assert self._tool_source.parse_parallelism() is None

    def test_hidden(self):
        assert not self._tool_source.parse_hidden()


class ApplyRulesToolLoaderTestCase(BaseLoaderTestCase):
    source_file_name = os.path.join(galaxy_directory(), "lib/galaxy/tools/apply_rules.xml")
    source_contents = None

    def test_tool_type(self):
        tool_module = self._tool_source.parse_tool_module()
        assert tool_module[0] == "galaxy.tools"
        assert tool_module[1] == "ApplyRulesTool"
        assert self._tool_source.parse_tool_type() == "apply_rules_to_collection"

    def test_outputs(self):
        outputs, output_collections = self._tool_source.parse_outputs(object())
        assert len(outputs) == 1
        assert len(output_collections) == 1


class BuildListToolLoaderTestCase(BaseLoaderTestCase):
    source_file_name = os.path.join(galaxy_directory(), "lib/galaxy/tools/build_list.xml")
    source_contents = None

    def test_tool_type(self):
        tool_module = self._tool_source.parse_tool_module()
        assert tool_module[0] == "galaxy.tools"
        assert tool_module[1] == "BuildListCollectionTool"


class ExpressionTestToolLoaderTestCase(BaseLoaderTestCase):
    source_file_name = os.path.join(galaxy_directory(), "test/functional/tools/expression_null_handling_boolean.xml")
    source_contents = None

    def test_test(self):
        test_dicts = self._tool_source.parse_tests_to_dict()['tests']
        assert len(test_dicts) == 3
        test_dict_0 = test_dicts[0]
        assert 'outputs' in test_dict_0, test_dict_0
        outputs = test_dict_0['outputs']
        output0 = outputs[0]
        assert 'object' in output0['attributes']
        assert output0['attributes']['object'] is True

        test_dict_1 = test_dicts[1]
        assert 'outputs' in test_dict_1, test_dict_1
        outputs = test_dict_1['outputs']
        output0 = outputs[0]
        assert 'object' in output0['attributes']
        assert output0['attributes']['object'] is False

        test_dict_2 = test_dicts[2]
        assert 'outputs' in test_dict_2, test_dict_2
        outputs = test_dict_2['outputs']
        output0 = outputs[0]
        assert 'object' in output0['attributes']
        assert output0['attributes']['object'] is None


<<<<<<< HEAD
=======
class ExpressionOutputDataToolLoaderTestCase(BaseLoaderTestCase):
    source_file_name = os.path.join(galaxy_directory(), "test/functional/tools/expression_pick_larger_file.xml")
    source_contents = None

    def test_output_parsing(self):
        outputs, _ = self._tool_source.parse_outputs(None)
        assert 'larger_file' in outputs
        tool_output = outputs['larger_file']
        assert tool_output.format == "data"
        assert tool_output.from_expression == "output"


>>>>>>> 24432c3e
class SpecialToolLoaderTestCase(BaseLoaderTestCase):
    source_file_name = os.path.join(galaxy_directory(), "lib/galaxy/tools/imp_exp/exp_history_to_archive.xml")
    source_contents = None

    def test_tool_type(self):
        tool_module = self._tool_source.parse_tool_module()
        # Probably we don't parse_tool_module any more? -
        # tool_type seems sufficient.
        assert tool_module[0] == "galaxy.tools"
        assert tool_module[1] == "ExportHistoryTool"
        assert self._tool_source.parse_tool_type() == "export_history"

    def test_is_multi_byte(self):
        assert not self._tool_source.parse_is_multi_byte()

    def test_version_command(self):
        assert self._tool_source.parse_version_command() is None
        assert self._tool_source.parse_version_command_interpreter() is None

    def test_action(self):
        action = self._tool_source.parse_action_module()
        assert action[0] == "galaxy.tools.actions.history_imp_exp"
        assert action[1] == "ExportHistoryToolAction"


class CollectionTestCase(BaseLoaderTestCase):
    source_file_name = os.path.join(galaxy_directory(), "test/functional/tools/collection_two_paired.xml")
    source_contents = None

    def test_tests(self):
        tests_dict = self._tool_source.parse_tests_to_dict()
        tests = tests_dict["tests"]
        assert len(tests) == 2
        assert len(tests[0]["inputs"]) == 3, tests[0]

        outputs, output_collections = self._tool_source.parse_outputs(None)
        assert len(output_collections) == 0


class CollectionOutputXmlTestCase(BaseLoaderTestCase):
    source_file_name = os.path.join(galaxy_directory(), "test/functional/tools/collection_creates_pair.xml")
    source_contents = None

    def test_tests(self):
        outputs, output_collections = self._tool_source.parse_outputs(None)
        assert len(output_collections) == 1


class CollectionOutputYamlTestCase(BaseLoaderTestCase):
    source_file_name = os.path.join(galaxy_directory(), "test/functional/tools/collection_creates_pair_y.yml")
    source_contents = None

    def test_tests(self):
        outputs, output_collections = self._tool_source.parse_outputs(None)
        assert len(output_collections) == 1


class EnvironmentVariablesTestCase(BaseLoaderTestCase):
    source_file_name = os.path.join(galaxy_directory(), "test/functional/tools/environment_variables.xml")
    source_contents = None

    def test_tests(self):
        tests_dict = self._tool_source.parse_tests_to_dict()
        tests = tests_dict["tests"]
        assert len(tests) == 1


class ExpectationsTestCase(BaseLoaderTestCase):
    source_file_name = os.path.join(galaxy_directory(), "test/functional/tools/detect_errors.xml")
    source_contents = None

    def test_tests(self):
        tests_dict = self._tool_source.parse_tests_to_dict()
        tests = tests_dict["tests"]
        assert len(tests) == 10
        test_0 = tests[0]
        assert len(test_0["stderr"]) == 1
        assert len(test_0["stdout"]) == 2


class ExpectationsCommandVersionTestCase(BaseLoaderTestCase):
    source_file_name = os.path.join(galaxy_directory(), "test/functional/tools/job_properties.xml")
    source_contents = None

    def test_tests(self):
        tests_dict = self._tool_source.parse_tests_to_dict()
        tests = tests_dict["tests"]
        assert len(tests) > 0
        test_0 = tests[0]
        assert len(test_0["command_version"]) == 1


class QcStdioTestCase(BaseLoaderTestCase):
    source_file_name = os.path.join(galaxy_directory(), "test/functional/tools/qc_stdout.xml")
    source_contents = None

    def test_tests(self):
        exit, regexes = self._tool_source.parse_stdio()
        assert len(exit) == 2
        assert len(regexes) == 1
        regex = regexes[0]
        assert regex.error_level == 1.1<|MERGE_RESOLUTION|>--- conflicted
+++ resolved
@@ -640,8 +640,6 @@
         assert output0['attributes']['object'] is None
 
 
-<<<<<<< HEAD
-=======
 class ExpressionOutputDataToolLoaderTestCase(BaseLoaderTestCase):
     source_file_name = os.path.join(galaxy_directory(), "test/functional/tools/expression_pick_larger_file.xml")
     source_contents = None
@@ -654,7 +652,6 @@
         assert tool_output.from_expression == "output"
 
 
->>>>>>> 24432c3e
 class SpecialToolLoaderTestCase(BaseLoaderTestCase):
     source_file_name = os.path.join(galaxy_directory(), "lib/galaxy/tools/imp_exp/exp_history_to_archive.xml")
     source_contents = None
