--- conflicted
+++ resolved
@@ -4,15 +4,11 @@
     <datatype extension="velvet" type="galaxy.datatypes.assembly:Velvet" display_in_upload="true"/>
     <datatype extension="txt" type="galaxy.datatypes.data:Text" display_in_upload="true"/>
     <datatype extension="tabular" type="galaxy.datatypes.tabular:Tabular" display_in_upload="true"/>
-<<<<<<< HEAD
     <datatype extension="interval" type="galaxy.datatypes.interval:Interval" display_in_upload="true" description="File must start with definition line in the following format (columns may be in any order)." >
     </datatype>
-    <datatype extension="fasta" type="galaxy.datatypes.sequence:Fasta" display_in_upload="true" />
-=======
     <datatype extension="fasta" type="galaxy.datatypes.sequence:Fasta" display_in_upload="true">
         <converter file="fasta_to_tabular_converter.xml" target_datatype="tabular"/>
     </datatype>
->>>>>>> b0ac7dae
     <datatype extension="fastq" type="galaxy.datatypes.sequence:Fastq" display_in_upload="true" />
     <datatype extension="fastqsanger" type="galaxy.datatypes.sequence:FastqSanger" display_in_upload="true" />
     <datatype extension="fastqsolexa" type="galaxy.datatypes.sequence:FastqSolexa" display_in_upload="true" />
