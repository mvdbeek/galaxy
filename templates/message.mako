--- conflicted
+++ resolved
@@ -55,11 +55,6 @@
 
 ## Render a message
 <%def name="render_msg( msg, status='done' )">
-<<<<<<< HEAD
-    <% status = "success" if status == "done" else status %>
-    <% status = "danger" if status == "error" else status %>
-    <div class="message mt-2 alert alert-${status}">${_(msg)}</div>
-=======
     <%
         if status == "done":
             status = "success"
@@ -68,6 +63,5 @@
         if status not in ("danger", "info", "success", "warning"):
             status = "info"
     %>
-    <div class="mt-2 alert alert-${status}">${_(bleach.clean(msg))}</div>
->>>>>>> 0f802790
+    <div class="message mt-2 alert alert-${status}">${_(bleach.clean(msg))}</div>
 </%def>