"""
Tests the functionality of the Blend CloudMan API. These tests require working
credentials to supported cloud infrastructure. 

Use ``nose`` to run these unit tests.
"""
import unittest
from bioblend.cloudman.launch import Bunch
from bioblend.cloudman import CloudManConfig
from bioblend.cloudman import CloudManInstance
import CloudmanTestBase

class TestCloudmanLaunch(CloudmanTestBase.CloudmanTestBase):

    def setUp(self):
        super(TestCloudmanLaunch, self).setUp()

    def test_validate_valid_config(self):
        """
        Tests whether a valid config is validated properly.
        """
        # cfg = CloudManConfig(self.access_key, self.secret_key, self.cluster_name, self.ami_id, self.instance_type, self.password, cloud_metadata=self.cloud_metadata)
        cls = TestCloudmanLaunch
        cfg = CloudManConfig(cls.access_key, cls.secret_key, cls.cluster_name, cls.ami_id, cls.instance_type, cls.password, cloud_metadata=cls.cloud_metadata)
        result = cfg.validate()
        self.assertIsNone(result, "Validation did not return null to indicate success!")

    def test_validate_invalid_config(self):
        """
        Tests whether an invalid config is validated properly.
        """
        cfg = CloudManConfig()
        result = cfg.validate()
        self.assertIsNotNone(result, "Validation should have returned a value since the configuration was invalid!")

    def test_launch_and_terminate(self):
        cls = TestCloudmanLaunch
        cfg = CloudManConfig(cls.access_key, cls.secret_key, cls.cluster_name, cls.ami_id, cls.instance_type, cls.password, cloud_metadata=cls.cloud_metadata)
        cmi = CloudManInstance.launch_instance(cfg)
        status = cmi.get_status()
        self.assertNotEqual(status['cluster_status'], 'ERROR', "instance.get_status() returned ERROR. Should return a successful status!")
<<<<<<< HEAD
        try:
            # TODO: The terminate method is unpredictable! Needs fix.
            result = cmi.terminate(delete_cluster=True)
            self.assertEqual(result['cluster_status'], 'SHUTDOWN', "Cluster should be in status SHUTDOWN after call to terminate!")
        except:
            pass
=======
        result = cmi.terminate(delete_cluster=True)
        self.assertEqual(result['cluster_status'], 'SHUTDOWN', "Cluster should be in status SHUTDOWN after call to terminate!")
>>>>>>> cdafa5ed
<|MERGE_RESOLUTION|>--- conflicted
+++ resolved
@@ -39,14 +39,5 @@
         cmi = CloudManInstance.launch_instance(cfg)
         status = cmi.get_status()
         self.assertNotEqual(status['cluster_status'], 'ERROR', "instance.get_status() returned ERROR. Should return a successful status!")
-<<<<<<< HEAD
-        try:
-            # TODO: The terminate method is unpredictable! Needs fix.
-            result = cmi.terminate(delete_cluster=True)
-            self.assertEqual(result['cluster_status'], 'SHUTDOWN', "Cluster should be in status SHUTDOWN after call to terminate!")
-        except:
-            pass
-=======
         result = cmi.terminate(delete_cluster=True)
-        self.assertEqual(result['cluster_status'], 'SHUTDOWN', "Cluster should be in status SHUTDOWN after call to terminate!")
->>>>>>> cdafa5ed
+        self.assertEqual(result['cluster_status'], 'SHUTDOWN', "Cluster should be in status SHUTDOWN after call to terminate!")