--- conflicted
+++ resolved
@@ -5062,7 +5062,21 @@
 :Type: bool
 
 
-<<<<<<< HEAD
+~~~~~~~~~~~~~~~~~~~~~~
+``themes_config_file``
+~~~~~~~~~~~~~~~~~~~~~~
+
+:Description:
+    Optional file containing one or more themes for galaxy. If several
+    themes are defined, users can choose their preferred theme in the
+    client.
+    The value of this option will be resolved with respect to
+    <config_dir>.
+:Default: ``themes_conf.yml``
+:Type: str
+
+
+
 ~~~~~~~~~~~~~~~~~~~~~~~~~~~~~
 ``enable_beacon_integration``
 ~~~~~~~~~~~~~~~~~~~~~~~~~~~~~
@@ -5071,19 +5085,4 @@
     Enables user preferences and api endpoint for the beacon integration.
 :Default: ``false``
 :Type: bool
-=======
-~~~~~~~~~~~~~~~~~~~~~~
-``themes_config_file``
-~~~~~~~~~~~~~~~~~~~~~~
-
-:Description:
-    Optional file containing one or more themes for galaxy. If several
-    themes are defined, users can choose their preferred theme in the
-    client.
-    The value of this option will be resolved with respect to
-    <config_dir>.
-:Default: ``themes_conf.yml``
-:Type: str
->>>>>>> 413ad50a
-
-
+
