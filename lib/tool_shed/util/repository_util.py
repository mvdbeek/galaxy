import logging
import os
import re
import shutil

from six.moves import configparser
from six.moves.urllib.error import HTTPError
from sqlalchemy import and_, false, or_

import tool_shed.dependencies.repository
import tool_shed.util.metadata_util as metadata_util
from galaxy import util
from galaxy import web
from galaxy.web.form_builder import build_select_field
from tool_shed.util import basic_util, common_util, encoding_util, hg_util
from tool_shed.util.web_util import escape

log = logging.getLogger(__name__)

VALID_REPOSITORYNAME_RE = re.compile("^[a-z0-9\_]+$")


def build_allow_push_select_field(trans, current_push_list, selected_value='none'):
    options = []
    for user in trans.sa_session.query(trans.model.User):
        if user.username not in current_push_list:
            options.append(user)
    return build_select_field(trans,
                              objs=options,
                              label_attr='username',
                              select_field_name='allow_push',
                              selected_value=selected_value,
                              refresh_on_change=False,
                              multiple=True)


def change_repository_name_in_hgrc_file(hgrc_file, new_name):
    config = configparser.ConfigParser()
    config.read(hgrc_file)
    config.read(hgrc_file)
    config.set('web', 'name', new_name)
    new_file = open(hgrc_file, 'wb')
    config.write(new_file)
    new_file.close()


def check_for_updates(app, model, repository_id=None):
    message = ''
    status = 'ok'
    if repository_id is None:
        success_count = 0
        repository_names_not_updated = []
        updated_count = 0
        for repository in model.context.query(model.ToolShedRepository) \
                                       .filter(model.ToolShedRepository.table.c.deleted == false()):
            ok, updated = \
                check_or_update_tool_shed_status_for_installed_repository(app, repository)
            if ok:
                success_count += 1
            else:
                repository_names_not_updated.append('<b>%s</b>' % escape(str(repository.name)))
            if updated:
                updated_count += 1
        message = "Checked the status in the tool shed for %d repositories.  " % success_count
        message += "Updated the tool shed status for %d repositories.  " % updated_count
        if repository_names_not_updated:
            message += "Unable to retrieve status from the tool shed for the following repositories:\n"
            message += ", ".join(repository_names_not_updated)
    else:
        repository = get_tool_shed_repository_by_id(app, repository_id)
        ok, updated = \
            check_or_update_tool_shed_status_for_installed_repository(app, repository)
        if ok:
            if updated:
                message = "The tool shed status for repository <b>%s</b> has been updated." % escape(str(repository.name))
            else:
                message = "The status has not changed in the tool shed for repository <b>%s</b>." % escape(str(repository.name))
        else:
            message = "Unable to retrieve status from the tool shed for repository <b>%s</b>." % escape(str(repository.name))
            status = 'error'
    return message, status


def check_or_update_tool_shed_status_for_installed_repository(app, repository):
    updated = False
    tool_shed_status_dict = get_tool_shed_status_for_installed_repository(app, repository)
    if tool_shed_status_dict:
        ok = True
        if tool_shed_status_dict != repository.tool_shed_status:
            repository.tool_shed_status = tool_shed_status_dict
            app.install_model.context.add(repository)
            app.install_model.context.flush()
            updated = True
    else:
        ok = False
    return ok, updated


def create_or_update_tool_shed_repository(app, name, description, installed_changeset_revision, ctx_rev, repository_clone_url,
                                          metadata_dict, status, current_changeset_revision=None, owner='', dist_to_shed=False):
    """
    Update a tool shed repository record in the Galaxy database with the new information received.
    If a record defined by the received tool shed, repository name and owner does not exist, create
    a new record with the received information.
    """
    # The received value for dist_to_shed will be True if the ToolMigrationManager is installing a repository
    # that contains tools or datatypes that used to be in the Galaxy distribution, but have been moved
    # to the main Galaxy tool shed.
    if current_changeset_revision is None:
        # The current_changeset_revision is not passed if a repository is being installed for the first
        # time.  If a previously installed repository was later uninstalled, this value should be received
        # as the value of that change set to which the repository had been updated just prior to it being
        # uninstalled.
        current_changeset_revision = installed_changeset_revision
    context = app.install_model.context
    tool_shed = get_tool_shed_from_clone_url(repository_clone_url)
    if not owner:
        owner = get_repository_owner_from_clone_url(repository_clone_url)
    includes_datatypes = 'datatypes' in metadata_dict
    if status in [app.install_model.ToolShedRepository.installation_status.DEACTIVATED]:
        deleted = True
        uninstalled = False
    elif status in [app.install_model.ToolShedRepository.installation_status.UNINSTALLED]:
        deleted = True
        uninstalled = True
    else:
        deleted = False
        uninstalled = False
    tool_shed_repository = \
        get_installed_repository(app, tool_shed=tool_shed, name=name, owner=owner, installed_changeset_revision=installed_changeset_revision, refresh=True)
    if tool_shed_repository:
        log.debug("Updating an existing row for repository '%s' in the tool_shed_repository table, status set to '%s'." %
                  (str(name), str(status)))
        tool_shed_repository.description = description
        tool_shed_repository.changeset_revision = current_changeset_revision
        tool_shed_repository.ctx_rev = ctx_rev
        tool_shed_repository.metadata = metadata_dict
        tool_shed_repository.includes_datatypes = includes_datatypes
        tool_shed_repository.deleted = deleted
        tool_shed_repository.uninstalled = uninstalled
        tool_shed_repository.status = status
    else:
        log.debug("Adding new row for repository '%s' in the tool_shed_repository table, status set to '%s'." %
                  (str(name), str(status)))
        tool_shed_repository = \
            app.install_model.ToolShedRepository(tool_shed=tool_shed,
                                                 name=name,
                                                 description=description,
                                                 owner=owner,
                                                 installed_changeset_revision=installed_changeset_revision,
                                                 changeset_revision=current_changeset_revision,
                                                 ctx_rev=ctx_rev,
                                                 metadata=metadata_dict,
                                                 includes_datatypes=includes_datatypes,
                                                 dist_to_shed=dist_to_shed,
                                                 deleted=deleted,
                                                 uninstalled=uninstalled,
                                                 status=status)
    context.add(tool_shed_repository)
    context.flush()
    return tool_shed_repository


def create_repo_info_dict(app, repository_clone_url, changeset_revision, ctx_rev, repository_owner, repository_name=None,
                          repository=None, repository_metadata=None, tool_dependencies=None, repository_dependencies=None):
    """
    Return a dictionary that includes all of the information needed to install a repository into a local
    Galaxy instance.  The dictionary will also contain the recursive list of repository dependencies defined
    for the repository, as well as the defined tool dependencies.

    This method is called from Galaxy under four scenarios:
    1. During the tool shed repository installation process via the tool shed's get_repository_information()
    method.  In this case both the received repository and repository_metadata will be objects, but
    tool_dependencies and repository_dependencies will be None.
    2. When getting updates for an installed repository where the updates include newly defined repository
    dependency definitions.  This scenario is similar to 1. above. The tool shed's get_repository_information()
    method is the caller, and both the received repository and repository_metadata will be objects, but
    tool_dependencies and repository_dependencies will be None.
    3. When a tool shed repository that was uninstalled from a Galaxy instance is being reinstalled with no
    updates available.  In this case, both repository and repository_metadata will be None, but tool_dependencies
    and repository_dependencies will be objects previously retrieved from the tool shed if the repository includes
    definitions for them.
    4. When a tool shed repository that was uninstalled from a Galaxy instance is being reinstalled with updates
    available.  In this case, this method is reached via the tool shed's get_updated_repository_information()
    method, and both repository and repository_metadata will be objects but tool_dependencies and
    repository_dependencies will be None.
    """
    repo_info_dict = {}
    repository = get_repository_by_name_and_owner(app, repository_name, repository_owner)
    if app.name == 'tool_shed':
        # We're in the tool shed.
        repository_metadata = metadata_util.get_repository_metadata_by_changeset_revision(app,
                                                                                 app.security.encode_id(repository.id),
                                                                                 changeset_revision)
        if repository_metadata:
            metadata = repository_metadata.metadata
            if metadata:
                tool_shed_url = str(web.url_for('/', qualified=True)).rstrip('/')
                rb = tool_shed.dependencies.repository.relation_builder.RelationBuilder(app, repository, repository_metadata, tool_shed_url)
                # Get a dictionary of all repositories upon which the contents of the received repository depends.
                repository_dependencies = rb.get_repository_dependencies_for_changeset_revision()
                tool_dependencies = metadata.get('tool_dependencies', {})
    if tool_dependencies:
        new_tool_dependencies = {}
        for dependency_key, requirements_dict in tool_dependencies.items():
            if dependency_key in ['set_environment']:
                new_set_environment_dict_list = []
                for set_environment_dict in requirements_dict:
                    set_environment_dict['repository_name'] = repository_name
                    set_environment_dict['repository_owner'] = repository_owner
                    set_environment_dict['changeset_revision'] = changeset_revision
                    new_set_environment_dict_list.append(set_environment_dict)
                new_tool_dependencies[dependency_key] = new_set_environment_dict_list
            else:
                requirements_dict['repository_name'] = repository_name
                requirements_dict['repository_owner'] = repository_owner
                requirements_dict['changeset_revision'] = changeset_revision
                new_tool_dependencies[dependency_key] = requirements_dict
        tool_dependencies = new_tool_dependencies
    # Cast unicode to string, with the exception of description, since it is free text and can contain special characters.
    repo_info_dict[str(repository.name)] = (repository.description,
                                            str(repository_clone_url),
                                            str(changeset_revision),
                                            str(ctx_rev),
                                            str(repository_owner),
                                            repository_dependencies,
                                            tool_dependencies)
    return repo_info_dict


def create_repository_admin_role(app, repository):
    """
    Create a new role with name-spaced name based on the repository name and its owner's public user
    name.  This will ensure that the tole name is unique.
    """
    sa_session = app.model.context.current
    name = get_repository_admin_role_name(str(repository.name), str(repository.user.username))
    description = 'A user or group member with this role can administer this repository.'
    role = app.model.Role(name=name, description=description, type=app.model.Role.types.SYSTEM)
    sa_session.add(role)
    sa_session.flush()
    # Associate the role with the repository owner.
    app.model.UserRoleAssociation(repository.user, role)
    # Associate the role with the repository.
    rra = app.model.RepositoryRoleAssociation(repository, role)
    sa_session.add(rra)
    sa_session.flush()
    return role


def create_repository(app, name, type, description, long_description, user_id, category_ids=[], remote_repository_url=None, homepage_url=None):
    """Create a new ToolShed repository"""
    sa_session = app.model.context.current
    # Add the repository record to the database.
    repository = app.model.Repository(name=name,
                                      type=type,
                                      remote_repository_url=remote_repository_url,
                                      homepage_url=homepage_url,
                                      description=description,
                                      long_description=long_description,
                                      user_id=user_id)
    # Flush to get the id.
    sa_session.add(repository)
    sa_session.flush()
    # Create an admin role for the repository.
    create_repository_admin_role(app, repository)
    # Determine the repository's repo_path on disk.
    dir = os.path.join(app.config.file_path, *util.directory_hash_id(repository.id))
    # Create directory if it does not exist.
    if not os.path.exists(dir):
        os.makedirs(dir)
    # Define repo name inside hashed directory.
    repository_path = os.path.join(dir, "repo_%d" % repository.id)
    # Create local repository directory.
    if not os.path.exists(repository_path):
        os.makedirs(repository_path)
    # Create the local repository.
    hg_util.get_repo_for_repository(app, repository=None, repo_path=repository_path, create=True)
    # Add an entry in the hgweb.config file for the local repository.
    lhs = "repos/%s/%s" % (repository.user.username, repository.name)
    app.hgweb_config_manager.add_entry(lhs, repository_path)
    # Create a .hg/hgrc file for the local repository.
    hg_util.create_hgrc_file(app, repository)
    flush_needed = False
    if category_ids:
        # Create category associations
        for category_id in category_ids:
            category = sa_session.query(app.model.Category) \
                                 .get(app.security.decode_id(category_id))
            rca = app.model.RepositoryCategoryAssociation(repository, category)
            sa_session.add(rca)
            flush_needed = True
    if flush_needed:
        sa_session.flush()
    # Update the repository registry.
    app.repository_registry.add_entry(repository)
    message = "Repository <b>%s</b> has been created." % escape(str(repository.name))
    return repository, message


def extract_components_from_tuple(repository_components_tuple):
    '''Extract the repository components from the provided tuple in a backward-compatible manner.'''
    toolshed = repository_components_tuple[0]
    name = repository_components_tuple[1]
    owner = repository_components_tuple[2]
    changeset_revision = repository_components_tuple[3]
    components_list = [toolshed, name, owner, changeset_revision]
    if len(repository_components_tuple) == 5:
        toolshed, name, owner, changeset_revision, prior_installation_required = repository_components_tuple
        components_list = [toolshed, name, owner, changeset_revision, prior_installation_required]
    elif len(repository_components_tuple) == 6:
        toolshed, name, owner, changeset_revision, prior_installation_required, only_if_compiling_contained_td = repository_components_tuple
        components_list = [toolshed, name, owner, changeset_revision, prior_installation_required, only_if_compiling_contained_td]
    return components_list


def generate_sharable_link_for_repository_in_tool_shed(repository, changeset_revision=None):
    """Generate the URL for sharing a repository that is in the tool shed."""
    base_url = web.url_for('/', qualified=True).rstrip('/')
    protocol, base = base_url.split('://')
    sharable_url = '%s://%s/view/%s/%s' % (protocol, base, repository.user.username, repository.name)
    if changeset_revision:
        sharable_url += '/%s' % changeset_revision
    return sharable_url


def generate_tool_shed_repository_install_dir(repository_clone_url, changeset_revision):
    """
    Generate a repository installation directory that guarantees repositories with the same
    name will always be installed in different directories.  The tool path will be of the form:
    <tool shed url>/repos/<repository owner>/<repository name>/<installed changeset revision>
    """
    tmp_url = common_util.remove_protocol_and_user_from_clone_url(repository_clone_url)
    # Now tmp_url is something like: bx.psu.edu:9009/repos/some_username/column
    items = tmp_url.split('/repos/')
    tool_shed_url = items[0]
    repo_path = items[1]
    tool_shed_url = common_util.remove_port_from_tool_shed_url(tool_shed_url)
    return '/'.join([tool_shed_url, 'repos', repo_path, changeset_revision])


def get_absolute_path_to_file_in_repository(repo_files_dir, file_name):
    """Return the absolute path to a specified disk file contained in a repository."""
    stripped_file_name = basic_util.strip_path(file_name)
    file_path = None
    for root, dirs, files in os.walk(repo_files_dir):
        if root.find('.hg') < 0:
            for name in files:
                if name == stripped_file_name:
                    return os.path.abspath(os.path.join(root, name))
    return file_path


def get_ids_of_tool_shed_repositories_being_installed(app, as_string=False):
    installing_repository_ids = []
    new_status = app.install_model.ToolShedRepository.installation_status.NEW
    cloning_status = app.install_model.ToolShedRepository.installation_status.CLONING
    setting_tool_versions_status = app.install_model.ToolShedRepository.installation_status.SETTING_TOOL_VERSIONS
    installing_dependencies_status = app.install_model.ToolShedRepository.installation_status.INSTALLING_TOOL_DEPENDENCIES
    loading_datatypes_status = app.install_model.ToolShedRepository.installation_status.LOADING_PROPRIETARY_DATATYPES
    for tool_shed_repository in \
        app.install_model.context.query(app.install_model.ToolShedRepository) \
                                 .filter(or_(app.install_model.ToolShedRepository.status == new_status,
                                             app.install_model.ToolShedRepository.status == cloning_status,
                                             app.install_model.ToolShedRepository.status == setting_tool_versions_status,
                                             app.install_model.ToolShedRepository.status == installing_dependencies_status,
                                             app.install_model.ToolShedRepository.status == loading_datatypes_status)):
        installing_repository_ids.append(app.security.encode_id(tool_shed_repository.id))
    if as_string:
        return ','.join(installing_repository_ids)
    return installing_repository_ids


def get_installed_repository(app, tool_shed=None, name=None, owner=None, changeset_revision=None, installed_changeset_revision=None, repository_id=None, refresh=False):
    """
    Return a tool shed repository database record defined by the combination of a toolshed, repository name,
    repository owner and either current or originally installed changeset_revision.
    """
    # We store the port, if one exists, in the database.
    tool_shed = common_util.remove_protocol_from_tool_shed_url(tool_shed)
    if hasattr(app, 'tool_shed_repository_cache'):
        if refresh:
            app.tool_shed_repository_cache.rebuild()
        return app.tool_shed_repository_cache.get_installed_repository(tool_shed=tool_shed,
                                                                       name=name,
                                                                       owner=owner,
                                                                       installed_changeset_revision=installed_changeset_revision,
                                                                       changeset_revision=changeset_revision,
                                                                       repository_id=repository_id)
    query = app.install_model.context.query(app.install_model.ToolShedRepository)
    if repository_id:
        clause_list = [app.install_model.ToolShedRepository.table.c.id == repository_id]
    else:
        clause_list = [app.install_model.ToolShedRepository.table.c.tool_shed == tool_shed,
                       app.install_model.ToolShedRepository.table.c.name == name,
                       app.install_model.ToolShedRepository.table.c.owner == owner]
    if changeset_revision is not None:
        clause_list.append(app.install_model.ToolShedRepository.table.c.changeset_revision == changeset_revision)
    if installed_changeset_revision is not None:
        clause_list.append(app.install_model.ToolShedRepository.table.c.installed_changeset_revision == installed_changeset_revision)
    return query.filter(and_(*clause_list)).first()


def get_installed_tool_shed_repository(app, id):
    """Get a tool shed repository record from the Galaxy database defined by the id."""
    rval = []
    if isinstance(id, list):
        return_list = True
    else:
        id = [id]
        return_list = False
    if hasattr(app, 'tool_shed_repository_cache'):
        app.tool_shed_repository_cache.rebuild()
    repository_ids = [app.security.decode_id(i)for i in id]
    rval = [get_installed_repository(app=app, repository_id=repo_id) for repo_id in repository_ids]
    if return_list:
        return rval
    return rval[0]


def get_prior_import_or_install_required_dict(app, tsr_ids, repo_info_dicts):
    """
    This method is used in the Tool Shed when exporting a repository and its dependencies,
    and in Galaxy when a repository and its dependencies are being installed.  Return a
    dictionary whose keys are the received tsr_ids and whose values are a list of tsr_ids,
    each of which is contained in the received list of tsr_ids and whose associated repository
    must be imported or installed prior to the repository associated with the tsr_id key.
    """
    # Initialize the dictionary.
    prior_import_or_install_required_dict = {}
    for tsr_id in tsr_ids:
        prior_import_or_install_required_dict[tsr_id] = []
    # Inspect the repository dependencies for each repository about to be installed and populate the dictionary.
    for repo_info_dict in repo_info_dicts:
        repository, repository_dependencies = get_repository_and_repository_dependencies_from_repo_info_dict(app, repo_info_dict)
        if repository:
            encoded_repository_id = app.security.encode_id(repository.id)
            if encoded_repository_id in tsr_ids:
                # We've located the database table record for one of the repositories we're about to install, so find out if it has any repository
                # dependencies that require prior installation.
                prior_import_or_install_ids = get_repository_ids_requiring_prior_import_or_install(app, tsr_ids, repository_dependencies)
                prior_import_or_install_required_dict[encoded_repository_id] = prior_import_or_install_ids
    return prior_import_or_install_required_dict


def get_repo_info_dict(app, user, repository_id, changeset_revision):
    repository = get_repository_in_tool_shed(app, repository_id)
    repo = hg_util.get_repo_for_repository(app, repository=repository, repo_path=None, create=False)
    repository_clone_url = common_util.generate_clone_url_for_repository_in_tool_shed(user, repository)
    repository_metadata = metadata_util.get_repository_metadata_by_changeset_revision(app,
                                                                                      repository_id,
                                                                                      changeset_revision)
    if not repository_metadata:
        # The received changeset_revision is no longer installable, so get the next changeset_revision
        # in the repository's changelog.  This generally occurs only with repositories of type
        # repository_suite_definition or tool_dependency_definition.
        next_downloadable_changeset_revision = \
            metadata_util.get_next_downloadable_changeset_revision(repository, repo, changeset_revision)
        if next_downloadable_changeset_revision and next_downloadable_changeset_revision != changeset_revision:
            repository_metadata = metadata_util.get_repository_metadata_by_changeset_revision(app,
                                                                                              repository_id,
                                                                                              next_downloadable_changeset_revision)
    if repository_metadata:
        # For now, we'll always assume that we'll get repository_metadata, but if we discover our assumption
        # is not valid we'll have to enhance the callers to handle repository_metadata values of None in the
        # returned repo_info_dict.
        metadata = repository_metadata.metadata
        if 'tools' in metadata:
            includes_tools = True
        else:
            includes_tools = False
        includes_tools_for_display_in_tool_panel = repository_metadata.includes_tools_for_display_in_tool_panel
        repository_dependencies_dict = metadata.get('repository_dependencies', {})
        repository_dependencies = repository_dependencies_dict.get('repository_dependencies', [])
        has_repository_dependencies, has_repository_dependencies_only_if_compiling_contained_td = \
            get_repository_dependency_types(repository_dependencies)
        if 'tool_dependencies' in metadata:
            includes_tool_dependencies = True
        else:
            includes_tool_dependencies = False
    else:
        # Here's where we may have to handle enhancements to the callers. See above comment.
        includes_tools = False
        has_repository_dependencies = False
        has_repository_dependencies_only_if_compiling_contained_td = False
        includes_tool_dependencies = False
        includes_tools_for_display_in_tool_panel = False
    ctx = hg_util.get_changectx_for_changeset(repo, changeset_revision)
    repo_info_dict = create_repo_info_dict(app=app,
                                           repository_clone_url=repository_clone_url,
                                           changeset_revision=changeset_revision,
                                           ctx_rev=str(ctx.rev()),
                                           repository_owner=repository.user.username,
                                           repository_name=repository.name,
                                           repository=repository,
                                           repository_metadata=repository_metadata,
                                           tool_dependencies=None,
                                           repository_dependencies=None)
    return repo_info_dict, includes_tools, includes_tool_dependencies, includes_tools_for_display_in_tool_panel, \
        has_repository_dependencies, has_repository_dependencies_only_if_compiling_contained_td


def get_repo_info_tuple_contents(repo_info_tuple):
    """Take care in handling the repo_info_tuple as it evolves over time as new tool shed features are introduced."""
    if len(repo_info_tuple) == 6:
        description, repository_clone_url, changeset_revision, ctx_rev, repository_owner, tool_dependencies = repo_info_tuple
        repository_dependencies = None
    elif len(repo_info_tuple) == 7:
        description, repository_clone_url, changeset_revision, ctx_rev, repository_owner, repository_dependencies, tool_dependencies = repo_info_tuple
    return description, repository_clone_url, changeset_revision, ctx_rev, repository_owner, repository_dependencies, tool_dependencies


<<<<<<< HEAD
def get_repositories_by_category( app, category_id, installable=False ):
=======
def get_repositories_by_category(app, category_id, installable=False):
>>>>>>> 696a1eda
    sa_session = app.model.context.current
    resultset = sa_session.query(app.model.Category).get(category_id)
    repositories = []
    default_value_mapper = {'id': app.security.encode_id, 'user_id': app.security.encode_id}
    for row in resultset.repositories:
<<<<<<< HEAD
        repository_dict = row.repository.to_dict( value_mapper=default_value_mapper )
        repository_dict[ 'metadata' ] = {}
        for changeset, changehash in row.repository.installable_revisions( app ):
            encoded_id = app.security.encode_id( row.repository.id )
            metadata = metadata_util.get_repository_metadata_by_changeset_revision( app, encoded_id, changehash )
            repository_dict[ 'metadata' ][ '%s:%s' % ( changeset, changehash ) ] = metadata.to_dict( value_mapper=default_value_mapper )
        if installable:
            if len( row.repository.installable_revisions( app ) ):
                repositories.append( repository_dict )
        else:
            repositories.append( repository_dict )
=======
        repository_dict = row.repository.to_dict(value_mapper=default_value_mapper)
        repository_dict['metadata'] = {}
        for changeset, changehash in row.repository.installable_revisions(app):
            encoded_id = app.security.encode_id(row.repository.id)
            metadata = metadata_util.get_repository_metadata_by_changeset_revision(app, encoded_id, changehash)
            repository_dict['metadata']['%s:%s' % (changeset, changehash)] = metadata.to_dict(value_mapper=default_value_mapper)
        if installable:
            if len(row.repository.installable_revisions(app)):
                repositories.append(repository_dict)
        else:
            repositories.append(repository_dict)
>>>>>>> 696a1eda
    return repositories


def get_repository_admin_role_name(repository_name, repository_owner):
    return '%s_%s_admin' % (str(repository_name), str(repository_owner))


def get_repository_and_repository_dependencies_from_repo_info_dict(app, repo_info_dict):
    """Return a tool_shed_repository or repository record defined by the information in the received repo_info_dict."""
    repository_name = list(repo_info_dict.keys())[0]
    repo_info_tuple = repo_info_dict[repository_name]
    description, repository_clone_url, changeset_revision, ctx_rev, repository_owner, repository_dependencies, tool_dependencies = \
        get_repo_info_tuple_contents(repo_info_tuple)
    if hasattr(app, "install_model"):
        # In a tool shed client (Galaxy, or something install repositories like Galaxy)
        tool_shed = get_tool_shed_from_clone_url(repository_clone_url)
        repository = get_repository_for_dependency_relationship(app, tool_shed, repository_name, repository_owner, changeset_revision)
    else:
        # We're in the tool shed.
        repository = get_repository_by_name_and_owner(app, repository_name, repository_owner)
    return repository, repository_dependencies


def get_repository_by_id(app, id):
    """Get a repository from the database via id."""
    if is_tool_shed_client(app):
        return app.install_model.context.query(app.install_model.ToolShedRepository).get(app.security.decode_id(id))
    else:
        sa_session = app.model.context.current
        return sa_session.query(app.model.Repository).get(app.security.decode_id(id))


def get_repository_by_name_and_owner(app, name, owner):
    """Get a repository from the database via name and owner"""
    repository_query = get_repository_query(app)
    if is_tool_shed_client(app):
        return repository_query \
            .filter(and_(app.install_model.ToolShedRepository.table.c.name == name,
                         app.install_model.ToolShedRepository.table.c.owner == owner)) \
            .first()
    # We're in the tool shed.
    user = common_util.get_user_by_username(app, owner)
    if user:
        return repository_query \
            .filter(and_(app.model.Repository.table.c.name == name,
                         app.model.Repository.table.c.user_id == user.id)) \
            .first()
    return None


def get_repository_by_name(app, name):
    """Get a repository from the database via name."""
    return get_repository_query(app).filter_by(name=name).first()


def get_repository_dependency_types(repository_dependencies):
    """
    Inspect the received list of repository_dependencies tuples and return boolean values
    for has_repository_dependencies and has_repository_dependencies_only_if_compiling_contained_td.
    """
    # Set has_repository_dependencies, which will be True only if at least one repository_dependency
    # is defined with the value of
    # only_if_compiling_contained_td as False.
    has_repository_dependencies = False
    for rd_tup in repository_dependencies:
        tool_shed, name, owner, changeset_revision, prior_installation_required, only_if_compiling_contained_td = \
            common_util.parse_repository_dependency_tuple(rd_tup)
        if not util.asbool(only_if_compiling_contained_td):
            has_repository_dependencies = True
            break
    # Set has_repository_dependencies_only_if_compiling_contained_td, which will be True only if at
    # least one repository_dependency is defined with the value of only_if_compiling_contained_td as True.
    has_repository_dependencies_only_if_compiling_contained_td = False
    for rd_tup in repository_dependencies:
        tool_shed, name, owner, changeset_revision, prior_installation_required, only_if_compiling_contained_td = \
            common_util.parse_repository_dependency_tuple(rd_tup)
        if util.asbool(only_if_compiling_contained_td):
            has_repository_dependencies_only_if_compiling_contained_td = True
            break
    return has_repository_dependencies, has_repository_dependencies_only_if_compiling_contained_td


def get_repository_for_dependency_relationship(app, tool_shed, name, owner, changeset_revision):
    """
    Return an installed tool_shed_repository database record that is defined by either the current changeset
    revision or the installed_changeset_revision.
    """
    # This method is used only in Galaxy, not the Tool Shed.  We store the port (if one exists) in the database.
    tool_shed = common_util.remove_protocol_from_tool_shed_url(tool_shed)
    if tool_shed is None or name is None or owner is None or changeset_revision is None:
        message = "Unable to retrieve the repository record from the database because one or more of the following "
        message += "required parameters is None: tool_shed: %s, name: %s, owner: %s, changeset_revision: %s " % \
            (str(tool_shed), str(name), str(owner), str(changeset_revision))
        raise Exception(message)
    app.tool_shed_repository_cache.rebuild()
    repository = get_installed_repository(app=app,
                                          tool_shed=tool_shed,
                                          name=name,
                                          owner=owner,
                                          installed_changeset_revision=changeset_revision)
    if not repository:
        repository = get_installed_repository(app=app,
                                              tool_shed=tool_shed,
                                              name=name,
                                              owner=owner,
                                              changeset_revision=changeset_revision)
    if not repository:
        tool_shed_url = common_util.get_tool_shed_url_from_tool_shed_registry(app, tool_shed)
        repository_clone_url = os.path.join(tool_shed_url, 'repos', owner, name)
        repo_info_tuple = (None, repository_clone_url, changeset_revision, None, owner, None, None)
        repository, pcr = repository_was_previously_installed(app, tool_shed_url, name, repo_info_tuple)
    if not repository:
        # The received changeset_revision is no longer installable, so get the next changeset_revision
        # in the repository's changelog in the tool shed that is associated with repository_metadata.
        tool_shed_url = common_util.get_tool_shed_url_from_tool_shed_registry(app, tool_shed)
        params = dict(name=name, owner=owner, changeset_revision=changeset_revision)
        pathspec = ['repository', 'next_installable_changeset_revision']
        text = util.url_get(tool_shed_url, password_mgr=app.tool_shed_registry.url_auth(tool_shed_url), pathspec=pathspec, params=params)
        if text:
            repository = get_installed_repository(app=app,
                                                  tool_shed=tool_shed,
                                                  name=name,
                                                  owner=owner,
                                                  changeset_revision=text)
    return repository


def get_repository_ids_requiring_prior_import_or_install(app, tsr_ids, repository_dependencies):
    """
    This method is used in the Tool Shed when exporting a repository and its dependencies,
    and in Galaxy when a repository and its dependencies are being installed.  Inspect the
    received repository_dependencies and determine if the encoded id of each required
    repository is in the received tsr_ids.  If so, then determine whether that required
    repository should be imported / installed prior to its dependent repository.  Return a
    list of encoded repository ids, each of which is contained in the received list of tsr_ids,
    and whose associated repositories must be imported / installed prior to the dependent
    repository associated with the received repository_dependencies.
    """
    prior_tsr_ids = []
    if repository_dependencies:
        for key, rd_tups in repository_dependencies.items():
            if key in ['description', 'root_key']:
                continue
            for rd_tup in rd_tups:
                tool_shed, \
                    name, \
                    owner, \
                    changeset_revision, \
                    prior_installation_required, \
                    only_if_compiling_contained_td = \
                    common_util.parse_repository_dependency_tuple(rd_tup)
                # If only_if_compiling_contained_td is False, then the repository dependency
                # is not required to be installed prior to the dependent repository even if
                # prior_installation_required is True.  This is because the only meaningful
                # content of the repository dependency is its contained tool dependency, which
                # is required in order to compile the dependent repository's tool dependency.
                # In the scenario where the repository dependency is not installed prior to the
                # dependent repository's tool dependency compilation process, the tool dependency
                # compilation framework will install the repository dependency prior to compilation
                # of the dependent repository's tool dependency.
                if not util.asbool(only_if_compiling_contained_td):
                    if util.asbool(prior_installation_required):
                        if is_tool_shed_client(app):
                            # We store the port, if one exists, in the database.
                            tool_shed = common_util.remove_protocol_from_tool_shed_url(tool_shed)
                            repository = get_repository_for_dependency_relationship(app,
                                                                                    tool_shed,
                                                                                    name,
                                                                                    owner,
                                                                                    changeset_revision)
                        else:
                            repository = get_repository_by_name_and_owner(app, name, owner)
                        if repository:
                            encoded_repository_id = app.security.encode_id(repository.id)
                            if encoded_repository_id in tsr_ids:
                                prior_tsr_ids.append(encoded_repository_id)
    return prior_tsr_ids


def get_repository_in_tool_shed(app, id):
    """Get a repository on the tool shed side from the database via id."""
    return get_repository_query(app).get(app.security.decode_id(id))


def get_repository_owner(cleaned_repository_url):
    """Gvien a "cleaned" repository clone URL, return the owner of the repository."""
    items = cleaned_repository_url.split('/repos/')
    repo_path = items[1]
    if repo_path.startswith('/'):
        repo_path = repo_path.replace('/', '', 1)
    return repo_path.lstrip('/').split('/')[0]


def get_repository_owner_from_clone_url(repository_clone_url):
    """Given a repository clone URL, return the owner of the repository."""
    tmp_url = common_util.remove_protocol_and_user_from_clone_url(repository_clone_url)
    return get_repository_owner(tmp_url)


def get_repository_query(app):
    if is_tool_shed_client(app):
        query = app.install_model.context.query(app.install_model.ToolShedRepository)
    else:
        query = app.model.context.query(app.model.Repository)
    return query


def get_role_by_id(app, role_id):
    """Get a Role from the database by id."""
    sa_session = app.model.context.current
    return sa_session.query(app.model.Role).get(app.security.decode_id(role_id))


def get_tool_shed_from_clone_url(repository_clone_url):
    tmp_url = common_util.remove_protocol_and_user_from_clone_url(repository_clone_url)
    return tmp_url.split('/repos/')[0].rstrip('/')


def get_tool_shed_repository_by_id(app, repository_id):
    """Return a tool shed repository database record defined by the id."""
    # This method is used only in Galaxy, not the tool shed.
    return app.install_model.context.query(app.install_model.ToolShedRepository) \
                                    .filter(app.install_model.ToolShedRepository.table.c.id == app.security.decode_id(repository_id)) \
                                    .first()


def get_tool_shed_repository_status_label(app, tool_shed_repository=None, name=None, owner=None, changeset_revision=None, repository_clone_url=None):
    """Return a color-coded label for the status of the received tool-shed_repository installed into Galaxy."""
    if tool_shed_repository is None:
        if name is not None and owner is not None and repository_clone_url is not None:
            tool_shed = get_tool_shed_from_clone_url(repository_clone_url)
            tool_shed_repository = get_installed_repository(app,
                                                            tool_shed=tool_shed,
                                                            name=name,
                                                            owner=owner,
                                                            installed_changeset_revision=changeset_revision)
    if tool_shed_repository:
        status_label = tool_shed_repository.status
        if tool_shed_repository.status in [app.install_model.ToolShedRepository.installation_status.CLONING,
                                           app.install_model.ToolShedRepository.installation_status.SETTING_TOOL_VERSIONS,
                                           app.install_model.ToolShedRepository.installation_status.INSTALLING_REPOSITORY_DEPENDENCIES,
                                           app.install_model.ToolShedRepository.installation_status.INSTALLING_TOOL_DEPENDENCIES,
                                           app.install_model.ToolShedRepository.installation_status.LOADING_PROPRIETARY_DATATYPES]:
            bgcolor = app.install_model.ToolShedRepository.states.INSTALLING
        elif tool_shed_repository.status in [app.install_model.ToolShedRepository.installation_status.NEW,
                                             app.install_model.ToolShedRepository.installation_status.UNINSTALLED]:
            bgcolor = app.install_model.ToolShedRepository.states.UNINSTALLED
        elif tool_shed_repository.status in [app.install_model.ToolShedRepository.installation_status.ERROR]:
            bgcolor = app.install_model.ToolShedRepository.states.ERROR
        elif tool_shed_repository.status in [app.install_model.ToolShedRepository.installation_status.DEACTIVATED]:
            bgcolor = app.install_model.ToolShedRepository.states.WARNING
        elif tool_shed_repository.status in [app.install_model.ToolShedRepository.installation_status.INSTALLED]:
            if tool_shed_repository.repository_dependencies_being_installed:
                bgcolor = app.install_model.ToolShedRepository.states.WARNING
                status_label = '%s, %s' % (status_label,
                                           app.install_model.ToolShedRepository.installation_status.INSTALLING_REPOSITORY_DEPENDENCIES)
            elif tool_shed_repository.missing_repository_dependencies:
                bgcolor = app.install_model.ToolShedRepository.states.WARNING
                status_label = '%s, missing repository dependencies' % status_label
            elif tool_shed_repository.tool_dependencies_being_installed:
                bgcolor = app.install_model.ToolShedRepository.states.WARNING
                status_label = '%s, %s' % (status_label,
                                           app.install_model.ToolShedRepository.installation_status.INSTALLING_TOOL_DEPENDENCIES)
            elif tool_shed_repository.missing_tool_dependencies:
                bgcolor = app.install_model.ToolShedRepository.states.WARNING
                status_label = '%s, missing tool dependencies' % status_label
            else:
                bgcolor = app.install_model.ToolShedRepository.states.OK
        else:
            bgcolor = app.install_model.ToolShedRepository.states.ERROR
    else:
        bgcolor = app.install_model.ToolShedRepository.states.WARNING
        status_label = 'unknown status'
    return '<div class="count-box state-color-%s">%s</div>' % (bgcolor, status_label)


def get_tool_shed_status_for_installed_repository(app, repository):
    """
    Send a request to the tool shed to retrieve information about newer installable repository revisions,
    current revision updates, whether the repository revision is the latest downloadable revision, and
    whether the repository has been deprecated in the tool shed.  The received repository is a ToolShedRepository
    object from Galaxy.
    """
    tool_shed_url = common_util.get_tool_shed_url_from_tool_shed_registry(app, str(repository.tool_shed))
    params = dict(name=repository.name, owner=repository.owner, changeset_revision=repository.changeset_revision)
    pathspec = ['repository', 'status_for_installed_repository']
    try:
        encoded_tool_shed_status_dict = util.url_get(tool_shed_url, password_mgr=app.tool_shed_registry.url_auth(tool_shed_url), pathspec=pathspec, params=params)
        tool_shed_status_dict = encoding_util.tool_shed_decode(encoded_tool_shed_status_dict)
        return tool_shed_status_dict
    except HTTPError as e:
        # This should handle backward compatility to the Galaxy 12/20/12 release.  We used to only handle updates for an installed revision
        # using a boolean value.
        log.debug("Error attempting to get tool shed status for installed repository %s: %s\nAttempting older 'check_for_updates' method.\n" %
                  (str(repository.name), str(e)))
        pathspec = ['repository', 'check_for_updates']
        params['from_update_manager'] = True
        try:
            # The value of text will be 'true' or 'false', depending upon whether there is an update available for the installed revision.
            text = util.url_get(tool_shed_url, password_mgr=app.tool_shed_registry.url_auth(tool_shed_url), pathspec=pathspec, params=params)
            return dict(revision_update=text)
        except Exception as e:
            # The required tool shed may be unavailable, so default the revision_update value to 'false'.
            return dict(revision_update='false')
    except Exception as e:
        log.exception("Error attempting to get tool shed status for installed repository %s", str(repository.name))
        return {}


def handle_role_associations(app, role, repository, **kwd):
    sa_session = app.model.context.current
    message = escape(kwd.get('message', ''))
    status = kwd.get('status', 'done')
    repository_owner = repository.user
    if kwd.get('manage_role_associations_button', False):
        in_users_list = util.listify(kwd.get('in_users', []))
        in_users = [sa_session.query(app.model.User).get(x) for x in in_users_list]
        # Make sure the repository owner is always associated with the repostory's admin role.
        owner_associated = False
        for user in in_users:
            if user.id == repository_owner.id:
                owner_associated = True
                break
        if not owner_associated:
            in_users.append(repository_owner)
            message += "The repository owner must always be associated with the repository's administrator role.  "
            status = 'error'
        in_groups_list = util.listify(kwd.get('in_groups', []))
        in_groups = [sa_session.query(app.model.Group).get(x) for x in in_groups_list]
        in_repositories = [repository]
        app.security_agent.set_entity_role_associations(roles=[role],
                                                        users=in_users,
                                                        groups=in_groups,
                                                        repositories=in_repositories)
        sa_session.refresh(role)
        message += "Role <b>%s</b> has been associated with %d users, %d groups and %d repositories.  " % \
            (escape(str(role.name)), len(in_users), len(in_groups), len(in_repositories))
    in_users = []
    out_users = []
    in_groups = []
    out_groups = []
    for user in sa_session.query(app.model.User) \
                          .filter(app.model.User.table.c.deleted == false()) \
                          .order_by(app.model.User.table.c.email):
        if user in [x.user for x in role.users]:
            in_users.append((user.id, user.email))
        else:
            out_users.append((user.id, user.email))
    for group in sa_session.query(app.model.Group) \
                           .filter(app.model.Group.table.c.deleted == false()) \
                           .order_by(app.model.Group.table.c.name):
        if group in [x.group for x in role.groups]:
            in_groups.append((group.id, group.name))
        else:
            out_groups.append((group.id, group.name))
    associations_dict = dict(in_users=in_users,
                             out_users=out_users,
                             in_groups=in_groups,
                             out_groups=out_groups,
                             message=message,
                             status=status)
    return associations_dict


def is_tool_shed_client(app):
    """
    The tool shed and clients to the tool (i.e. Galaxy) require a lot
    of similar functionality in this file but with small differences. This
    method should determine if the app performing the action is the tool shed
    or a client of the tool shed.
    """
    return hasattr(app, "install_model")


def repository_was_previously_installed(app, tool_shed_url, repository_name, repo_info_tuple, from_tip=False):
    """
    Find out if a repository is already installed into Galaxy - there are several scenarios where this
    is necessary.  For example, this method will handle the case where the repository was previously
    installed using an older changeset_revsion, but later the repository was updated in the tool shed
    and now we're trying to install the latest changeset revision of the same repository instead of
    updating the one that was previously installed.  We'll look in the database instead of on disk since
    the repository may be currently uninstalled.
    """
    tool_shed_url = common_util.get_tool_shed_url_from_tool_shed_registry(app, tool_shed_url)
    description, repository_clone_url, changeset_revision, ctx_rev, repository_owner, repository_dependencies, tool_dependencies = \
        get_repo_info_tuple_contents(repo_info_tuple)
    tool_shed = get_tool_shed_from_clone_url(repository_clone_url)
    # See if we can locate the repository using the value of changeset_revision.
    tool_shed_repository = get_installed_repository(app,
                                                    tool_shed=tool_shed,
                                                    name=repository_name,
                                                    owner=repository_owner,
                                                    installed_changeset_revision=changeset_revision)
    if tool_shed_repository:
        return tool_shed_repository, changeset_revision
    # Get all previous changeset revisions from the tool shed for the repository back to, but excluding,
    # the previous valid changeset revision to see if it was previously installed using one of them.
    params = dict(galaxy_url=web.url_for('/', qualified=True),
                  name=repository_name,
                  owner=repository_owner,
                  changeset_revision=changeset_revision,
                  from_tip=str(from_tip))
    pathspec = ['repository', 'previous_changeset_revisions']
    text = util.url_get(tool_shed_url, password_mgr=app.tool_shed_registry.url_auth(tool_shed_url), pathspec=pathspec, params=params)
    if text:
        changeset_revisions = util.listify(text)
        for previous_changeset_revision in changeset_revisions:
            tool_shed_repository = get_installed_repository(app,
                                                            tool_shed=tool_shed,
                                                            name=repository_name,
                                                            owner=repository_owner,
                                                            installed_changeset_revision=previous_changeset_revision)
            if tool_shed_repository:
                return tool_shed_repository, previous_changeset_revision
    return None, None


def set_repository_attributes(app, repository, status, error_message, deleted, uninstalled, remove_from_disk=False):
    if remove_from_disk:
        relative_install_dir = repository.repo_path(app)
        if relative_install_dir:
            clone_dir = os.path.abspath(relative_install_dir)
            try:
                shutil.rmtree(clone_dir)
                log.debug("Removed repository installation directory: %s" % str(clone_dir))
            except Exception as e:
                log.debug("Error removing repository installation directory %s: %s" % (str(clone_dir), str(e)))
    repository.error_message = error_message
    repository.status = status
    repository.deleted = deleted
    repository.uninstalled = uninstalled
    app.install_model.context.add(repository)
    app.install_model.context.flush()


def update_repository(app, trans, id, **kwds):
    """Update an existing ToolShed repository"""
    message = None
    flush_needed = False
    sa_session = app.model.context.current
    repository = sa_session.query(app.model.Repository).get(app.security.decode_id(id))
    if repository is None:
        return None, "Unknown repository ID"

    if not (trans.user_is_admin() or
            trans.app.security_agent.user_can_administer_repository(trans.user, repository)):
        message = "You are not the owner of this repository, so you cannot administer it."
        return None, message

    # Whitelist properties that can be changed via this method
    for key in ('type', 'description', 'long_description', 'remote_repository_url', 'homepage_url'):
        # If that key is available, not None and different than what's in the model
        if key in kwds and kwds[key] is not None and kwds[key] != getattr(repository, key):
            setattr(repository, key, kwds[key])
            flush_needed = True

    if 'category_ids' in kwds and isinstance(kwds['category_ids'], list):
        # Get existing category associations
        category_associations = sa_session.query(app.model.RepositoryCategoryAssociation) \
                                          .filter(app.model.RepositoryCategoryAssociation.table.c.repository_id == app.security.decode_id(id))
        # Remove all of them
        for rca in category_associations:
            sa_session.delete(rca)

        # Then (re)create category associations
        for category_id in kwds['category_ids']:
            category = sa_session.query(app.model.Category) \
                                 .get(app.security.decode_id(category_id))
            if category:
                rca = app.model.RepositoryCategoryAssociation(repository, category)
                sa_session.add(rca)
            else:
                pass
        flush_needed = True

    # However some properties are special, like 'name'
    if 'name' in kwds and kwds['name'] is not None and repository.name != kwds['name']:
        if repository.times_downloaded != 0:
            message = "Repository names cannot be changed if the repository has been cloned."
        else:
            message = validate_repository_name(trans.app, kwds['name'], trans.user)
        if message:
            return None, message

        repo_dir = repository.repo_path(app)
        # Change the entry in the hgweb.config file for the repository.
        old_lhs = "repos/%s/%s" % (repository.user.username, repository.name)
        new_lhs = "repos/%s/%s" % (repository.user.username, kwds['name'])
        trans.app.hgweb_config_manager.change_entry(old_lhs, new_lhs, repo_dir)

        # Change the entry in the repository's hgrc file.
        hgrc_file = os.path.join(repo_dir, '.hg', 'hgrc')
        change_repository_name_in_hgrc_file(hgrc_file, kwds['name'])

        # Rename the repository's admin role to match the new repository name.
        repository_admin_role = repository.admin_role
        repository_admin_role.name = get_repository_admin_role_name(str(kwds['name']), str(repository.user.username))
        trans.sa_session.add(repository_admin_role)
        repository.name = kwds['name']
        flush_needed = True

    if flush_needed:
        trans.sa_session.add(repository)
        trans.sa_session.flush()
        message = "The repository information has been updated."
    else:
        message = None
    return repository, message


def validate_repository_name(app, name, user):
    """
    Validate whether the given name qualifies as a new TS repo name.
    Repository names must be unique for each user, must be at least two characters
    in length and must contain only lower-case letters, numbers, and the '_' character.
    """
    if name in ['None', None, '']:
        return 'Enter the required repository name.'
    if name in ['repos']:
        return "The term <b>%s</b> is a reserved word in the tool shed, so it cannot be used as a repository name." % name
    check_existing = get_repository_by_name_and_owner(app, name, user.username)
    if check_existing is not None:
        if check_existing.deleted:
            return 'You own a deleted repository named <b>%s</b>, please choose a different name.' % escape(name)
        else:
            return "You already own a repository named <b>%s</b>, please choose a different name." % escape(name)
    if len(name) < 2:
        return "Repository names must be at least 2 characters in length."
    if len(name) > 80:
        return "Repository names cannot be more than 80 characters in length."
    if not(VALID_REPOSITORYNAME_RE.match(name)):
        return "Repository names must contain only lower-case letters, numbers and underscore."
    return ''<|MERGE_RESOLUTION|>--- conflicted
+++ resolved
@@ -510,29 +510,12 @@
     return description, repository_clone_url, changeset_revision, ctx_rev, repository_owner, repository_dependencies, tool_dependencies
 
 
-<<<<<<< HEAD
-def get_repositories_by_category( app, category_id, installable=False ):
-=======
 def get_repositories_by_category(app, category_id, installable=False):
->>>>>>> 696a1eda
     sa_session = app.model.context.current
     resultset = sa_session.query(app.model.Category).get(category_id)
     repositories = []
     default_value_mapper = {'id': app.security.encode_id, 'user_id': app.security.encode_id}
     for row in resultset.repositories:
-<<<<<<< HEAD
-        repository_dict = row.repository.to_dict( value_mapper=default_value_mapper )
-        repository_dict[ 'metadata' ] = {}
-        for changeset, changehash in row.repository.installable_revisions( app ):
-            encoded_id = app.security.encode_id( row.repository.id )
-            metadata = metadata_util.get_repository_metadata_by_changeset_revision( app, encoded_id, changehash )
-            repository_dict[ 'metadata' ][ '%s:%s' % ( changeset, changehash ) ] = metadata.to_dict( value_mapper=default_value_mapper )
-        if installable:
-            if len( row.repository.installable_revisions( app ) ):
-                repositories.append( repository_dict )
-        else:
-            repositories.append( repository_dict )
-=======
         repository_dict = row.repository.to_dict(value_mapper=default_value_mapper)
         repository_dict['metadata'] = {}
         for changeset, changehash in row.repository.installable_revisions(app):
@@ -544,7 +527,6 @@
                 repositories.append(repository_dict)
         else:
             repositories.append(repository_dict)
->>>>>>> 696a1eda
     return repositories
 
 
