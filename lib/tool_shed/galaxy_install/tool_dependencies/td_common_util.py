--- conflicted
+++ resolved
@@ -474,8 +474,4 @@
 
 def evaluate_template( text, install_dir ):
     """ Substitute variables defined in XML blocks from dependencies file."""
-<<<<<<< HEAD
-    return Template( text ).safe_substitute( get_env_var_values( install_dir ) )
-=======
-    return Template( text ).safe_substitute( get_env_var_values( install_dir ) )
->>>>>>> ca85f093
+    return Template( text ).safe_substitute( get_env_var_values( install_dir ) )