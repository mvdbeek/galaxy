--- conflicted
+++ resolved
@@ -7,16 +7,8 @@
 import sys
 from optparse import OptionParser
 
-<<<<<<< HEAD
-new_path = [ os.path.join( os.getcwd(), "lib" ) ]
-new_path.extend( sys.path[1:] )
-sys.path = new_path
-
-from galaxy.web import security
-=======
 sys.path.insert(1, os.path.join( os.path.dirname( __file__ ), os.pardir, os.pardir, os.pardir ) )
 
->>>>>>> c7394bd0
 import galaxy.webapps.tool_shed.config as tool_shed_config
 from galaxy.web import security
 from galaxy.webapps.tool_shed.model import mapping
