"""
SLURM job control via the DRMAA API.
"""
import os
import re
import shutil
import tempfile
import time

from galaxy import model
from galaxy.jobs.runners.drmaa import DRMAAJobRunner
<<<<<<< HEAD
from galaxy.util import commands
from galaxy.util.logging import get_logger
=======
from galaxy.util import unicodify
from galaxy.util.custom_logging import get_logger
>>>>>>> 5f69bbc4

log = get_logger(__name__)

__all__ = ('SlurmJobRunner', )

# Error message printed to job stderr when SLURM itself kills a job.
# See src/common/slurm_jobacct_gather.c and src/slurmd/slurmd/req.c in
# https://github.com/SchedMD/slurm/
SLURM_MEMORY_LIMIT_EXCEEDED_MSG = 'slurmstepd: error: Exceeded job memory limit'
# Warning messages which may be printed to job stderr by SLURM after termination
# of a job step when using the cgroup task plugin. The exceeded memory is not
# always the cause of the step termination, which can be successful.
# See src/plugins/task/cgroup/task_cgroup_memory.c in
# https://github.com/SchedMD/slurm/
SLURM_MEMORY_LIMIT_EXCEEDED_PARTIAL_WARNINGS = [': Exceeded job memory limit at some point.',
                                                ': Exceeded step memory limit at some point.']
SLURM_MEMORY_LIMIT_SCAN_SIZE = 16 * 1024 * 1024  # 16MB
SLURM_CGROUP_RE = re.compile(r"""slurmstepd: .*cgroup.*$""")
SLURM_TOP_WARNING_RES = (
    SLURM_CGROUP_RE,
)

# These messages are returned to the user
OUT_OF_MEMORY_MSG = 'This job was terminated because it used more memory than it was allocated.'
PROBABLY_OUT_OF_MEMORY_MSG = 'This job was cancelled probably because it used more memory than it was allocated.'


class SlurmJobRunner(DRMAAJobRunner):
    runner_name = "SlurmRunner"
    restrict_job_name_length = False

    def _complete_terminal_job(self, ajs, drmaa_state, **kwargs):
        def _get_slurm_state_with_sacct(job_id, cluster):
            cmd = ['sacct', '-n', '-o', 'state%-32']
            if cluster:
                cmd.extend(['-M', cluster])
            cmd.extend(['-j', job_id])
            try:
                stdout = commands.execute(cmd)
            except commands.CommandLineException as e:
                if e.stderr.strip() == 'SLURM accounting storage is disabled':
                    log.warning('SLURM accounting storage is not properly configured, unable to run sacct')
                    return
                raise e
            # First line is for 'job_id'
            # Second line is for 'job_id.batch' (only available after the batch job is complete)
            # Following lines are for the steps 'job_id.0', 'job_id.1', ... (but Galaxy does not use steps)
            first_line = stdout.splitlines()[0]
            # Strip whitespaces and the final '+' (if present), only return the first word
            return first_line.strip().rstrip('+').split()[0]

        def _get_slurm_state():
            cmd = ['scontrol', '-o']
            if '.' in ajs.job_id:
                # custom slurm-drmaa-with-cluster-support job id syntax
                job_id, cluster = ajs.job_id.split('.', 1)
                cmd.extend(['-M', cluster])
            else:
                job_id = ajs.job_id
                cluster = None
            cmd.extend(['show', 'job', job_id])
            try:
                stdout = commands.execute(cmd).strip()
            except commands.CommandLineException as e:
                if e.stderr == 'slurm_load_jobs error: Invalid job id specified\n':
                    # The job may be old, try to get its state with sacct
                    job_state = _get_slurm_state_with_sacct(job_id, cluster)
                    if job_state:
                        return job_state
                    return 'NOT_FOUND'
                raise e
            # stdout is a single line in format "key1=value1 key2=value2 ..."
            job_info_keys = []
            job_info_values = []
            for job_info in stdout.split():
                try:
                    # Some value may contain `=` (e.g. `StdIn=StdIn=/dev/null`)
                    k, v = job_info.split('=', 1)
                    job_info_keys.append(k)
                    job_info_values.append(v)
                except ValueError:
                    # Some value may contain spaces (e.g. `Comment=** time_limit (60m) min_nodes (1) **`)
                    job_info_values[-1] += ' ' + job_info
            job_info_dict = dict(zip(job_info_keys, job_info_values))
            return job_info_dict['JobState']

        try:
            if drmaa_state == self.drmaa_job_states.FAILED:
                slurm_state = _get_slurm_state()
                sleep = 1
                while slurm_state == 'COMPLETING':
                    log.debug('(%s/%s) Waiting %s seconds for failed job to exit COMPLETING state for post-mortem', ajs.job_wrapper.get_id_tag(), ajs.job_id, sleep)
                    time.sleep(sleep)
                    sleep *= 2
                    if sleep > 64:
                        ajs.fail_message = "This job failed and the system timed out while trying to determine the cause of the failure."
                        break
                    slurm_state = _get_slurm_state()
                if slurm_state == 'NOT_FOUND':
                    log.warning('(%s/%s) Job not found, assuming job check exceeded MinJobAge and completing as successful', ajs.job_wrapper.get_id_tag(), ajs.job_id)
                    drmaa_state = self.drmaa_job_states.DONE
                elif slurm_state == 'COMPLETED':
                    log.debug("(%s/%s) SLURM reported job success, assuming job check exceeded MinJobAge and completing as successful", ajs.job_wrapper.get_id_tag(), ajs.job_id)
                    drmaa_state = self.drmaa_job_states.DONE
                elif slurm_state == 'TIMEOUT':
                    log.info('(%s/%s) Job hit walltime', ajs.job_wrapper.get_id_tag(), ajs.job_id)
                    ajs.fail_message = "This job was terminated because it ran longer than the maximum allowed job run time."
                    ajs.runner_state = ajs.runner_states.WALLTIME_REACHED
                elif slurm_state == 'NODE_FAIL':
                    log.warning('(%s/%s) Job failed due to node failure, attempting resubmission', ajs.job_wrapper.get_id_tag(), ajs.job_id)
                    ajs.job_wrapper.change_state(model.Job.states.QUEUED, info='Job was resubmitted due to node failure')
                    try:
                        self.queue_job(ajs.job_wrapper)
                        return
                    except Exception:
                        ajs.fail_message = "This job failed due to a cluster node failure, and an attempt to resubmit the job failed."
                elif slurm_state == 'OUT_OF_MEMORY':
                    log.info('(%s/%s) Job hit memory limit (SLURM state: OUT_OF_MEMORY)', ajs.job_wrapper.get_id_tag(), ajs.job_id)
                    ajs.fail_message = OUT_OF_MEMORY_MSG
                    ajs.runner_state = ajs.runner_states.MEMORY_LIMIT_REACHED
                elif slurm_state == 'CANCELLED':
                    # Check to see if the job was killed for exceeding memory consumption
                    check_memory_limit_msg = self.__check_memory_limit(ajs.error_file)
                    if check_memory_limit_msg:
                        log.info('(%s/%s) Job hit memory limit (SLURM state: CANCELLED)', ajs.job_wrapper.get_id_tag(), ajs.job_id)
                        ajs.fail_message = check_memory_limit_msg
                        ajs.runner_state = ajs.runner_states.MEMORY_LIMIT_REACHED
                    else:
                        log.info('(%s/%s) Job was cancelled via SLURM (e.g. with scancel(1))', ajs.job_wrapper.get_id_tag(), ajs.job_id)
                        ajs.fail_message = "This job failed because it was cancelled by an administrator."
                elif slurm_state in ('PENDING', 'RUNNING'):
                    log.warning('(%s/%s) Job was reported by drmaa as terminal but job state in SLURM is: %s, returning to monitor queue', ajs.job_wrapper.get_id_tag(), ajs.job_id, slurm_state)
                    return True
                else:
                    log.warning('(%s/%s) Job failed due to unknown reasons, job state in SLURM was: %s', ajs.job_wrapper.get_id_tag(), ajs.job_id, slurm_state)
                    ajs.fail_message = "This job failed for reasons that could not be determined."
                if drmaa_state == self.drmaa_job_states.FAILED:
                    ajs.fail_message += '\nPlease click the bug icon to report this problem if you need help.'
                    ajs.stop_job = False
                    self.work_queue.put((self.fail_job, ajs))
                    return
            if drmaa_state == self.drmaa_job_states.DONE:
                with open(ajs.error_file, 'r') as rfh:
                    _remove_spurious_top_lines(rfh, ajs)
                with open(ajs.error_file, 'r+') as f:
                    if os.path.getsize(ajs.error_file) > SLURM_MEMORY_LIMIT_SCAN_SIZE:
                        f.seek(-SLURM_MEMORY_LIMIT_SCAN_SIZE, os.SEEK_END)
                        f.readline()
                    pos = f.tell()
                    lines = f.readlines()
                    f.seek(pos)
                    for line in lines:
                        stripped_line = line.strip()
                        if any(_ in stripped_line for _ in SLURM_MEMORY_LIMIT_EXCEEDED_PARTIAL_WARNINGS):
                            log.debug('(%s/%s) Job completed, removing SLURM exceeded memory warning: "%s"', ajs.job_wrapper.get_id_tag(), ajs.job_id, stripped_line)
                        else:
                            f.write(line)
                    f.truncate()
        except Exception:
            log.exception('(%s/%s) Failure in SLURM _complete_terminal_job(), job final state will be: %s', ajs.job_wrapper.get_id_tag(), ajs.job_id, drmaa_state)
        # by default, finish the job with the state from drmaa
        return super(SlurmJobRunner, self)._complete_terminal_job(ajs, drmaa_state=drmaa_state)

    def __check_memory_limit(self, efile_path):
        """
        A very poor implementation of tail, but it doesn't need to be fancy
        since we are only searching the last 2K
        """
        try:
            log.debug('Checking %s for exceeded memory message from SLURM', efile_path)
            with open(efile_path) as f:
                if os.path.getsize(efile_path) > 2048:
                    f.seek(-2048, os.SEEK_END)
                    f.readline()
                for line in f.readlines():
                    stripped_line = line.strip()
                    if stripped_line == SLURM_MEMORY_LIMIT_EXCEEDED_MSG:
                        return OUT_OF_MEMORY_MSG
                    elif any(_ in stripped_line for _ in SLURM_MEMORY_LIMIT_EXCEEDED_PARTIAL_WARNINGS):
                        return PROBABLY_OUT_OF_MEMORY_MSG
        except Exception:
            log.exception('Error reading end of %s:', efile_path)

        return False


def _remove_spurious_top_lines(rfh, ajs, maxlines=3):
    bad = []
    putback = None
    for i in range(maxlines):
        line = rfh.readline()
        log.trace('checking line: %s', line)
        for pattern in SLURM_TOP_WARNING_RES:
            if pattern.match(line):
                bad.append(line)
                # found a match, stop checking REs and check next line
                break
        else:
            if bad:
                # no match found on this line so line is now a good line, but previous bad lines are found, so it needs to be put back
                putback = line
            # no match on this line, stop looking
            break
        # check next line
    if bad:
        with tempfile.NamedTemporaryFile('w', delete=False) as wfh:
            if putback is not None:
                wfh.write(putback)
            shutil.copyfileobj(rfh, wfh)
            wf_name = wfh.name
        shutil.move(wf_name, ajs.error_file)
        for line in bad:
            log.debug('(%s/%s) Job completed, removing SLURM spurious warning: "%s"', ajs.job_wrapper.get_id_tag(), ajs.job_id, line)<|MERGE_RESOLUTION|>--- conflicted
+++ resolved
@@ -9,13 +9,8 @@
 
 from galaxy import model
 from galaxy.jobs.runners.drmaa import DRMAAJobRunner
-<<<<<<< HEAD
 from galaxy.util import commands
-from galaxy.util.logging import get_logger
-=======
-from galaxy.util import unicodify
 from galaxy.util.custom_logging import get_logger
->>>>>>> 5f69bbc4
 
 log = get_logger(__name__)
 
