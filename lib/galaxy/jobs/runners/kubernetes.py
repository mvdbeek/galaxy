--- conflicted
+++ resolved
@@ -146,32 +146,21 @@
         # where galaxy will expect results.
         log.debug(f"Starting queue_job for job {job_wrapper.get_id_tag()}")
 
-<<<<<<< HEAD
         ajs = AsynchronousJobState(
             files_dir=job_wrapper.working_directory,
             job_wrapper=job_wrapper,
             job_destination=job_wrapper.job_destination,
         )
-=======
-        ajs = AsynchronousJobState(files_dir=job_wrapper.working_directory,
-                                   job_wrapper=job_wrapper,
-                                   job_destination=job_wrapper.job_destination)
         # Kubernetes doesn't really produce meaningful "job stdout", but file needs to be present
-        with open(ajs.output_file, 'w'):
+        with open(ajs.output_file, "w"):
             pass
-        with open(ajs.error_file, 'w'):
+        with open(ajs.error_file, "w"):
             pass
->>>>>>> 5b85b659
 
         if not self.prepare_job(
             job_wrapper,
             include_metadata=False,
             modify_command_for_container=False,
-<<<<<<< HEAD
-            stdout_file=ajs.output_file,
-            stderr_file=ajs.error_file,
-=======
->>>>>>> 5b85b659
         ):
             return
 
