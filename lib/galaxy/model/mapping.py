"""
This module no longer contains the mapping of data model classes to the
relational database.
The module will be revised during migration from SQLAlchemy Migrate to Alembic.
"""

import logging
from threading import local
from typing import (
    Optional,
    Type,
)

from galaxy import model
from galaxy.model import mapper_registry
from galaxy.model.base import SharedModelMapping
from galaxy.model.migrate.triggers.update_audit_table import (
    install as install_timestamp_triggers,
)
from galaxy.model.orm.engine_factory import build_engine
from galaxy.model.security import GalaxyRBACAgent
from galaxy.model.view.utils import install_views

log = logging.getLogger(__name__)

metadata = mapper_registry.metadata


class GalaxyModelMapping(SharedModelMapping):
    security_agent: GalaxyRBACAgent
    thread_local_log: Optional[local]
    create_tables: bool
    User: Type
    GalaxySession: Type


def init(
    file_path,
    url,
    engine_options=None,
    create_tables=False,
    map_install_models=False,
    database_query_profiling_proxy=False,
    object_store=None,
    trace_logger=None,
    use_pbkdf2=True,
    slow_query_log_threshold=0,
    thread_local_log: Optional[local] = None,
    log_query_counts=False,
) -> GalaxyModelMapping:
    """Connect mappings to the database"""
    if engine_options is None:
        engine_options = {}
    # Connect dataset to the file path
    model.Dataset.file_path = file_path
    # Connect dataset to object store
    model.Dataset.object_store = object_store
    # Use PBKDF2 password hashing?
    model.User.use_pbkdf2 = use_pbkdf2
    # Load the appropriate db module
    engine = build_engine(
        url,
        engine_options,
        database_query_profiling_proxy,
        trace_logger,
        slow_query_log_threshold,
        thread_local_log=thread_local_log,
        log_query_counts=log_query_counts,
    )

    model_modules = [model]
    if map_install_models:
        import galaxy.model.tool_shed_install.mapping  # noqa: F401
        from galaxy.model import tool_shed_install

<<<<<<< HEAD
        galaxy.model.tool_shed_install.mapping.init(url=url, engine_options=engine_options, create_tables=create_tables)
=======
        galaxy.model.tool_shed_install.mapping.init(
            url=url, engine_options=engine_options, create_tables=create_tables
        )
>>>>>>> e62ed07a
        model_modules.append(tool_shed_install)

    result = GalaxyModelMapping(model_modules, engine=engine)

    # Create tables if needed
    if create_tables:
        metadata.create_all(bind=engine)
        install_timestamp_triggers(engine)
        install_views(engine)

    result.create_tables = create_tables
    # load local galaxy security policy
    result.security_agent = GalaxyRBACAgent(result)
    result.thread_local_log = thread_local_log
    return result<|MERGE_RESOLUTION|>--- conflicted
+++ resolved
@@ -73,13 +73,9 @@
         import galaxy.model.tool_shed_install.mapping  # noqa: F401
         from galaxy.model import tool_shed_install
 
-<<<<<<< HEAD
-        galaxy.model.tool_shed_install.mapping.init(url=url, engine_options=engine_options, create_tables=create_tables)
-=======
         galaxy.model.tool_shed_install.mapping.init(
             url=url, engine_options=engine_options, create_tables=create_tables
         )
->>>>>>> e62ed07a
         model_modules.append(tool_shed_install)
 
     result = GalaxyModelMapping(model_modules, engine=engine)
