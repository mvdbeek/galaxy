--- conflicted
+++ resolved
@@ -4608,11 +4608,7 @@
     version = Column(Integer)
     name = Column(TrimmedString(255))
     extension = Column(TrimmedString(64))
-<<<<<<< HEAD
-    _metadata = Column("metadata", JSONType)
-=======
     _metadata = Column("metadata", MetadataType)
->>>>>>> e62ed07a
     extended_metadata_id = Column(Integer, ForeignKey("extended_metadata.id"), index=True)
 
     def __init__(
@@ -9278,92 +9274,6 @@
 )
 
 HistoryDatasetAssociation.table = Table(
-<<<<<<< HEAD
-    "history_dataset_association",
-    mapper_registry.metadata,
-    Column("id", Integer, primary_key=True),
-    Column("history_id", Integer, ForeignKey("history.id"), index=True),
-    Column("dataset_id", Integer, ForeignKey("dataset.id"), index=True),
-    Column("create_time", DateTime, default=now),
-    Column("update_time", DateTime, default=now, onupdate=now, index=True),
-    Column("state", TrimmedString(64), index=True, key="_state"),
-    Column(
-        "copied_from_history_dataset_association_id",
-        Integer,
-        ForeignKey("history_dataset_association.id"),
-        nullable=True,
-    ),
-    Column(
-        "copied_from_library_dataset_dataset_association_id",
-        Integer,
-        ForeignKey("library_dataset_dataset_association.id"),
-        nullable=True,
-    ),
-    Column("name", TrimmedString(255)),
-    Column("info", TrimmedString(255)),
-    Column("blurb", TrimmedString(255)),
-    Column("peek", TEXT, key="_peek"),
-    Column("tool_version", TEXT),
-    Column("extension", TrimmedString(64)),
-    Column("metadata", JSONType, key="_metadata"),
-    Column("parent_id", Integer, ForeignKey("history_dataset_association.id"), nullable=True),
-    Column("designation", TrimmedString(255)),
-    Column("deleted", Boolean, index=True, default=False),
-    Column("visible", Boolean),
-    Column("extended_metadata_id", Integer, ForeignKey("extended_metadata.id"), index=True),
-    Column("version", Integer, default=1, nullable=True, index=True),
-    Column("hid", Integer),
-    Column("purged", Boolean, index=True, default=False),
-    Column("validated_state", TrimmedString(64), default="unvalidated", nullable=False),
-    Column("validated_state_message", TEXT),
-    Column(
-        "hidden_beneath_collection_instance_id", ForeignKey("history_dataset_collection_association.id"), nullable=True
-    ),
-)
-
-LibraryDatasetDatasetAssociation.table = Table(
-    "library_dataset_dataset_association",
-    mapper_registry.metadata,
-    Column("id", Integer, primary_key=True),
-    Column("library_dataset_id", Integer, ForeignKey("library_dataset.id"), index=True),
-    Column("dataset_id", Integer, ForeignKey("dataset.id"), index=True),
-    Column("create_time", DateTime, default=now),
-    Column("update_time", DateTime, default=now, onupdate=now, index=True),
-    Column("state", TrimmedString(64), index=True, key="_state"),
-    Column(
-        "copied_from_history_dataset_association_id",
-        Integer,
-        ForeignKey(
-            "history_dataset_association.id", use_alter=True, name="history_dataset_association_dataset_id_fkey"
-        ),
-        nullable=True,
-    ),
-    Column(
-        "copied_from_library_dataset_dataset_association_id",
-        Integer,
-        ForeignKey(
-            "library_dataset_dataset_association.id", use_alter=True, name="library_dataset_dataset_association_id_fkey"
-        ),
-        nullable=True,
-    ),
-    Column("name", TrimmedString(255), index=True),
-    Column("info", TrimmedString(255)),
-    Column("blurb", TrimmedString(255)),
-    Column("peek", TEXT, key="_peek"),
-    Column("tool_version", TEXT),
-    Column("extension", TrimmedString(64)),
-    Column("metadata", JSONType, key="_metadata"),
-    Column("parent_id", Integer, ForeignKey("library_dataset_dataset_association.id"), nullable=True),
-    Column("designation", TrimmedString(255)),
-    Column("deleted", Boolean, index=True, default=False),
-    Column("validated_state", TrimmedString(64), default="unvalidated", nullable=False),
-    Column("validated_state_message", TEXT),
-    Column("visible", Boolean),
-    Column("extended_metadata_id", Integer, ForeignKey("extended_metadata.id"), index=True),
-    Column("user_id", Integer, ForeignKey("galaxy_user.id"), index=True),
-    Column("message", TrimmedString(255)),
-)
-=======
     'history_dataset_association', mapper_registry.metadata,
     Column('id', Integer, primary_key=True),
     Column('history_id', Integer, ForeignKey('history.id'), index=True),
@@ -9427,7 +9337,6 @@
     Column('extended_metadata_id', Integer, ForeignKey('extended_metadata.id'), index=True),
     Column('user_id', Integer, ForeignKey('galaxy_user.id'), index=True),
     Column('message', TrimmedString(255)))
->>>>>>> e62ed07a
 
 mapper_registry.map_imperatively(
     Dataset,
