--- conflicted
+++ resolved
@@ -687,7 +687,6 @@
 
         self.containers_conf = parse_containers_config(self.containers_config_file)
 
-<<<<<<< HEAD
         # Compliance/Policy variables
         self.redact_username_during_deletion = False
         self.redact_email_during_deletion = False
@@ -727,8 +726,6 @@
                 'qualname': 'COMPLIANCE'
             }
 
-        if kwargs.get("log_destination", None):
-=======
         log_destination = kwargs.get("log_destination", None)
         if log_destination == "stdout":
             LOGGING_CONFIG_DEFAULT['handlers']['console'] = {
@@ -739,7 +736,6 @@
                 'filters': ['stack']
             }
         elif log_destination:
->>>>>>> 71b56151
             LOGGING_CONFIG_DEFAULT['handlers']['console'] = {
                 'class': 'logging.FileHandler',
                 'formatter': 'stack',
