# -*- coding: utf-8 -*-
"""
Utility functions used systemwide.

"""
from __future__ import absolute_import

import binascii
import collections
import errno
import importlib
import json
import os
import random
import re
import shutil
import smtplib
import stat
import string
import sys
import tempfile
import threading
import time
import unicodedata
import xml.dom.minidom
from datetime import datetime
from hashlib import md5
from os.path import relpath
from xml.etree import ElementInclude, ElementTree
from xml.etree.ElementTree import ParseError

try:
    import grp
except ImportError:
    # For Pulsar on Windows (which does not use the function that uses grp)
    grp = None

from boltons.iterutils import (
    default_enter,
    remap,
)
from six import binary_type, iteritems, PY2, string_types, text_type
from six.moves import email_mime_multipart, email_mime_text, xrange, zip
from six.moves.urllib import (
    parse as urlparse,
    request as urlrequest
)
from six.moves.urllib.request import urlopen

try:
    import docutils.core as docutils_core
    import docutils.writers.html4css1 as docutils_html4css1
except ImportError:
    docutils_core = None
    docutils_html4css1 = None

try:
    import uwsgi
except ImportError:
    uwsgi = None

from .inflection import English, Inflector
from .logging import get_logger
from .path import safe_contains, safe_makedirs, safe_relpath  # noqa: F401

inflector = Inflector(English)

log = get_logger(__name__)
_lock = threading.RLock()

CHUNK_SIZE = 65536  # 64k

DATABASE_MAX_STRING_SIZE = 32768
DATABASE_MAX_STRING_SIZE_PRETTY = '32K'

gzip_magic = b'\x1f\x8b'
bz2_magic = b'BZh'
DEFAULT_ENCODING = os.environ.get('GALAXY_DEFAULT_ENCODING', 'utf-8')
NULL_CHAR = b'\x00'
BINARY_CHARS = [NULL_CHAR]
FILENAME_VALID_CHARS = '.,^_-()[]0123456789abcdefghijklmnopqrstuvwxyzABCDEFGHIJKLMNOPQRSTUVWXYZ'


defaultdict = collections.defaultdict


def remove_protocol_from_url(url):
    """ Supplied URL may be null, if not ensure http:// or https://
    etc... is stripped off.
    """
    if url is None:
        return url

    # We have a URL
    if url.find('://') > 0:
        new_url = url.split('://')[1]
    else:
        new_url = url
    return new_url.rstrip('/')


def is_binary(value):
    """
    File is binary if it contains a null-byte by default (e.g. behavior of grep, etc.).
    This may fail for utf-16 files, but so would ASCII encoding.
    >>> is_binary( string.printable )
    False
    >>> is_binary( b'\\xce\\x94' )
    False
    >>> is_binary( b'\\x00' )
    True
    """
    value = smart_str(value)
    for binary_char in BINARY_CHARS:
        if binary_char in value:
            return True
    return False


def is_uuid(value):
    """
    This method returns True if value is a UUID, otherwise False.
    >>> is_uuid( "123e4567-e89b-12d3-a456-426655440000" )
    True
    >>> is_uuid( "0x3242340298902834" )
    False
    """
    uuid_re = re.compile("[0-9a-f]{8}-[0-9a-f]{4}-[0-9a-f]{4}-[0-9a-f]{4}-[0-9a-f]{12}")
    if re.match(uuid_re, str(value)):
        return True
    else:
        return False


def directory_hash_id(id):
    """

    >>> directory_hash_id( 100 )
    ['000']
    >>> directory_hash_id( "90000" )
    ['090']
    >>> directory_hash_id("777777777")
    ['000', '777', '777']
    >>> directory_hash_id("135ee48a-4f51-470c-ae2f-ce8bd78799e6")
    ['1', '3', '5']
    """
    s = str(id)
    l = len(s)
    # Shortcut -- ids 0-999 go under ../000/
    if l < 4:
        return ["000"]
    if not is_uuid(s):
        # Pad with zeros until a multiple of three
        padded = ((3 - len(s) % 3) * "0") + s
        # Drop the last three digits -- 1000 files per directory
        padded = padded[:-3]
        # Break into chunks of three
        return [padded[i * 3:(i + 1) * 3] for i in range(len(padded) // 3)]
    else:
        # assume it is a UUID
        return list(iter(s[0:3]))


def get_charset_from_http_headers(headers, default=None):
    rval = headers.get('content-type', None)
    if rval and 'charset=' in rval:
        rval = rval.split('charset=')[-1].split(';')[0].strip()
        if rval:
            return rval
    return default


def synchronized(func):
    """This wrapper will serialize access to 'func' to a single thread. Use it as a decorator."""
    def caller(*params, **kparams):
        _lock.acquire(True)  # Wait
        try:
            return func(*params, **kparams)
        finally:
            _lock.release()
    return caller


def file_iter(fname, sep=None):
    """
    This generator iterates over a file and yields its lines
    splitted via the C{sep} parameter. Skips empty lines and lines starting with
    the C{#} character.

    >>> lines = [ line for line in file_iter(__file__) ]
    >>> len(lines) !=  0
    True
    """
    for line in open(fname):
        if line and line[0] != '#':
            yield line.split(sep)


def file_reader(fp, chunk_size=CHUNK_SIZE):
    """This generator yields the open fileobject in chunks (default 64k). Closes the file at the end"""
    while 1:
        data = fp.read(chunk_size)
        if not data:
            break
        yield data
    fp.close()


def unique_id(KEY_SIZE=128):
    """
    Generates an unique id

    >>> ids = [ unique_id() for i in range(1000) ]
    >>> len(set(ids))
    1000
    """
    random_bits = text_type(random.getrandbits(KEY_SIZE)).encode("UTF-8")
    return md5(random_bits).hexdigest()


def parse_xml(fname):
    """Returns a parsed xml tree"""
    # handle deprecation warning for XMLParsing a file with DOCTYPE
    class DoctypeSafeCallbackTarget(ElementTree.TreeBuilder):
        def doctype(*args):
            pass
    tree = ElementTree.ElementTree()
    try:
        root = tree.parse(fname, parser=ElementTree.XMLParser(target=DoctypeSafeCallbackTarget()))
    except ParseError:
        log.exception("Error parsing file %s", fname)
        raise
    ElementInclude.include(root)
    return tree


def parse_xml_string(xml_string):
    tree = ElementTree.fromstring(xml_string)
    return tree


def xml_to_string(elem, pretty=False):
    """Returns a string from an xml tree"""
    try:
        if elem is not None:
            if PY2:
                xml_str = ElementTree.tostring(elem, encoding='utf-8')
            else:
                xml_str = ElementTree.tostring(elem, encoding='unicode')
        else:
            xml_str = ''
    except TypeError as e:
        # we assume this is a comment
        if hasattr(elem, 'text'):
            return "<!-- %s -->\n" % elem.text
        else:
            raise e
    if xml_str and pretty:
        pretty_string = xml.dom.minidom.parseString(xml_str).toprettyxml(indent='    ')
        return "\n".join([line for line in pretty_string.split('\n') if not re.match(r'^[\s\\nb\']*$', line)])
    return xml_str


def xml_element_compare(elem1, elem2):
    if not isinstance(elem1, dict):
        elem1 = xml_element_to_dict(elem1)
    if not isinstance(elem2, dict):
        elem2 = xml_element_to_dict(elem2)
    return elem1 == elem2


def xml_element_list_compare(elem_list1, elem_list2):
    return [xml_element_to_dict(elem) for elem in elem_list1] == [xml_element_to_dict(elem) for elem in elem_list2]


def xml_element_to_dict(elem):
    rval = {}
    if elem.attrib:
        rval[elem.tag] = {}
    else:
        rval[elem.tag] = None

    sub_elems = list(elem)
    if sub_elems:
        sub_elem_dict = dict()
        for sub_sub_elem_dict in map(xml_element_to_dict, sub_elems):
            for key, value in iteritems(sub_sub_elem_dict):
                if key not in sub_elem_dict:
                    sub_elem_dict[key] = []
                sub_elem_dict[key].append(value)
        for key, value in iteritems(sub_elem_dict):
            if len(value) == 1:
                rval[elem.tag][key] = value[0]
            else:
                rval[elem.tag][key] = value
    if elem.attrib:
        for key, value in iteritems(elem.attrib):
            rval[elem.tag]["@%s" % key] = value

    if elem.text:
        text = elem.text.strip()
        if text and sub_elems or elem.attrib:
            rval[elem.tag]['#text'] = text
        else:
            rval[elem.tag] = text

    return rval


def pretty_print_xml(elem, level=0):
    pad = '    '
    i = "\n" + level * pad
    if len(elem):
        if not elem.text or not elem.text.strip():
            elem.text = i + pad + pad
        if not elem.tail or not elem.tail.strip():
            elem.tail = i
        for e in elem:
            pretty_print_xml(e, level + 1)
        if not elem.tail or not elem.tail.strip():
            elem.tail = i
    else:
        if level and (not elem.tail or not elem.tail.strip()):
            elem.tail = i + pad
    return elem


def get_file_size(value, default=None):
    try:
        # try built-in
        return os.path.getsize(value)
    except Exception:
        try:
            # try built-in one name attribute
            return os.path.getsize(value.name)
        except Exception:
            try:
                # try tell() of end of object
                offset = value.tell()
                value.seek(0, 2)
                rval = value.tell()
                value.seek(offset)
                return rval
            except Exception:
                # return default value
                return default


def shrink_stream_by_size(value, size, join_by=b"..", left_larger=True, beginning_on_size_error=False, end_on_size_error=False):
    """
    Shrinks bytes read from `value` to `size`.

    `value` needs to implement tell/seek, so files need to be opened in binary mode.
    Returns unicode text with invalid characters replaced.
    """
    rval = b''
    join_by = smart_str(join_by)
    if get_file_size(value) > size:
        start = value.tell()
        len_join_by = len(join_by)
        min_size = len_join_by + 2
        if size < min_size:
            if beginning_on_size_error:
                rval = value.read(size)
                value.seek(start)
                return rval
            elif end_on_size_error:
                value.seek(-size, 2)
                rval = value.read(size)
                value.seek(start)
                return rval
            raise ValueError('With the provided join_by value (%s), the minimum size value is %i.' % (join_by, min_size))
        left_index = right_index = int((size - len_join_by) / 2)
        if left_index + right_index + len_join_by < size:
            if left_larger:
                left_index += 1
            else:
                right_index += 1
        rval = value.read(left_index) + join_by
        value.seek(-right_index, 2)
        rval += value.read(right_index)
    else:
        while True:
            data = value.read(CHUNK_SIZE)
            if not data:
                break
            rval += data
    return unicodify(rval)


def shrink_string_by_size(value, size, join_by="..", left_larger=True, beginning_on_size_error=False, end_on_size_error=False):
    if len(value) > size:
        len_join_by = len(join_by)
        min_size = len_join_by + 2
        if size < min_size:
            if beginning_on_size_error:
                return value[:size]
            elif end_on_size_error:
                return value[-size:]
            raise ValueError('With the provided join_by value (%s), the minimum size value is %i.' % (join_by, min_size))
        left_index = right_index = int((size - len_join_by) / 2)
        if left_index + right_index + len_join_by < size:
            if left_larger:
                left_index += 1
            else:
                right_index += 1
        value = "%s%s%s" % (value[:left_index], join_by, value[-right_index:])
    return value


def pretty_print_time_interval(time=False, precise=False, utc=False):
    """
    Get a datetime object or a int() Epoch timestamp and return a
    pretty string like 'an hour ago', 'Yesterday', '3 months ago',
    'just now', etc
    credit: http://stackoverflow.com/questions/1551382/user-friendly-time-format-in-python
    """
    if utc:
        now = datetime.utcnow()
    else:
        now = datetime.now()
    if type(time) is int:
        diff = now - datetime.fromtimestamp(time)
    elif isinstance(time, datetime):
        diff = now - time
    elif isinstance(time, string_types):
        try:
            time = datetime.strptime(time, "%Y-%m-%dT%H:%M:%S.%f")
        except ValueError:
            # MySQL may not support microseconds precision
            time = datetime.strptime(time, "%Y-%m-%dT%H:%M:%S")
        diff = now - time
    else:
        diff = now - now
    second_diff = diff.seconds
    day_diff = diff.days

    if day_diff < 0:
        return ''

    if precise:
        if day_diff == 0:
            if second_diff < 10:
                return "just now"
            if second_diff < 60:
                return str(second_diff) + " seconds ago"
            if second_diff < 120:
                return "a minute ago"
            if second_diff < 3600:
                return str(second_diff / 60) + " minutes ago"
            if second_diff < 7200:
                return "an hour ago"
            if second_diff < 86400:
                return str(second_diff / 3600) + " hours ago"
        if day_diff == 1:
            return "yesterday"
        if day_diff < 7:
            return str(day_diff) + " days ago"
        if day_diff < 31:
            return str(day_diff / 7) + " weeks ago"
        if day_diff < 365:
            return str(day_diff / 30) + " months ago"
        return str(day_diff / 365) + " years ago"
    else:
        if day_diff == 0:
            return "today"
        if day_diff == 1:
            return "yesterday"
        if day_diff < 7:
            return "less than a week"
        if day_diff < 31:
            return "less than a month"
        if day_diff < 365:
            return "less than a year"
        return "a few years ago"


def pretty_print_json(json_data, is_json_string=False):
    if is_json_string:
        json_data = json.loads(json_data)
    return json.dumps(json_data, sort_keys=True, indent=4)


# characters that are valid
valid_chars = set(string.ascii_letters + string.digits + " -=_.()/+*^,:?!")

# characters that are allowed but need to be escaped
mapped_chars = {'>': '__gt__',
                '<': '__lt__',
                "'": '__sq__',
                '"': '__dq__',
                '[': '__ob__',
                ']': '__cb__',
                '{': '__oc__',
                '}': '__cc__',
                '@': '__at__',
                '\n': '__cn__',
                '\r': '__cr__',
                '\t': '__tc__',
                '#': '__pd__'}


def restore_text(text, character_map=mapped_chars):
    """Restores sanitized text"""
    if not text:
        return text
    for key, value in character_map.items():
        text = text.replace(value, key)
    return text


def sanitize_text(text, valid_characters=valid_chars, character_map=mapped_chars, invalid_character='X'):
    """
    Restricts the characters that are allowed in text; accepts both strings
    and lists of strings; non-string entities will be cast to strings.
    """
    if isinstance(text, list):
        return [sanitize_text(x, valid_characters=valid_characters, character_map=character_map, invalid_character=invalid_character) for x in text]
    if not isinstance(text, string_types):
        text = smart_str(text)
    return _sanitize_text_helper(text, valid_characters=valid_characters, character_map=character_map)


def _sanitize_text_helper(text, valid_characters=valid_chars, character_map=mapped_chars, invalid_character='X'):
    """Restricts the characters that are allowed in a string"""

    out = []
    for c in text:
        if c in valid_characters:
            out.append(c)
        elif c in character_map:
            out.append(character_map[c])
        else:
            out.append(invalid_character)  # makes debugging easier
    return ''.join(out)


def sanitize_lists_to_string(values, valid_characters=valid_chars, character_map=mapped_chars, invalid_character='X'):
    if isinstance(values, list):
        rval = []
        for value in values:
            rval.append(sanitize_lists_to_string(value,
                                                 valid_characters=valid_characters,
                                                 character_map=character_map,
                                                 invalid_character=invalid_character))
        values = ",".join(rval)
    else:
        values = sanitize_text(values, valid_characters=valid_characters, character_map=character_map, invalid_character=invalid_character)
    return values


def sanitize_param(value, valid_characters=valid_chars, character_map=mapped_chars, invalid_character='X'):
    """Clean incoming parameters (strings or lists)"""
    if isinstance(value, string_types):
        return sanitize_text(value, valid_characters=valid_characters, character_map=character_map, invalid_character=invalid_character)
    elif isinstance(value, list):
        return [sanitize_text(x, valid_characters=valid_characters, character_map=character_map, invalid_character=invalid_character) for x in value]
    else:
        raise Exception('Unknown parameter type (%s)' % (type(value)))


valid_filename_chars = set(string.ascii_letters + string.digits + '_.')
invalid_filenames = ['', '.', '..']


def sanitize_for_filename(text, default=None):
    """
    Restricts the characters that are allowed in a filename portion; Returns default value or a unique id string if result is not a valid name.
    Method is overly aggressive to minimize possible complications, but a maximum length is not considered.
    """
    out = []
    for c in text:
        if c in valid_filename_chars:
            out.append(c)
        else:
            out.append('_')
    out = ''.join(out)
    if out in invalid_filenames:
        if default is None:
            return sanitize_for_filename(str(unique_id()))
        return default
    return out


def find_instance_nested(item, instances, match_key=None):
    """
    Recursively find instances from lists, dicts, tuples.

    `instances` should be a tuple of valid instances
    If match_key is given the key must match for an instance to be added to the list of found instances.
    """

    matches = []

    def visit(path, key, value):
        if isinstance(value, instances):
            if match_key is None or match_key == key:
                matches.append(value)
        return key, value

    def enter(path, key, value):
        if isinstance(value, instances):
            return None, False
        return default_enter(path, key, value)

    remap(item, visit, reraise_visit=False, enter=enter)

    return matches


def mask_password_from_url(url):
    """
    Masks out passwords from connection urls like the database connection in galaxy.ini

    >>> mask_password_from_url( 'sqlite+postgresql://user:password@localhost/' )
    'sqlite+postgresql://user:********@localhost/'
    >>> mask_password_from_url( 'amqp://user:amqp@localhost' )
    'amqp://user:********@localhost'
    >>> mask_password_from_url( 'amqp://localhost')
    'amqp://localhost'
    """
    split = urlparse.urlsplit(url)
    if split.password:
        if url.count(split.password) == 1:
            url = url.replace(split.password, "********")
        else:
            # This can manipulate the input other than just masking password,
            # so the previous string replace method is preferred when the
            # password doesn't appear twice in the url
            split = split._replace(netloc=split.netloc.replace("%s:%s" % (split.username, split.password), '%s:********' % split.username))
            url = urlparse.urlunsplit(split)
    return url


def ready_name_for_url(raw_name):
    u""" General method to convert a string (i.e. object name) to a URL-ready
    slug.

    >>> ready_name_for_url( "My Cool Object" )
    'My-Cool-Object'
    >>> ready_name_for_url( "!My Cool Object!" )
    'My-Cool-Object'
    >>> ready_name_for_url( "Hello₩◎ґʟⅾ" )
    'Hello'
    """

    # Replace whitespace with '-'
    slug_base = re.sub(r"\s+", "-", raw_name)
    # Remove all non-alphanumeric characters.
    slug_base = re.sub(r"[^a-zA-Z0-9\-]", "", slug_base)
    # Remove trailing '-'.
    if slug_base.endswith('-'):
        slug_base = slug_base[:-1]
    return slug_base


def which(file):
    # http://stackoverflow.com/questions/5226958/which-equivalent-function-in-python
    for path in os.environ["PATH"].split(":"):
        if os.path.exists(path + "/" + file):
            return path + "/" + file

    return None


def in_directory(file, directory, local_path_module=os.path):
    """
    Return true, if the common prefix of both is equal to directory
    e.g. /a/b/c/d.rst and directory is /a/b, the common prefix is /a/b.
    This function isn't used exclusively for security checks, but if it is
    used for such checks it is assumed that ``directory`` is a "trusted" path -
    supplied by Galaxy or by the admin and ``file`` is something generated by
    a tool, configuration, external web server, or user supplied input.

    local_path_module is used by Pulsar to check Windows paths while running on
    a POSIX-like system.

    >>> base_dir = tempfile.mkdtemp()
    >>> safe_dir = os.path.join(base_dir, "user")
    >>> os.mkdir(safe_dir)
    >>> good_file = os.path.join(safe_dir, "1")
    >>> with open(good_file, "w") as f: _ = f.write("hello")
    >>> in_directory(good_file, safe_dir)
    True
    >>> in_directory("/other/file/is/here.txt", safe_dir)
    False
    >>> unsafe_link = os.path.join(safe_dir, "2")
    >>> os.symlink("/other/file/bad.fasta", unsafe_link)
    >>> in_directory(unsafe_link, safe_dir)
    False
    """
    if local_path_module != os.path:
        _safe_contains = importlib.import_module('galaxy.util.path.%s' % local_path_module.__name__).safe_contains
    else:
        directory = os.path.realpath(directory)
        _safe_contains = safe_contains
    return _safe_contains(directory, file)


def merge_sorted_iterables(operator, *iterables):
    """

    >>> operator = lambda x: x
    >>> list( merge_sorted_iterables( operator, [1,2,3], [4,5] ) )
    [1, 2, 3, 4, 5]
    >>> list( merge_sorted_iterables( operator, [4, 5], [1,2,3] ) )
    [1, 2, 3, 4, 5]
    >>> list( merge_sorted_iterables( operator, [1, 4, 5], [2], [3] ) )
    [1, 2, 3, 4, 5]
    """
    first_iterable = iterables[0]
    if len(iterables) == 1:
        for el in first_iterable:
            yield el
    else:
        for el in __merge_two_sorted_iterables(
            operator,
            iter(first_iterable),
            merge_sorted_iterables(operator, *iterables[1:])
        ):
            yield el


def __merge_two_sorted_iterables(operator, iterable1, iterable2):
    unset = object()
    continue_merge = True
    next_1 = unset
    next_2 = unset
    while continue_merge:
        try:
            if next_1 is unset:
                next_1 = next(iterable1)
            if next_2 is unset:
                next_2 = next(iterable2)
            if operator(next_2) < operator(next_1):
                yield next_2
                next_2 = unset
            else:
                yield next_1
                next_1 = unset
        except StopIteration:
            continue_merge = False
    if next_1 is not unset:
        yield next_1
    if next_2 is not unset:
        yield next_2
    for el in iterable1:
        yield el
    for el in iterable2:
        yield el


class Params(object):
    """
    Stores and 'sanitizes' parameters. Alphanumeric characters and the
    non-alphanumeric ones that are deemed safe are let to pass through (see L{valid_chars}).
    Some non-safe characters are escaped to safe forms for example C{>} becomes C{__lt__}
    (see L{mapped_chars}). All other characters are replaced with C{X}.

    Operates on string or list values only (HTTP parameters).

    >>> values = { 'status':'on', 'symbols':[  'alpha', '<>', '$rm&#!' ]  }
    >>> par = Params(values)
    >>> par.status
    'on'
    >>> par.value == None      # missing attributes return None
    True
    >>> par.get('price', 0)
    0
    >>> par.symbols            # replaces unknown symbols with X
    ['alpha', '__lt____gt__', 'XrmX__pd__!']
    >>> sorted(par.flatten())  # flattening to a list
    [('status', 'on'), ('symbols', 'XrmX__pd__!'), ('symbols', '__lt____gt__'), ('symbols', 'alpha')]
    """

    # is NEVER_SANITIZE required now that sanitizing for tool parameters can be controlled on a per parameter basis and occurs via InputValueWrappers?
    NEVER_SANITIZE = ['file_data', 'url_paste', 'URL', 'filesystem_paths']

    def __init__(self, params, sanitize=True):
        if sanitize:
            for key, value in params.items():
                # sanitize check both ungrouped and grouped parameters by
                # name. Anything relying on NEVER_SANITIZE should be
                # changed to not require this and NEVER_SANITIZE should be
                # removed.
                if (value is not None and
                        key not in self.NEVER_SANITIZE and
                        True not in [key.endswith("|%s" % nonsanitize_parameter) for
                                     nonsanitize_parameter in self.NEVER_SANITIZE]):
                    self.__dict__[key] = sanitize_param(value)
                else:
                    self.__dict__[key] = value
        else:
            self.__dict__.update(params)

    def flatten(self):
        """
        Creates a tuple list from a dict with a tuple/value pair for every value that is a list
        """
        flat = []
        for key, value in self.__dict__.items():
            if isinstance(value, list):
                for v in value:
                    flat.append((key, v))
            else:
                flat.append((key, value))
        return flat

    def __getattr__(self, name):
        """This is here to ensure that we get None for non existing parameters"""
        return None

    def get(self, key, default):
        return self.__dict__.get(key, default)

    def __str__(self):
        return '%s' % self.__dict__

    def __len__(self):
        return len(self.__dict__)

    def __iter__(self):
        return iter(self.__dict__)

    def update(self, values):
        self.__dict__.update(values)


def rst_to_html(s, error=False):
    """Convert a blob of reStructuredText to HTML"""
    log = get_logger("docutils")

    if docutils_core is None:
        raise Exception("Attempted to use rst_to_html but docutils unavailable.")

    class FakeStream(object):
        def write(self, str):
            if len(str) > 0 and not str.isspace():
                if error:
                    raise Exception(str)
                log.warning(str)

    settings_overrides = {
        "embed_stylesheet": False,
        "template": os.path.join(os.path.dirname(__file__), "docutils_template.txt"),
        "warning_stream": FakeStream(),
        "doctitle_xform": False,  # without option, very different rendering depending on
                                  # number of sections in help content.
    }

    return unicodify(docutils_core.publish_string(
        s, writer=docutils_html4css1.Writer(),
        settings_overrides=settings_overrides))


def xml_text(root, name=None):
    """Returns the text inside an element"""
    if name is not None:
        # Try attribute first
        val = root.get(name)
        if val:
            return val
        # Then try as element
        elem = root.find(name)
    else:
        elem = root
    if elem is not None and elem.text:
        text = ''.join(elem.text.splitlines())
        return text.strip()
    # No luck, return empty string
    return ''


def parse_resource_parameters(resource_param_file):
    """Code shared between jobs and workflows for reading resource parameter configuration files.

    TODO: Allow YAML in addition to XML.
    """
    resource_parameters = {}
    if os.path.exists(resource_param_file):
        resource_definitions = parse_xml(resource_param_file)
        resource_definitions_root = resource_definitions.getroot()
        for parameter_elem in resource_definitions_root.findall("param"):
            name = parameter_elem.get("name")
            resource_parameters[name] = parameter_elem

    return resource_parameters


# asbool implementation pulled from PasteDeploy
truthy = frozenset(['true', 'yes', 'on', 'y', 't', '1'])
falsy = frozenset(['false', 'no', 'off', 'n', 'f', '0'])


def asbool(obj):
    if isinstance(obj, string_types):
        obj = obj.strip().lower()
        if obj in truthy:
            return True
        elif obj in falsy:
            return False
        else:
            raise ValueError("String is not true/false: %r" % obj)
    return bool(obj)


def string_as_bool(string):
    if str(string).lower() in ('true', 'yes', 'on', '1'):
        return True
    else:
        return False


def string_as_bool_or_none(string):
    """
    Returns True, None or False based on the argument:
        True if passed True, 'True', 'Yes', or 'On'
        None if passed None or 'None'
        False otherwise

    Note: string comparison is case-insensitive so lowecase versions of those
    function equivalently.
    """
    string = str(string).lower()
    if string in ('true', 'yes', 'on'):
        return True
    elif string == 'none':
        return None
    else:
        return False


def listify(item, do_strip=False):
    """
    Make a single item a single item list.

    If *item* is a string, it is split on comma (``,``) characters to produce the list. Optionally, if *do_strip* is
    true, any extra whitespace around the split items is stripped.

    If *item* is a list it is returned unchanged. If *item* is a tuple, it is converted to a list and returned. If
    *item* evaluates to False, an empty list is returned.

    :type  item:        object
    :param item:        object to make a list from
    :type  do_strip:    bool
    :param do_strip:    strip whitespaces from around split items, if set to ``True``
    :rtype:             list
    :returns:           The input as a list
    """
    if not item:
        return []
    elif isinstance(item, list) or isinstance(item, tuple):
        return list(item)
    elif isinstance(item, string_types) and item.count(','):
        if do_strip:
            return [token.strip() for token in item.split(',')]
        else:
            return item.split(',')
    else:
        return [item]


def commaify(amount):
    orig = amount
    new = re.sub(r"^(-?\d+)(\d{3})", r'\g<1>,\g<2>', amount)
    if orig == new:
        return new
    else:
        return commaify(new)


def roundify(amount, sfs=2):
    """
    Take a number in string form and truncate to 'sfs' significant figures.
    """
    if len(amount) <= sfs:
        return amount
    else:
        return amount[0:sfs] + '0' * (len(amount) - sfs)


def unicodify(value, encoding=DEFAULT_ENCODING, error='replace'):
    u"""
    Returns a Unicode string or None.

    >>> assert unicodify(None) is None
    >>> assert unicodify('simple string') == u'simple string'
    >>> assert unicodify(3) == u'3'
    >>> assert unicodify(bytearray([115, 116, 114, 196, 169, 195, 177, 103])) == u'strĩñg'
    >>> assert unicodify(Exception('message')) == u'message'
    >>> assert unicodify('cómplǐcḁtëd strĩñg') == u'cómplǐcḁtëd strĩñg'
    >>> s = u'cómplǐcḁtëd strĩñg'; assert unicodify(s) == s
    >>> s = u'lâtín strìñg'; assert unicodify(s.encode('latin-1'), 'latin-1') == s
    >>> s = u'lâtín strìñg'; assert unicodify(s.encode('latin-1')) == u'l\ufffdt\ufffdn str\ufffd\ufffdg'
    >>> s = u'lâtín strìñg'; assert unicodify(s.encode('latin-1'), error='ignore') == u'ltn strg'
    """
    if value is None or isinstance(value, text_type):
        return value
    try:
        if isinstance(value, bytearray):
            value = bytes(value)
        elif not isinstance(value, string_types) and not isinstance(value, binary_type):
            # In Python 2, value is not an instance of basestring
            # In Python 3, value is not an instance of bytes or str
            value = str(value)
        # Now in Python 2, value is an instance of basestring, but may be not unicode
        # Now in Python 3, value is an instance of bytes or str
        if not isinstance(value, text_type):
            value = text_type(value, encoding, error)
    except Exception:
        msg = "Value '%s' could not be coerced to Unicode" % value
        log.exception(msg)
        raise Exception(msg)
    return value


def smart_str(s, encoding=DEFAULT_ENCODING, strings_only=False, errors='strict'):
    u"""
    Returns a bytestring version of 's', encoded as specified in 'encoding'.

    If strings_only is True, don't convert (some) non-string-like objects.

    Adapted from an older, simpler version of django.utils.encoding.smart_str.

    >>> assert smart_str(None) == b'None'
    >>> assert smart_str(None, strings_only=True) is None
    >>> assert smart_str(3) == b'3'
    >>> assert smart_str(3, strings_only=True) == 3
    >>> s = b'a bytes string'; assert smart_str(s) == s
    >>> s = bytearray(b'a bytes string'); assert smart_str(s) == s
    >>> assert smart_str(u'a simple unicode string') == b'a simple unicode string'
    >>> assert smart_str(u'à strange ünicode ڃtring') == b'\\xc3\\xa0 strange \\xc3\\xbcnicode \\xda\\x83tring'
    >>> assert smart_str(b'\\xc3\\xa0n \\xc3\\xabncoded utf-8 string', encoding='latin-1') == b'\\xe0n \\xebncoded utf-8 string'
    >>> assert smart_str(bytearray(b'\\xc3\\xa0n \\xc3\\xabncoded utf-8 string'), encoding='latin-1') == b'\\xe0n \\xebncoded utf-8 string'
    """
    if strings_only and isinstance(s, (type(None), int)):
        return s
    if not isinstance(s, string_types) and not isinstance(s, (binary_type, bytearray)):
        # In Python 2, s is not an instance of basestring or bytearray
        # In Python 3, s is not an instance of str, bytes or bytearray
        s = str(s)
    # Now in Python 2, value is an instance of basestring or bytearray
    # Now in Python 3, value is an instance of str, bytes or bytearray
    if not isinstance(s, (binary_type, bytearray)):
        return s.encode(encoding, errors)
    elif s and encoding != DEFAULT_ENCODING:
        return s.decode(DEFAULT_ENCODING, errors).encode(encoding, errors)
    else:
        return s


def strip_control_characters(s):
    """Strip unicode control characters from a string."""
    return "".join(c for c in unicodify(s) if unicodedata.category(c)[0] != "C")


def strip_control_characters_nested(item):
    """Recursively strips control characters from lists, dicts, tuples."""

    def visit(path, key, value):
        if isinstance(key, string_types):
            key = strip_control_characters(key)
        if isinstance(value, string_types):
            value = strip_control_characters(value)
        return key, value

    return remap(item, visit)


def object_to_string(obj):
    return binascii.hexlify(obj)


def string_to_object(s):
    return binascii.unhexlify(s)


class ParamsWithSpecs(collections.defaultdict):
    """
    """

    def __init__(self, specs=None, params=None):
        self.specs = specs or dict()
        self.params = params or dict()
        for name, value in self.params.items():
            if name not in self.specs:
                self._param_unknown_error(name)
            if 'map' in self.specs[name]:
                try:
                    self.params[name] = self.specs[name]['map'](value)
                except Exception:
                    self._param_map_error(name, value)
            if 'valid' in self.specs[name]:
                if not self.specs[name]['valid'](value):
                    self._param_vaildation_error(name, value)

        self.update(self.params)

    def __missing__(self, name):
        return self.specs[name]['default']

    def __getattr__(self, name):
        return self[name]

    def _param_unknown_error(self, name):
        raise NotImplementedError()

    def _param_map_error(self, name, value):
        raise NotImplementedError()

    def _param_vaildation_error(self, name, value):
        raise NotImplementedError()


def compare_urls(url1, url2, compare_scheme=True, compare_hostname=True, compare_path=True):
    url1 = urlparse.urlparse(url1)
    url2 = urlparse.urlparse(url2)
    if compare_scheme and url1.scheme and url2.scheme and url1.scheme != url2.scheme:
        return False
    if compare_hostname and url1.hostname and url2.hostname and url1.hostname != url2.hostname:
        return False
    if compare_path and url1.path and url2.path and url1.path != url2.path:
        return False
    return True


def read_dbnames(filename):
    """ Read build names from file """
    class DBNames(list):
        default_value = "?"
        default_name = "unspecified (?)"
    db_names = DBNames()
    try:
        ucsc_builds = {}
        man_builds = []  # assume these are integers
        name_to_db_base = {}
        if filename is None:
            # Should only be happening with the galaxy.tools.parameters.basic:GenomeBuildParameter docstring unit test
            filename = os.path.join('tool-data', 'shared', 'ucsc', 'builds.txt.sample')
        for line in open(filename):
            try:
                if line[0:1] == "#":
                    continue
                fields = line.replace("\r", "").replace("\n", "").split("\t")
                # Special case of unspecified build is at top of list
                if fields[0] == "?":
                    db_names.insert(0, (fields[0], fields[1]))
                    continue
                try:  # manual build (i.e. microbes)
                    int(fields[0])
                    man_builds.append((fields[1], fields[0]))
                except Exception:  # UCSC build
                    db_base = fields[0].rstrip('0123456789')
                    if db_base not in ucsc_builds:
                        ucsc_builds[db_base] = []
                        name_to_db_base[fields[1]] = db_base
                    # we want to sort within a species numerically by revision number
                    build_rev = re.compile(r'\d+$')
                    try:
                        build_rev = int(build_rev.findall(fields[0])[0])
                    except Exception:
                        build_rev = 0
                    ucsc_builds[db_base].append((build_rev, fields[0], fields[1]))
            except Exception:
                continue
        sort_names = sorted(name_to_db_base.keys())
        for name in sort_names:
            db_base = name_to_db_base[name]
            ucsc_builds[db_base].sort()
            ucsc_builds[db_base].reverse()
            ucsc_builds[db_base] = [(build, name) for _, build, name in ucsc_builds[db_base]]
            db_names = DBNames(db_names + ucsc_builds[db_base])
        if len(db_names) > 1 and len(man_builds) > 0:
            db_names.append((db_names.default_value, '----- Additional Species Are Below -----'))
        man_builds.sort()
        man_builds = [(build, name) for name, build in man_builds]
        db_names = DBNames(db_names + man_builds)
    except Exception as e:
        log.error("ERROR: Unable to read builds file: %s", e)
    if len(db_names) < 1:
        db_names = DBNames([(db_names.default_value, db_names.default_name)])
    return db_names


def read_build_sites(filename, check_builds=True):
    """ read db names to ucsc mappings from file, this file should probably be merged with the one above """
    build_sites = []
    try:
        for line in open(filename):
            try:
                if line[0:1] == "#":
                    continue
                fields = line.replace("\r", "").replace("\n", "").split("\t")
                site_name = fields[0]
                site = fields[1]
                if check_builds:
                    site_builds = fields[2].split(",")
                    site_dict = {'name': site_name, 'url': site, 'builds': site_builds}
                else:
                    site_dict = {'name': site_name, 'url': site}
                build_sites.append(site_dict)
            except Exception:
                continue
    except Exception:
        log.error("ERROR: Unable to read builds for site file %s", filename)
    return build_sites


def relativize_symlinks(path, start=None, followlinks=False):
    for root, dirs, files in os.walk(path, followlinks=followlinks):
        rel_start = None
        for file_name in files:
            symlink_file_name = os.path.join(root, file_name)
            if os.path.islink(symlink_file_name):
                symlink_target = os.readlink(symlink_file_name)
                if rel_start is None:
                    if start is None:
                        rel_start = root
                    else:
                        rel_start = start
                rel_path = relpath(symlink_target, rel_start)
                os.remove(symlink_file_name)
                os.symlink(rel_path, symlink_file_name)


def stringify_dictionary_keys(in_dict):
    # returns a new dictionary
    # changes unicode keys into strings, only works on top level (does not recurse)
    # unicode keys are not valid for expansion into keyword arguments on method calls
    out_dict = {}
    for key, value in iteritems(in_dict):
        out_dict[str(key)] = value
    return out_dict


def mkstemp_ln(src, prefix='mkstemp_ln_'):
    """
    From tempfile._mkstemp_inner, generate a hard link in the same dir with a
    random name.  Created so we can persist the underlying file of a
    NamedTemporaryFile upon its closure.
    """
    dir = os.path.dirname(src)
    names = tempfile._get_candidate_names()
    for seq in xrange(tempfile.TMP_MAX):
        name = next(names)
        file = os.path.join(dir, prefix + name)
        try:
            os.link(src, file)
            return (os.path.abspath(file))
        except OSError as e:
            if e.errno == errno.EEXIST:
                continue  # try again
            raise
    raise IOError(errno.EEXIST, "No usable temporary file name found")


def umask_fix_perms(path, umask, unmasked_perms, gid=None):
    """
    umask-friendly permissions fixing
    """
    perms = unmasked_perms & ~umask
    try:
        st = os.stat(path)
    except OSError:
        log.exception('Unable to set permissions or group on %s', path)
        return
    # fix modes
    if stat.S_IMODE(st.st_mode) != perms:
        try:
            os.chmod(path, perms)
        except Exception as e:
            log.warning('Unable to honor umask (%s) for %s, tried to set: %s but mode remains %s, error was: %s' % (oct(umask),
                                                                                                                    path,
                                                                                                                    oct(perms),
                                                                                                                    oct(stat.S_IMODE(st.st_mode)),
                                                                                                                    e))
    # fix group
    if gid is not None and st.st_gid != gid:
        try:
            os.chown(path, -1, gid)
        except Exception as e:
            try:
                desired_group = grp.getgrgid(gid)
                current_group = grp.getgrgid(st.st_gid)
            except Exception:
                desired_group = gid
                current_group = st.st_gid
            log.warning('Unable to honor primary group (%s) for %s, group remains %s, error was: %s' % (desired_group,
                                                                                                        path,
                                                                                                        current_group,
                                                                                                        e))


def docstring_trim(docstring):
    """Trimming python doc strings. Taken from: http://www.python.org/dev/peps/pep-0257/"""
    if not docstring:
        return ''
    # Convert tabs to spaces (following the normal Python rules)
    # and split into a list of lines:
    lines = docstring.expandtabs().splitlines()
    # Determine minimum indentation (first line doesn't count):
    indent = sys.maxsize
    for line in lines[1:]:
        stripped = line.lstrip()
        if stripped:
            indent = min(indent, len(line) - len(stripped))
    # Remove indentation (first line is special):
    trimmed = [lines[0].strip()]
    if indent < sys.maxsize:
        for line in lines[1:]:
            trimmed.append(line[indent:].rstrip())
    # Strip off trailing and leading blank lines:
    while trimmed and not trimmed[-1]:
        trimmed.pop()
    while trimmed and not trimmed[0]:
        trimmed.pop(0)
    # Return a single string:
    return '\n'.join(trimmed)


def nice_size(size):
    """
    Returns a readably formatted string with the size

    >>> nice_size(100)
    '100 bytes'
    >>> nice_size(10000)
    '9.8 KB'
    >>> nice_size(1000000)
    '976.6 KB'
    >>> nice_size(100000000)
    '95.4 MB'
    """
    words = ['bytes', 'KB', 'MB', 'GB', 'TB', 'PB', 'EB']
    prefix = ''
    try:
        size = float(size)
        if size < 0:
            size = abs(size)
            prefix = '-'
    except Exception:
        return '??? bytes'
    for ind, word in enumerate(words):
        step = 1024 ** (ind + 1)
        if step > size:
            size = size / float(1024 ** ind)
            if word == 'bytes':  # No decimals for bytes
                return "%s%d bytes" % (prefix, size)
            return "%s%.1f %s" % (prefix, size, word)
    return '??? bytes'


def size_to_bytes(size):
    """
    Returns a number of bytes (as integer) if given a reasonably formatted string with the size

    >>> size_to_bytes('1024')
    1024
    >>> size_to_bytes('1.0')
    1
    >>> size_to_bytes('10 bytes')
    10
    >>> size_to_bytes('4k')
    4096
    >>> size_to_bytes('2.2 TB')
    2418925581107
    >>> size_to_bytes('.01 TB')
    10995116277
    >>> size_to_bytes('1.b')
    1
    >>> size_to_bytes('1.2E2k')
    122880
    """
    # The following number regexp is based on https://stackoverflow.com/questions/385558/extract-float-double-value/385597#385597
    size_re = re.compile(r'(?P<number>(\d+(\.\d*)?|\.\d+)(e[+-]?\d+)?)\s*(?P<multiple>[eptgmk]?(b|bytes?)?)?$')
    size_match = size_re.match(size.lower())
    if size_match is None:
        raise ValueError("Could not parse string '%s'" % size)
    number = float(size_match.group("number"))
    multiple = size_match.group("multiple")
    if multiple == "" or multiple.startswith('b'):
        return int(number)
    elif multiple.startswith('k'):
        return int(number * 1024)
    elif multiple.startswith('m'):
        return int(number * 1024 ** 2)
    elif multiple.startswith('g'):
        return int(number * 1024 ** 3)
    elif multiple.startswith('t'):
        return int(number * 1024 ** 4)
    elif multiple.startswith('p'):
        return int(number * 1024 ** 5)
    elif multiple.startswith('e'):
        return int(number * 1024 ** 6)
    else:
        raise ValueError("Unknown multiplier '%s' in '%s'" % (multiple, size))


def send_mail(frm, to, subject, body, config, html=None):
    """
    Sends an email.

    :type  frm: str
    :param frm: from address

    :type  to: str
    :param to: to address

    :type  subject: str
    :param subject: Subject line

    :type  body: str
    :param body: Body text (should be plain text)

    :type  config: object
    :param config: Galaxy configuration object

    :type  html: str
    :param html: Alternative HTML representation of the body content. If
                 provided will convert the message to a MIMEMultipart. (Default 'None')
    """

    to = listify(to)
    if html:
        msg = email_mime_multipart.MIMEMultipart('alternative')
    else:
        msg = email_mime_text.MIMEText(body.encode('ascii', 'replace'))

    msg['To'] = ', '.join(to)
    msg['From'] = frm
    msg['Subject'] = subject

    if config.smtp_server is None:
        log.error("Mail is not configured for this Galaxy instance.")
        log.info(msg)
        return

    if html:
        mp_text = email_mime_text.MIMEText(body.encode('ascii', 'replace'), 'plain')
        mp_html = email_mime_text.MIMEText(html.encode('ascii', 'replace'), 'html')
        msg.attach(mp_text)
        msg.attach(mp_html)

    smtp_ssl = asbool(getattr(config, 'smtp_ssl', False))
    if smtp_ssl:
        s = smtplib.SMTP_SSL()
    else:
        s = smtplib.SMTP()
    s.connect(config.smtp_server)
    if not smtp_ssl:
        try:
            s.starttls()
            log.debug('Initiated SSL/TLS connection to SMTP server: %s' % config.smtp_server)
        except RuntimeError as e:
            log.warning('SSL/TLS support is not available to your Python interpreter: %s' % e)
        except smtplib.SMTPHeloError as e:
            log.error("The server didn't reply properly to the HELO greeting: %s" % e)
            s.close()
            raise
        except smtplib.SMTPException as e:
            log.warning('The server does not support the STARTTLS extension: %s' % e)
    if config.smtp_username and config.smtp_password:
        try:
            s.login(config.smtp_username, config.smtp_password)
        except smtplib.SMTPHeloError as e:
            log.error("The server didn't reply properly to the HELO greeting: %s" % e)
            s.close()
            raise
        except smtplib.SMTPAuthenticationError as e:
            log.error("The server didn't accept the username/password combination: %s" % e)
            s.close()
            raise
        except smtplib.SMTPException as e:
            log.error("No suitable authentication method was found: %s" % e)
            s.close()
            raise
    s.sendmail(frm, to, msg.as_string())
    s.quit()


def force_symlink(source, link_name):
    try:
        os.symlink(source, link_name)
    except OSError as e:
        if e.errno == errno.EEXIST:
            os.remove(link_name)
            os.symlink(source, link_name)
        else:
            raise e


def move_merge(source, target):
    # when using shutil and moving a directory, if the target exists,
    # then the directory is placed inside of it
    # if the target doesn't exist, then the target is made into the directory
    # this makes it so that the target is always the target, and if it exists,
    # the source contents are moved into the target
    if os.path.isdir(source) and os.path.exists(target) and os.path.isdir(target):
        for name in os.listdir(source):
            move_merge(os.path.join(source, name), os.path.join(target, name))
    else:
        return shutil.move(source, target)


def safe_str_cmp(a, b):
    """safely compare two strings in a timing-attack-resistant manner
    """
    if len(a) != len(b):
        return False
    rv = 0
    for x, y in zip(a, b):
        rv |= ord(x) ^ ord(y)
    return rv == 0

<<<<<<< HEAD
galaxy_root_path = os.path.join(__path__[0], os.pardir, os.pardir, os.pardir)
galaxy_samples_path = os.path.join(__path__[0], os.pardir, 'config', 'sample')
=======

galaxy_root_path = os.path.join(__path__[0], "..", "..", "..")
>>>>>>> 599f5d5a


def galaxy_directory():
    return os.path.abspath(galaxy_root_path)


<<<<<<< HEAD
def galaxy_samples_directory():
    return os.path.abspath(galaxy_samples_path)


def config_directories_from_setting( directories_setting, galaxy_root=galaxy_root_path ):
=======
def config_directories_from_setting(directories_setting, galaxy_root=galaxy_root_path):
>>>>>>> 599f5d5a
    """
    Parse the ``directories_setting`` into a list of relative or absolute
    filesystem paths that will be searched to discover plugins.

    :type   galaxy_root:    string
    :param  galaxy_root:    the root path of this galaxy installation
    :type   directories_setting: string (default: None)
    :param  directories_setting: the filesystem path (or paths)
        to search for plugins. Can be CSV string of paths. Will be treated as
        absolute if a path starts with '/', relative otherwise.
    :rtype:                 list of strings
    :returns:               list of filesystem paths
    """
    directories = []
    if not directories_setting:
        return directories

    for directory in listify(directories_setting):
        directory = directory.strip()
        if not directory.startswith('/'):
            directory = os.path.join(galaxy_root, directory)
        if not os.path.exists(directory):
            log.warning('directory not found: %s', directory)
            continue
        directories.append(directory)
    return directories


def parse_int(value, min_val=None, max_val=None, default=None, allow_none=False):
    try:
        value = int(value)
        if min_val is not None and value < min_val:
            return min_val
        if max_val is not None and value > max_val:
            return max_val
        return value
    except ValueError:
        if allow_none:
            if default is None or value == "None":
                return None
        if default:
            return default
        else:
            raise


def parse_non_hex_float(s):
    r"""
    Parse string `s` into a float but throw a `ValueError` if the string is in
    the otherwise acceptable format `\d+e\d+` (e.g. 40000000000000e5.)

    This can be passed into `json.loads` to prevent a hex string in the above
    format from being incorrectly parsed as a float in scientific notation.

    >>> parse_non_hex_float( '123.4' )
    123.4
    >>> parse_non_hex_float( '2.45e+3' )
    2450.0
    >>> parse_non_hex_float( '2.45e-3' )
    0.00245
    >>> parse_non_hex_float( '40000000000000e5' )
    Traceback (most recent call last):
        ...
    ValueError: could not convert string to float: 40000000000000e5
    """
    f = float(s)
    # successfully parsed as float if here - check for format in original string
    if 'e' in s and not ('+' in s or '-' in s):
        raise ValueError('could not convert string to float: ' + s)
    return f


def build_url(base_url, port=80, scheme='http', pathspec=None, params=None, doseq=False):
    if params is None:
        params = dict()
    if pathspec is None:
        pathspec = []
    parsed_url = urlparse.urlparse(base_url)
    if scheme != 'http':
        parsed_url.scheme = scheme
    assert parsed_url.scheme in ('http', 'https', 'ftp'), 'Invalid URL scheme: %s' % scheme
    if port != 80:
        url = '%s://%s:%d/%s' % (parsed_url.scheme, parsed_url.netloc.rstrip('/'), int(port), parsed_url.path)
    else:
        url = '%s://%s/%s' % (parsed_url.scheme, parsed_url.netloc.rstrip('/'), parsed_url.path.lstrip('/'))
    if len(pathspec) > 0:
        url = '%s/%s' % (url.rstrip('/'), '/'.join(pathspec))
    if parsed_url.query:
        for query_parameter in parsed_url.query.split('&'):
            key, value = query_parameter.split('=')
            params[key] = value
    if params:
        url += '?%s' % urlparse.urlencode(params, doseq=doseq)
    return url


def url_get(base_url, password_mgr=None, pathspec=None, params=None):
    """Make contact with the uri provided and return any contents."""
    # Uses system proxy settings if they exist.
    proxy = urlrequest.ProxyHandler()
    if password_mgr is not None:
        auth = urlrequest.HTTPDigestAuthHandler(password_mgr)
        urlopener = urlrequest.build_opener(proxy, auth)
    else:
        urlopener = urlrequest.build_opener(proxy)
    urlrequest.install_opener(urlopener)
    full_url = build_url(base_url, pathspec=pathspec, params=params)
    response = urlopener.open(full_url)
    content = response.read()
    response.close()
    return content


def download_to_file(url, dest_file_path, timeout=30, chunk_size=2 ** 20):
    """Download a URL to a file in chunks."""
    src = urlopen(url, timeout=timeout)
    with open(dest_file_path, 'wb') as f:
        while True:
            chunk = src.read(chunk_size)
            if not chunk:
                break
            f.write(chunk)


def _executable():
    exe = sys.executable
    if exe.endswith('uwsgi'):
        virtualenv = None
        if uwsgi is not None:
            for name in ('home', 'virtualenv', 'venv', 'pyhome'):
                if name in uwsgi.opt:
                    virtualenv = uwsgi.opt[name]
                    break
        if virtualenv is None and 'VIRTUAL_ENV' in os.environ:
            virtualenv = os.environ['VIRTUAL_ENV']
        if virtualenv is not None:
            exe = os.path.join(virtualenv, 'bin', 'python')
        else:
            exe = os.path.join(os.path.dirname(exe), 'python')
            if not os.path.exists(exe):
                exe = 'python'
    return exe


executable = _executable()


class ExecutionTimer(object):

    def __init__(self):
        self.begin = time.time()

    def __str__(self):
        return "(%0.3f ms)" % (self.elapsed * 1000)

    @property
    def elapsed(self):
        return (time.time() - self.begin)


if __name__ == '__main__':
    import doctest
    doctest.testmod(sys.modules[__name__], verbose=False)<|MERGE_RESOLUTION|>--- conflicted
+++ resolved
@@ -1512,28 +1512,20 @@
         rv |= ord(x) ^ ord(y)
     return rv == 0
 
-<<<<<<< HEAD
+
 galaxy_root_path = os.path.join(__path__[0], os.pardir, os.pardir, os.pardir)
 galaxy_samples_path = os.path.join(__path__[0], os.pardir, 'config', 'sample')
-=======
-
-galaxy_root_path = os.path.join(__path__[0], "..", "..", "..")
->>>>>>> 599f5d5a
 
 
 def galaxy_directory():
     return os.path.abspath(galaxy_root_path)
 
 
-<<<<<<< HEAD
 def galaxy_samples_directory():
     return os.path.abspath(galaxy_samples_path)
 
 
-def config_directories_from_setting( directories_setting, galaxy_root=galaxy_root_path ):
-=======
 def config_directories_from_setting(directories_setting, galaxy_root=galaxy_root_path):
->>>>>>> 599f5d5a
     """
     Parse the ``directories_setting`` into a list of relative or absolute
     filesystem paths that will be searched to discover plugins.
