--- conflicted
+++ resolved
@@ -10,11 +10,7 @@
 try:
     from PIL import Image
 except ImportError:
-<<<<<<< HEAD
-    Image = None
-=======
     Image = None  # type: ignore[assignment]
->>>>>>> d308444f
 
 log = logging.getLogger(__name__)
 
