import json
import logging
import os
import shlex
import string
import tempfile
from datetime import datetime
from typing import Any, Callable, Dict, List, Optional

from galaxy import model
from galaxy.job_execution.compute_environment import ComputeEnvironment
from galaxy.job_execution.setup import ensure_configs_directory
from galaxy.model.none_like import NoneDataset
from galaxy.security.object_wrapper import wrap_with_safe_string
from galaxy.tools.parameters import (
    visit_input_values,
    wrapped_json,
)
from galaxy.tools.parameters.basic import (
    DataCollectionToolParameter,
    DataToolParameter,
    SelectToolParameter,
)
from galaxy.tools.parameters.grouping import Conditional, Repeat, Section
from galaxy.tools.wrappers import (
    DatasetCollectionWrapper,
    DatasetFilenameWrapper,
    DatasetListWrapper,
    ElementIdentifierMapper,
    InputValueWrapper,
    RawObjectWrapper,
    SelectToolParameterWrapper,
    ToolParameterValueWrapper,
)
from galaxy.util import (
    find_instance_nested,
    listify,
    RW_R__R__,
    safe_makedirs,
    unicodify,
)
from galaxy.util.template import fill_template
from galaxy.work.context import WorkRequestContext

log = logging.getLogger(__name__)


class ToolErrorLog:
    def __init__(self):
        self.error_stack = []
        self.max_errors = 100

    def add_error(self, file, phase, exception):
        self.error_stack.insert(
            0,
            {
                "file": file,
                "time": str(datetime.now()),
                "phase": phase,
                "error": unicodify(exception),
            },
        )
        if len(self.error_stack) > self.max_errors:
            self.error_stack.pop()


global_tool_errors = ToolErrorLog()


def global_tool_logs(func, config_file, action_str):
    try:
        return func()
    except Exception as e:
        # capture and log parsing errors
        global_tool_errors.add_error(config_file, action_str, e)
        raise e


class ToolEvaluator:
    """An abstraction linking together a tool and a job runtime to evaluate
    tool inputs in an isolated, testable manner.
    """

    def __init__(self, app, tool, job, local_working_directory):
        self.app = app
        self.job = job
        self.tool = tool
        self.local_working_directory = local_working_directory
        self.file_sources_dict = {}
        self.param_dict: Dict[str, Any] = {}
        self.extra_filenames: List[str] = []
        self.environment_variables: List[Dict[str, str]] = []
        self.version_command_line: Optional[str] = None
        self.command_line: Optional[str] = None

    def set_compute_environment(
        self,
        compute_environment: ComputeEnvironment,
        get_special: Optional[Callable] = None,
    ):
        """
        Setup the compute environment and established the outline of the param_dict
        for evaluating command and config cheetah templates.
        """
        self.compute_environment = compute_environment

        job = self.job
        incoming = {p.name: p.value for p in job.parameters}
        incoming = self.tool.params_from_strings(incoming, self.app)

        # Full parameter validation
        request_context = WorkRequestContext(
            app=self.app, user=self._user, history=self._history
        )
        self.file_sources_dict = compute_environment.get_file_sources_dict()

        def validate_inputs(input, value, context, **kwargs):
            value = input.from_json(value, request_context, context)
            input.validate(value, request_context)

        visit_input_values(self.tool.inputs, incoming, validate_inputs)

        # Restore input / output data lists
        inp_data, out_data, out_collections = job.io_dicts()

        if get_special:
            special = get_special()
            if special:
                out_data["output_file"] = special

        # These can be passed on the command line if wanted as $__user_*__
        incoming.update(model.User.user_template_environment(self._user))

        # Build params, done before hook so hook can use
        self.param_dict = self.build_param_dict(
            incoming,
            inp_data,
            out_data,
            output_collections=out_collections,
        )
        self.execute_tool_hooks(inp_data=inp_data, out_data=out_data, incoming=incoming)

    def execute_tool_hooks(self, inp_data, out_data, incoming):
        # Certain tools require tasks to be completed prior to job execution
        # ( this used to be performed in the "exec_before_job" hook, but hooks are deprecated ).
        self.tool.exec_before_job(self.app, inp_data, out_data, self.param_dict)
        # Run the before queue ("exec_before_job") hook
        self.tool.call_hook(
            "exec_before_job",
            self.app,
            inp_data=inp_data,
            out_data=out_data,
            tool=self.tool,
            param_dict=incoming,
        )

    def build_param_dict(
        self, incoming, input_datasets, output_datasets, output_collections
    ):
        """
        Build the dictionary of parameters for substituting into the command
        line. Each value is wrapped in a `InputValueWrapper`, which allows
        all the attributes of the value to be used in the template, *but*
        when the __str__ method is called it actually calls the
        `to_param_dict_string` method of the associated input.
        """
        compute_environment = self.compute_environment
        job_working_directory = compute_environment.working_directory()

        param_dict = self.param_dict

        def input():
            raise SyntaxError(
                "Unbound variable input."
            )  # Don't let $input hang Python evaluation process.

        param_dict["input"] = input
        param_dict["__datatypes_config__"] = param_dict[
            "GALAXY_DATATYPES_CONF_FILE"
        ] = os.path.join(job_working_directory, "registry.xml")
        if self.job.tool_id == "upload1":
            param_dict["paramfile"] = os.path.join(
                job_working_directory, "upload_params.json"
            )
        if self._history:
            param_dict["__history_id__"] = self.app.security.encode_id(self._history.id)
        param_dict["__galaxy_url__"] = self.compute_environment.galaxy_url()
        param_dict.update(self.tool.template_macro_params)
        # All parameters go into the param_dict
        param_dict.update(incoming)

        self.__populate_wrappers(param_dict, input_datasets, job_working_directory)
        self.__populate_input_dataset_wrappers(param_dict, input_datasets)
        self.__populate_output_dataset_wrappers(
            param_dict, output_datasets, job_working_directory
        )
        self.__populate_output_collection_wrappers(
            param_dict, output_collections, job_working_directory
        )
        self.__populate_unstructured_path_rewrites(param_dict)
        # Call param dict sanitizer, before non-job params are added, as we don't want to sanitize filenames.
        self.__sanitize_param_dict(param_dict)
        # Parameters added after this line are not sanitized
        self.__populate_non_job_params(param_dict)

        # Return the dictionary of parameters
        return param_dict

    def __walk_inputs(self, inputs, input_values, func):
        def do_walk(inputs, input_values):
            """
            Wraps parameters as neccesary.
            """
            for input in inputs.values():
                if isinstance(input, Repeat):
                    for d in input_values[input.name]:
                        do_walk(input.inputs, d)
                elif isinstance(input, Conditional):
                    values = input_values[input.name]
                    current = values["__current_case__"]
                    func(values, input.test_param)
                    do_walk(input.cases[current].inputs, values)
                elif isinstance(input, Section):
                    values = input_values[input.name]
                    do_walk(input.inputs, values)
                else:
                    func(input_values, input)

        do_walk(inputs, input_values)

    def __populate_wrappers(self, param_dict, input_datasets, job_working_directory):
        def wrap_input(input_values, input):
            value = input_values[input.name]
            if isinstance(input, DataToolParameter) and input.multiple:
                dataset_instances = DatasetListWrapper.to_dataset_instances(value)
                input_values[input.name] = DatasetListWrapper(
                    job_working_directory,
                    dataset_instances,
                    compute_environment=self.compute_environment,
                    datatypes_registry=self.app.datatypes_registry,
                    tool=self.tool,
                    name=input.name,
                    formats=input.formats,
                )

            elif isinstance(input, DataToolParameter):
                dataset = input_values[input.name]
                wrapper_kwds = dict(
                    datatypes_registry=self.app.datatypes_registry,
                    tool=self,
                    name=input.name,
                    compute_environment=self.compute_environment,
                )
                element_identifier = element_identifier_mapper.identifier(
                    dataset, param_dict
                )
                if element_identifier:
                    wrapper_kwds["identifier"] = element_identifier
                input_values[input.name] = DatasetFilenameWrapper(
                    dataset, **wrapper_kwds
                )
            elif isinstance(input, DataCollectionToolParameter):
                dataset_collection = value
                wrapper_kwds = dict(
                    datatypes_registry=self.app.datatypes_registry,
                    compute_environment=self.compute_environment,
                    tool=self,
                    name=input.name,
                )
                wrapper = DatasetCollectionWrapper(
                    job_working_directory, dataset_collection, **wrapper_kwds
                )
                input_values[input.name] = wrapper
            elif isinstance(input, SelectToolParameter):
                if input.multiple:
                    value = listify(value)
                input_values[input.name] = SelectToolParameterWrapper(
                    input,
                    value,
                    other_values=param_dict,
                    compute_environment=self.compute_environment,
                )
            else:
                input_values[input.name] = InputValueWrapper(input, value, param_dict)

        # HACK: only wrap if check_values is not false, this deals with external
        #       tools where the inputs don't even get passed through. These
        #       tools (e.g. UCSC) should really be handled in a special way.
        if self.tool.check_values:
            element_identifier_mapper = ElementIdentifierMapper(input_datasets)
            self.__walk_inputs(self.tool.inputs, param_dict, wrap_input)

    def __populate_input_dataset_wrappers(self, param_dict, input_datasets):
        # TODO: Update this method for dataset collections? Need to test. -John.

        # FIXME: when self.check_values==True, input datasets are being wrapped
        #        twice (above and below, creating 2 separate
        #        DatasetFilenameWrapper objects - first is overwritten by
        #        second), is this necessary? - if we get rid of this way to
        #        access children, can we stop this redundancy, or is there
        #        another reason for this?
        # - Only necessary when self.check_values is False (==external dataset
        #   tool?: can this be abstracted out as part of being a datasouce tool?)
        # For now we try to not wrap unnecessarily, but this should be untangled at some point.
        matches = None
        for name, data in input_datasets.items():
            param_dict_value = param_dict.get(name, None)
            if data and param_dict_value is None:
                # We may have a nested parameter that is not fully prefixed.
                # We try recovering from param_dict, but tool authors should really use fully-qualified
                # variables
                if matches is None:
                    matches = find_instance_nested(
                        param_dict,
                        instances=(DatasetFilenameWrapper, DatasetListWrapper),
                    )
                wrapper = matches.get(name)
                if wrapper:
                    param_dict[name] = wrapper
                    continue
            if not isinstance(
                param_dict_value, (DatasetFilenameWrapper, DatasetListWrapper)
            ):
                wrapper_kwds = dict(
                    datatypes_registry=self.app.datatypes_registry,
                    tool=self,
                    name=name,
                    compute_environment=self.compute_environment,
                )
                param_dict[name] = DatasetFilenameWrapper(data, **wrapper_kwds)

    def __populate_output_collection_wrappers(
        self, param_dict, output_collections, job_working_directory
    ):
        tool = self.tool
        for name, out_collection in output_collections.items():
            if name not in tool.output_collections:
                continue
                # message_template = "Name [%s] not found in tool.output_collections %s"
                # message = message_template % ( name, tool.output_collections )
                # raise AssertionError( message )

            wrapper_kwds = dict(
                datatypes_registry=self.app.datatypes_registry,
                compute_environment=self.compute_environment,
                io_type="output",
                tool=tool,
                name=name,
            )
            wrapper = DatasetCollectionWrapper(
                job_working_directory, out_collection, **wrapper_kwds
            )
            param_dict[name] = wrapper
            # TODO: Handle nested collections...
            output_def = tool.output_collections[name]
            for element_identifier, output_def in output_def.outputs.items():
                if not output_def.implicit:
                    dataset_wrapper = wrapper[element_identifier]
                    param_dict[output_def.name] = dataset_wrapper
                    log.info(
                        f"Updating param_dict for {output_def.name} with {dataset_wrapper}"
                    )

    def __populate_output_dataset_wrappers(
        self, param_dict, output_datasets, job_working_directory
    ):
        for name, hda in output_datasets.items():
            # Write outputs to the working directory (for security purposes)
            # if desired.
            param_dict[name] = DatasetFilenameWrapper(
                hda, compute_environment=self.compute_environment, io_type="output"
            )
            if "|__part__|" in name:
                unqualified_name = name.split("|__part__|")[-1]
                if unqualified_name not in param_dict:
                    param_dict[unqualified_name] = param_dict[name]
            output_path = str(param_dict[name])
            # Conditionally create empty output:
            # - may already exist (e.g. symlink output)
            # - parent directory might not exist (e.g. Pulsar)
            if not os.path.exists(output_path) and os.path.exists(
                os.path.dirname(output_path)
            ):
                open(output_path, "w").close()

            # Provide access to a path to store additional files
            # TODO: move compute path logic into compute environment, move setting files_path
            # logic into DatasetFilenameWrapper. Currently this sits in the middle and glues
            # stuff together inconsistently with the way the rest of path rewriting works.
            file_name = hda.dataset.extra_files_path_name
            param_dict[name].files_path = os.path.abspath(
                os.path.join(job_working_directory, "working", file_name)
            )
        for out_name, output in self.tool.outputs.items():
            if out_name not in param_dict and output.filters:
                # Assume the reason we lack this output is because a filter
                # failed to pass; for tool writing convienence, provide a
                # NoneDataset
                ext = getattr(
                    output, "format", None
                )  # populate only for output datasets (not collections)
                param_dict[out_name] = NoneDataset(
                    datatypes_registry=self.app.datatypes_registry, ext=ext
                )

    def __populate_non_job_params(self, param_dict):
        # -- Add useful attributes/functions for use in creating command line.

        # Function for querying a data table.
        def get_data_table_entry(table_name, query_attr, query_val, return_attr):
            """
            Queries and returns an entry in a data table.
            """
            if table_name in self.app.tool_data_tables:
                return self.app.tool_data_tables[table_name].get_entry(
                    query_attr, query_val, return_attr
                )

        param_dict["__tool_directory__"] = self.compute_environment.tool_directory()
        param_dict["__get_data_table_entry__"] = get_data_table_entry
        param_dict["__local_working_directory__"] = self.local_working_directory
        # We add access to app here, this allows access to app.config, etc
        param_dict["__app__"] = RawObjectWrapper(self.app)
        # More convienent access to app.config.new_file_path; we don't need to
        # wrap a string, but this method of generating additional datasets
        # should be considered DEPRECATED
        param_dict["__new_file_path__"] = self.compute_environment.new_file_path()
        # The following points to location (xxx.loc) files which are pointers
        # to locally cached data
        param_dict["__tool_data_path__"] = param_dict[
            "GALAXY_DATA_INDEX_DIR"
        ] = self.app.config.tool_data_path
        # For the upload tool, we need to know the root directory and the
        # datatypes conf path, so we can load the datatypes registry
        param_dict["__root_dir__"] = param_dict["GALAXY_ROOT_DIR"] = os.path.abspath(
            self.app.config.root
        )
        param_dict["__admin_users__"] = self.app.config.admin_users
        param_dict["__user__"] = RawObjectWrapper(param_dict.get("__user__", None))

    def __populate_unstructured_path_rewrites(self, param_dict):
        def rewrite_unstructured_paths(input_values, input):
            if isinstance(input, SelectToolParameter):
                input_values[input.name] = SelectToolParameterWrapper(
                    input,
                    input_values[input.name],
                    other_values=param_dict,
                    compute_environment=self.compute_environment,
                )

        if not self.tool.check_values and self.compute_environment:
            # The tools weren't "wrapped" yet, but need to be in order to get
            # the paths rewritten.
            self.__walk_inputs(self.tool.inputs, param_dict, rewrite_unstructured_paths)

    def populate_interactivetools(self):
        """
        Populate InteractiveTools templated values.
        """
        it = []
        for ep in getattr(self.tool, "ports", []):
            ep_dict = {}
            for key in "port", "name", "url", "requires_domain":
                val = ep.get(key, None)
                if val is not None and not isinstance(val, bool):
                    val = fill_template(
                        val,
                        context=self.param_dict,
                        python_template_version=self.tool.python_template_version,
                    )
                    clean_val = []
                    for line in val.split("\n"):
                        clean_val.append(line.strip())
                    val = "\n".join(clean_val)
                    val = val.replace("\n", " ").replace("\r", " ").strip()
                ep_dict[key] = val
            it.append(ep_dict)
        return it

    def __sanitize_param_dict(self, param_dict):
        """
        Sanitize all values that will be substituted on the command line, with the exception of ToolParameterValueWrappers,
        which already have their own specific sanitization rules and also exclude special-cased named values.
        We will only examine the first level for values to skip; the wrapping function will recurse as necessary.

        Note: this method follows the style of the similar populate calls, in that param_dict is modified in-place.
        """
        # chromInfo is a filename, do not sanitize it.
        skip = ["chromInfo"] + list(self.tool.template_macro_params.keys())
        if not self.tool or not self.tool.options or self.tool.options.sanitize:
            for key, value in list(param_dict.items()):
                if key not in skip:
                    # Remove key so that new wrapped object will occupy key slot
                    del param_dict[key]
                    # And replace with new wrapped key
                    param_dict[
                        wrap_with_safe_string(
                            key, no_wrap_classes=ToolParameterValueWrapper
                        )
                    ] = wrap_with_safe_string(
                        value, no_wrap_classes=ToolParameterValueWrapper
                    )

    def build(self):
        """
        Build runtime description of job to execute, evaluate command and
        config templates corresponding to this tool with these inputs on this
        compute environment.
        """
        config_file = self.tool.config_file
        global_tool_logs(self._build_config_files, config_file, "Building Config Files")
        global_tool_logs(self._build_param_file, config_file, "Building Param File")
        global_tool_logs(self._build_command_line, config_file, "Building Command Line")
        global_tool_logs(
<<<<<<< HEAD
=======
            self._build_version_command, config_file, "Building Version Command Line"
        )
        global_tool_logs(
>>>>>>> c66239c0
            self._build_environment_variables,
            config_file,
            "Building Environment Variables",
        )
<<<<<<< HEAD
        return self.command_line, self.extra_filenames, self.environment_variables
=======
        return (
            self.command_line,
            self.version_command_line,
            self.extra_filenames,
            self.environment_variables,
        )
>>>>>>> c66239c0

    def _build_command_line(self):
        """
        Build command line to invoke this tool given a populated param_dict
        """
        command = self.tool.command or ""
        param_dict = self.param_dict
        interpreter = self.tool.interpreter
        command_line = None
        if not command:
            return
        try:
            # Substituting parameters into the command
            command_line = fill_template(
                command,
                context=param_dict,
                python_template_version=self.tool.python_template_version,
            )
            cleaned_command_line = []
            # Remove leading and trailing whitespace from each line for readability.
            for line in command_line.split("\n"):
                cleaned_command_line.append(line.strip())
            command_line = "\n".join(cleaned_command_line)
            # Remove newlines from command line, and any leading/trailing white space
            command_line = command_line.replace("\n", " ").replace("\r", " ").strip()
        except Exception:
            # Modify exception message to be more clear
            # e.args = ( 'Error substituting into command line. Params: %r, Command: %s' % ( param_dict, self.command ), )
            raise
        if interpreter:
            # TODO: path munging for cluster/dataset server relocatability
            executable = command_line.split()[0]
            tool_dir = os.path.abspath(self.tool.tool_dir)
            abs_executable = os.path.join(tool_dir, executable)
            command_line = command_line.replace(
                executable, f"{interpreter} {shlex.quote(abs_executable)}", 1
            )
<<<<<<< HEAD
        if version_string_cmd_raw:
            version_command_template = string.Template(version_string_cmd_raw)
            version_string_cmd = version_command_template.safe_substitute(
                {"__tool_directory__": self.compute_environment.tool_directory()}
            )
            command_line = f"{version_string_cmd} > {self.compute_environment.version_path()} 2>&1;\n{command_line}"
        self.command_line = command_line
=======
        self.command_line = command_line

    def _build_version_command(self):
        version_string_cmd_raw = self.tool.version_string_cmd
        if version_string_cmd_raw:
            version_command_template = string.Template(version_string_cmd_raw)
            version_command = version_command_template.safe_substitute(
                {"__tool_directory__": self.compute_environment.tool_directory()}
            )
            self.version_command_line = (
                f"{version_command} > {self.compute_environment.version_path()} 2>&1;\n"
            )
>>>>>>> c66239c0

    def _build_config_files(self):
        """
        Build temporary file for file based parameter transfer if needed
        """
        param_dict = self.param_dict
        config_filenames = []
        for name, filename, content in self.tool.config_files:
            config_text, is_template = self.__build_config_file_text(content)
            # If a particular filename was forced by the config use it
            directory = ensure_configs_directory(self.local_working_directory)
            if filename is not None:
                # Explicit filename was requested, needs to be placed in tool working directory
                directory = os.path.join(self.local_working_directory, "working")
                config_filename = os.path.join(directory, filename)
            else:
                with tempfile.NamedTemporaryFile(dir=directory, delete=False) as temp:
                    config_filename = temp.name
            self.__write_workdir_file(
                config_filename, config_text, param_dict, is_template=is_template
            )
            self.__register_extra_file(name, config_filename)
            config_filenames.append(config_filename)
        return config_filenames

    def _build_environment_variables(self):
        param_dict = self.param_dict
        environment_variables = self.environment_variables
        for environment_variable_def in self.tool.environment_variables:
            directory = self.local_working_directory
            environment_variable = environment_variable_def.copy()
            environment_variable_template = environment_variable_def["template"]
            inject = environment_variable_def.get("inject")
            if inject == "api_key":
                if self._user:
                    from galaxy.managers import api_keys

                    environment_variable_template = api_keys.ApiKeyManager(
                        self.app
                    ).get_or_create_api_key(self._user)
                else:
                    environment_variable_template = ""
                is_template = False
            else:
                is_template = True
            with tempfile.NamedTemporaryFile(
                dir=directory, prefix="tool_env_", delete=False
            ) as temp:
                config_filename = temp.name
            self.__write_workdir_file(
                config_filename,
                environment_variable_template,
                param_dict,
                is_template=is_template,
                strip=environment_variable_def.get("strip", False),
            )
            config_file_basename = os.path.basename(config_filename)
            # environment setup in job file template happens before `cd $working_directory`
            environment_variable[
                "value"
            ] = f'`cat "{self.compute_environment.env_config_directory()}/{config_file_basename}"`'
            environment_variable["raw"] = True
            environment_variable["job_directory_path"] = config_filename
            environment_variables.append(environment_variable)

        home_dir = self.compute_environment.home_directory()
        tmp_dir = self.compute_environment.tmp_directory()
        if home_dir:
            environment_variable = dict(name="HOME", value=f'"{home_dir}"', raw=True)
            environment_variables.append(environment_variable)
        if tmp_dir:
            for tmp_directory_var in self.tool.tmp_directory_vars:
                environment_variable = dict(
                    name=tmp_directory_var, value=f'"{tmp_dir}"', raw=True
                )
                environment_variables.append(environment_variable)

    def _build_param_file(self):
        """
        Build temporary file for file based parameter transfer if needed
        """
        param_dict = self.param_dict
        directory = self.local_working_directory
        command = self.tool.command
        if self.tool.profile < 16.04 and command and "$param_file" in command:
            with tempfile.NamedTemporaryFile(
                mode="w", dir=directory, delete=False
            ) as param:
                for key, value in param_dict.items():
                    # parameters can be strings or lists of strings, coerce to list
                    if not isinstance(value, list):
                        value = [value]
                    for elem in value:
                        param.write(f"{key}={elem}\n")
            self.__register_extra_file("param_file", param.name)
            return param.name
        else:
            return None

    def __build_config_file_text(self, content):
        if isinstance(content, str):
            return content, True

        config_type = content.get("type", "inputs")
        if config_type == "inputs":
            content_format = content["format"]
            handle_files = content["handle_files"]
            if content_format != "json":
                template = "Galaxy can only currently convert inputs to json, format [%s] is unhandled"
                message = template % content_format
                raise Exception(message)
        elif config_type == "files":
            file_sources_dict = self.file_sources_dict
            rval = json.dumps(file_sources_dict)
            return rval, False
        else:
            raise Exception(f"Unknown config file type {config_type}")

        return (
            json.dumps(
                wrapped_json.json_wrap(
                    self.tool.inputs,
                    self.param_dict,
                    self.tool.profile,
                    handle_files=handle_files,
                )
            ),
            False,
        )

    def __write_workdir_file(
        self, config_filename, content, context, is_template=True, strip=False
    ):
        parent_dir = os.path.dirname(config_filename)
        if not os.path.exists(parent_dir):
            safe_makedirs(parent_dir)
        if is_template:
            value = fill_template(
                content,
                context=context,
                python_template_version=self.tool.python_template_version,
            )
        else:
            value = unicodify(content)
        if strip:
            value = value.strip()
        with open(config_filename, "w", encoding="utf-8") as f:
            f.write(value)
        # For running jobs as the actual user, ensure the config file is globally readable
        os.chmod(config_filename, RW_R__R__)

    def __register_extra_file(self, name, local_config_path):
        """
        Takes in the local path to a config file and registers the (potentially
        remote) ultimate path of the config file with the parameter dict.
        """
        self.extra_filenames.append(local_config_path)
        config_basename = os.path.basename(local_config_path)
        compute_config_path = self.__join_for_compute(
            self.compute_environment.config_directory(), config_basename
        )
        self.param_dict[name] = compute_config_path

    def __join_for_compute(self, *args):
        """
        os.path.join but with compute_environment.sep for cross-platform
        compat.
        """
        return self.compute_environment.sep().join(args)

    @property
    def _history(self):
        return self.job.history

    @property
    def _user(self):
        history = self._history
        if history:
            return history.user
        else:
            return self.job.user


class PartialToolEvaluator(ToolEvaluator):
    """
    ToolEvaluator that only builds Environment Variables.
    """

    def build(self):
        config_file = self.tool.config_file
        global_tool_logs(
            self._build_environment_variables,
            config_file,
            "Building Environment Variables",
        )
<<<<<<< HEAD
        return self.command_line, self.extra_filenames, self.environment_variables
=======
        return (
            self.command_line,
            self.version_command_line,
            self.extra_filenames,
            self.environment_variables,
        )
>>>>>>> c66239c0


class RemoteToolEvaluator(ToolEvaluator):
    """ToolEvaluator that skips unnecessary steps already executed during job setup."""

    def execute_tool_hooks(self, inp_data, out_data, incoming):
        # These have already run while preparing the job
        pass

    def build(self):
        config_file = self.tool.config_file
        global_tool_logs(self._build_config_files, config_file, "Building Config Files")
        global_tool_logs(self._build_param_file, config_file, "Building Param File")
        global_tool_logs(self._build_command_line, config_file, "Building Command Line")
        global_tool_logs(
            self._build_version_command, config_file, "Building Version Command Line"
        )
        return (
            self.command_line,
            self.version_command_line,
            self.extra_filenames,
            self.environment_variables,
        )<|MERGE_RESOLUTION|>--- conflicted
+++ resolved
@@ -512,26 +512,19 @@
         global_tool_logs(self._build_param_file, config_file, "Building Param File")
         global_tool_logs(self._build_command_line, config_file, "Building Command Line")
         global_tool_logs(
-<<<<<<< HEAD
-=======
             self._build_version_command, config_file, "Building Version Command Line"
         )
         global_tool_logs(
->>>>>>> c66239c0
             self._build_environment_variables,
             config_file,
             "Building Environment Variables",
         )
-<<<<<<< HEAD
-        return self.command_line, self.extra_filenames, self.environment_variables
-=======
         return (
             self.command_line,
             self.version_command_line,
             self.extra_filenames,
             self.environment_variables,
         )
->>>>>>> c66239c0
 
     def _build_command_line(self):
         """
@@ -569,15 +562,6 @@
             command_line = command_line.replace(
                 executable, f"{interpreter} {shlex.quote(abs_executable)}", 1
             )
-<<<<<<< HEAD
-        if version_string_cmd_raw:
-            version_command_template = string.Template(version_string_cmd_raw)
-            version_string_cmd = version_command_template.safe_substitute(
-                {"__tool_directory__": self.compute_environment.tool_directory()}
-            )
-            command_line = f"{version_string_cmd} > {self.compute_environment.version_path()} 2>&1;\n{command_line}"
-        self.command_line = command_line
-=======
         self.command_line = command_line
 
     def _build_version_command(self):
@@ -590,7 +574,6 @@
             self.version_command_line = (
                 f"{version_command} > {self.compute_environment.version_path()} 2>&1;\n"
             )
->>>>>>> c66239c0
 
     def _build_config_files(self):
         """
@@ -786,16 +769,12 @@
             config_file,
             "Building Environment Variables",
         )
-<<<<<<< HEAD
-        return self.command_line, self.extra_filenames, self.environment_variables
-=======
         return (
             self.command_line,
             self.version_command_line,
             self.extra_filenames,
             self.environment_variables,
         )
->>>>>>> c66239c0
 
 
 class RemoteToolEvaluator(ToolEvaluator):
