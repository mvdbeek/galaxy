--- conflicted
+++ resolved
@@ -1899,24 +1899,13 @@
                         decoded_id = trans.security.decode_id(single_value['id'])
                         rval.append(trans.sa_session.query(trans.app.model.LibraryDatasetDatasetAssociation).get(decoded_id))
                     else:
-<<<<<<< HEAD
                         raise ValueError(f"Unknown input source {single_value['src']} passed to job submission API.")
-                elif isinstance(single_value, trans.app.model.HistoryDatasetCollectionAssociation):
-                    rval.append(single_value)
-                elif isinstance(single_value, trans.app.model.DatasetCollectionElement):
-                    rval.append(single_value)
-                elif isinstance(single_value, trans.app.model.HistoryDatasetAssociation):
-                    rval.append(single_value)
-                elif isinstance(single_value, trans.app.model.LibraryDatasetDatasetAssociation):
-=======
-                        raise ValueError("Unknown input source %s passed to job submission API." % single_value['src'])
                 elif isinstance(single_value, (
                         trans.app.model.HistoryDatasetCollectionAssociation,
                         trans.app.model.DatasetCollectionElement,
                         trans.app.model.HistoryDatasetAssociation,
                         trans.app.model.LibraryDatasetDatasetAssociation
                 )):
->>>>>>> 292cd4d3
                     rval.append(single_value)
                 else:
                     if len(str(single_value)) == 16:
