--- conflicted
+++ resolved
@@ -13,13 +13,6 @@
     HistoryDatasetCollectionAssociation,
     MetadataFile,
     User,
-<<<<<<< HEAD
-)
-from galaxy.tools.wrappers import (
-    DatasetFilenameWrapper,
-    DatasetListWrapper,
-=======
->>>>>>> e62ed07a
 )
 from galaxy.tools.wrappers import DatasetFilenameWrapper, DatasetListWrapper
 from galaxy.util import string_as_bool
@@ -162,23 +155,13 @@
         self.column = elem.get("column", None)
         if self.column is None:
             assert (
-<<<<<<< HEAD
-                self.dynamic_option.file_fields is None and self.dynamic_option.dataset_ref_name is None
-=======
                 self.dynamic_option.file_fields is None
                 and self.dynamic_option.dataset_ref_name is None
->>>>>>> e62ed07a
             ), "Required 'column' attribute missing from filter, when loading from file"
         else:
             self.column = d_option.column_spec_to_index(self.column)
         self.multiple = string_as_bool(elem.get("multiple", "False"))
         self.separator = elem.get("separator", ",")
-<<<<<<< HEAD
-        log.error(
-            f"data_meta.init: ref_name {self.ref_name} key {self.key} column {self.column} multiple {self.multiple} separator {self.separator}"
-        )
-=======
->>>>>>> e62ed07a
 
     def get_dependency_name(self):
         return self.ref_name
@@ -487,13 +470,9 @@
             self.value is not None
             or self.ref_name is not None
             or (self.meta_ref is not None and self.metadata_key is not None)
-<<<<<<< HEAD
-        ), ValueError("Required 'value', or 'ref', or 'meta_ref' and 'key' attributes missing from filter")
-=======
         ), ValueError(
             "Required 'value', or 'ref', or 'meta_ref' and 'key' attributes missing from filter"
         )
->>>>>>> e62ed07a
         self.multiple = string_as_bool(elem.get("multiple", "False"))
         self.separator = elem.get("separator", ",")
 
@@ -522,26 +501,16 @@
                 data_ref = other_values.get(self.meta_ref)
                 if isinstance(data_ref, HistoryDatasetCollectionAssociation):
                     data_ref = data_ref.to_hda_representative()
-<<<<<<< HEAD
-                if not isinstance(data_ref, HistoryDatasetAssociation) and not isinstance(
-                    data_ref, DatasetFilenameWrapper
-                ):
-=======
                 if not isinstance(
                     data_ref, HistoryDatasetAssociation
                 ) and not isinstance(data_ref, DatasetFilenameWrapper):
->>>>>>> e62ed07a
                     return options  # cannot modify options
                 value = data_ref.metadata.get(self.metadata_key, None)
         # Default to the second column (i.e. 1) since this used to work only on options produced by the data_meta filter
         value_col = self.dynamic_option.columns.get("value", 1)
-<<<<<<< HEAD
-        return [option for option in options if not compare_value(option[value_col], value)]
-=======
         return [
             option for option in options if not compare_value(option[value_col], value)
         ]
->>>>>>> e62ed07a
 
 
 class SortByColumnFilter(Filter):
@@ -620,13 +589,9 @@
         # Options are defined by parsing tabular text data from a data file
         # on disk, a dataset, or the value of another parameter
         if not self.tool_data_table_name and (
-<<<<<<< HEAD
-            data_file is not None or dataset_file is not None or from_parameter is not None
-=======
             data_file is not None
             or dataset_file is not None
             or from_parameter is not None
->>>>>>> e62ed07a
         ):
             self.parse_column_definitions(elem)
             if data_file is not None:
@@ -648,13 +613,9 @@
                 self.converter_safe = False
             elif from_parameter is not None:
                 transform_lines = elem.get("transform_lines", None)
-<<<<<<< HEAD
-                self.file_fields = list(load_from_parameter(from_parameter, transform_lines))
-=======
                 self.file_fields = list(
                     load_from_parameter(from_parameter, transform_lines)
                 )
->>>>>>> e62ed07a
 
         # Load filters
         for filter_elem in elem.findall("filter"):
@@ -662,13 +623,9 @@
 
         # Load Validators
         for validator in elem.findall("validator"):
-<<<<<<< HEAD
-            self.validators.append(validation.Validator.from_element(self.tool_param, validator))
-=======
             self.validators.append(
                 validation.Validator.from_element(self.tool_param, validator)
             )
->>>>>>> e62ed07a
 
         if self.dataset_ref_name:
             tool_param.data_ref = self.dataset_ref_name
@@ -709,24 +666,16 @@
             name = column_elem.get("name", None)
             assert name is not None, "Required 'name' attribute missing from column def"
             index = column_elem.get("index", None)
-<<<<<<< HEAD
-            assert index is not None, "Required 'index' attribute missing from column def"
-=======
             assert (
                 index is not None
             ), "Required 'index' attribute missing from column def"
->>>>>>> e62ed07a
             index = int(index)
             self.columns[name] = index
             if index > self.largest_index:
                 self.largest_index = index
-<<<<<<< HEAD
-        assert "value" in self.columns, "Required 'value' column missing from column def"
-=======
         assert (
             "value" in self.columns
         ), "Required 'value' column missing from column def"
->>>>>>> e62ed07a
         if "name" not in self.columns:
             self.columns["name"] = self.columns["value"]
 
@@ -734,13 +683,9 @@
         rval = []
         field_count = None
         for line in reader:
-<<<<<<< HEAD
-            if line.startswith("#") or (self.line_startswith and not line.startswith(self.line_startswith)):
-=======
             if line.startswith("#") or (
                 self.line_startswith and not line.startswith(self.line_startswith)
             ):
->>>>>>> e62ed07a
                 continue
             line = line.rstrip("\n\r")
             if line:
@@ -800,17 +745,12 @@
                             f"The meta_file_key `{meta_file_key}` was invalid or the referred object was not a valid file type metadata!"
                         )
                         continue
-<<<<<<< HEAD
-                    if getattr(dataset, "purged", False) or getattr(dataset, "deleted", False):
-                        log.warning(f"The metadata file inferred from key `{meta_file_key}` was deleted!")
-=======
                     if getattr(dataset, "purged", False) or getattr(
                         dataset, "deleted", False
                     ):
                         log.warning(
                             f"The metadata file inferred from key `{meta_file_key}` was deleted!"
                         )
->>>>>>> e62ed07a
                         continue
                 if not hasattr(dataset, "file_name"):
                     continue
@@ -877,13 +817,9 @@
         ):
             options = self.get_fields(trans, other_values)
             for fields in options:
-<<<<<<< HEAD
-                rval.append((fields[self.columns["name"]], fields[self.columns["value"]], False))
-=======
                 rval.append(
                     (fields[self.columns["name"]], fields[self.columns["value"]], False)
                 )
->>>>>>> e62ed07a
         else:
             for filter in self.filters:
                 rval = filter.filter_options(rval, trans, other_values)
