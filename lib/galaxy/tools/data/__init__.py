--- conflicted
+++ resolved
@@ -340,11 +340,7 @@
                 if filename:
                     tmp_file = NamedTemporaryFile(prefix='TTDT_URL_%s-' % self.name)
                     try:
-<<<<<<< HEAD
-                        tmp_file.write(urlopen(filename, timeout=url_timeout).read())
-=======
                         tmp_file.write(requests.get(filename, timeout=url_timeout).text)
->>>>>>> 2f2acb98
                     except Exception as e:
                         log.error('Error loading Data Table URL "%s": %s', filename, e)
                         continue
