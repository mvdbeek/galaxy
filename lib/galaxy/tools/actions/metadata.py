--- conflicted
+++ resolved
@@ -88,11 +88,7 @@
                                                                      job_metadata=None,
                                                                      include_command=False,
                                                                      max_metadata_value_size=app.config.max_metadata_value_size,
-<<<<<<< HEAD
-                                                                     kwds={'overwrite' : overwrite})
-=======
                                                                      kwds={'overwrite': overwrite})
->>>>>>> 2f2acb98
         incoming['__SET_EXTERNAL_METADATA_COMMAND_LINE__'] = cmd_line
         for name, value in tool.params_to_strings(incoming, app).items():
             job.add_parameter(name, value)
