--- conflicted
+++ resolved
@@ -49,10 +49,6 @@
 
     def get_chrom_info(self, tool_id, input_dbkey):
         genome_builds = self.trans.app.genome_builds
-<<<<<<< HEAD
-        custom_build_hack_get_len_from_fasta_conversion = tool_id != "CONVERTER_fasta_to_len"
-        if custom_build_hack_get_len_from_fasta_conversion and input_dbkey in self.chrom_info:
-=======
         custom_build_hack_get_len_from_fasta_conversion = (
             tool_id != "CONVERTER_fasta_to_len"
         )
@@ -60,7 +56,6 @@
             custom_build_hack_get_len_from_fasta_conversion
             and input_dbkey in self.chrom_info
         ):
->>>>>>> e62ed07a
             return self.chrom_info[input_dbkey]
 
         chrom_info_pair = genome_builds.get_chrom_info(
@@ -140,26 +135,18 @@
                 # fetch dataset details for this input from the database.
                 if collection_info and collection_info.is_mapped_over(input_name):
                     action_tuples = collection_info.map_over_action_tuples(input_name)
-<<<<<<< HEAD
-                    if not trans.app.security_agent.can_access_datasets(current_user_roles, action_tuples):
-=======
                     if not trans.app.security_agent.can_access_datasets(
                         current_user_roles, action_tuples
                     ):
->>>>>>> e62ed07a
                         raise ItemAccessibilityException(
                             "User does not have permission to use a dataset provided for input."
                         )
                     for action, role_id in action_tuples:
                         record_permission(action, role_id)
                 else:
-<<<<<<< HEAD
-                    if not trans.app.security_agent.can_access_dataset(current_user_roles, data.dataset):
-=======
                     if not trans.app.security_agent.can_access_dataset(
                         current_user_roles, data.dataset
                     ):
->>>>>>> e62ed07a
                         raise ItemAccessibilityException(
                             f"User does not have permission to use a dataset ({data.id}) provided for input."
                         )
@@ -182,14 +169,6 @@
                             prefix + input.name + str(i + 1)
                         ] = processed_dataset
                         conversions = []
-<<<<<<< HEAD
-                        for conversion_name, conversion_extensions, conversion_datatypes in input.conversions:
-                            new_data = process_dataset(
-                                input_datasets[prefix + input.name + str(i + 1)], conversion_datatypes
-                            )
-                            if not new_data or new_data.datatype.matches_any(conversion_datatypes):
-                                input_datasets[prefix + conversion_name + str(i + 1)] = new_data
-=======
                         for (
                             conversion_name,
                             conversion_extensions,
@@ -205,7 +184,6 @@
                                 input_datasets[
                                     prefix + conversion_name + str(i + 1)
                                 ] = new_data
->>>>>>> e62ed07a
                                 conversions.append((conversion_name, new_data))
                             else:
                                 raise Exception(
@@ -219,13 +197,9 @@
                                 # allow explicit conversion to be stored in job_parameter table
                                 parent[conversion_name][
                                     i
-<<<<<<< HEAD
-                                ] = conversion_data.id  # a more robust way to determine JSONable value is desired
-=======
                                 ] = (
                                     conversion_data.id
                                 )  # a more robust way to determine JSONable value is desired
->>>>>>> e62ed07a
                         else:
                             param_values[input.name][i] = input_datasets[
                                 prefix + input.name + str(i + 1)
@@ -234,13 +208,9 @@
                                 # allow explicit conversion to be stored in job_parameter table
                                 param_values[conversion_name][
                                     i
-<<<<<<< HEAD
-                                ] = conversion_data.id  # a more robust way to determine JSONable value is desired
-=======
                                 ] = (
                                     conversion_data.id
                                 )  # a more robust way to determine JSONable value is desired
->>>>>>> e62ed07a
                 else:
                     input_datasets[prefix + input.name] = process_dataset(value)
                     conversions = []
@@ -269,13 +239,9 @@
                         # allow explicit conversion to be stored in job_parameter table
                         target_dict[
                             conversion_name
-<<<<<<< HEAD
-                        ] = conversion_data.id  # a more robust way to determine JSONable value is desired
-=======
                         ] = (
                             conversion_data.id
                         )  # a more robust way to determine JSONable value is desired
->>>>>>> e62ed07a
             elif isinstance(input, DataCollectionToolParameter):
                 if not value:
                     return
@@ -291,13 +257,9 @@
                     collection = value.collection
 
                 action_tuples = collection.dataset_action_tuples
-<<<<<<< HEAD
-                if not trans.app.security_agent.can_access_datasets(current_user_roles, action_tuples):
-=======
                 if not trans.app.security_agent.can_access_datasets(
                     current_user_roles, action_tuples
                 ):
->>>>>>> e62ed07a
                     raise ItemAccessibilityException(
                         "User does not have permission to use a dataset provided for input."
                     )
@@ -325,15 +287,8 @@
                         processed_dataset or v
                     )
                 if conversion_required:
-<<<<<<< HEAD
-                    collection_type_description = (
-                        trans.app.dataset_collection_manager.collection_type_descriptions.for_collection_type(
-                            collection.collection_type
-                        )
-=======
                     collection_type_description = trans.app.dataset_collection_manager.collection_type_descriptions.for_collection_type(
                         collection.collection_type
->>>>>>> e62ed07a
                     )
                     collection_builder = CollectionBuilder(collection_type_description)
                     collection_builder.replace_elements_in_collection(
@@ -363,19 +318,12 @@
                 if not isinstance(values, list):
                     values = [value]
                 for i, value in enumerate(values):
-<<<<<<< HEAD
-                    if isinstance(value, model.HistoryDatasetCollectionAssociation) or isinstance(
-                        value, model.DatasetCollectionElement
-                    ):
-                        append_to_key(input_dataset_collections, prefixed_name, (value, True))
-=======
                     if isinstance(
                         value, model.HistoryDatasetCollectionAssociation
                     ) or isinstance(value, model.DatasetCollectionElement):
                         append_to_key(
                             input_dataset_collections, prefixed_name, (value, True)
                         )
->>>>>>> e62ed07a
                         target_dict = parent
                         if not target_dict:
                             target_dict = param_values
@@ -401,11 +349,6 @@
         return input_dataset_collections
 
     def _check_access(self, tool, trans):
-<<<<<<< HEAD
-        assert tool.allow_user_access(trans.user), f"User ({trans.user}) is not allowed to access this tool."
-
-    def _collect_inputs(self, tool, trans, incoming, history, current_user_roles, collection_info):
-=======
         assert tool.allow_user_access(
             trans.user
         ), f"User ({trans.user}) is not allowed to access this tool."
@@ -413,7 +356,6 @@
     def _collect_inputs(
         self, tool, trans, incoming, history, current_user_roles, collection_info
     ):
->>>>>>> e62ed07a
         """Collect history as well as input datasets and collections."""
         # Set history.
         if not history:
@@ -494,13 +436,9 @@
             preserved_tags,
             preserved_hdca_tags,
             all_permissions,
-<<<<<<< HEAD
-        ) = self._collect_inputs(tool, trans, incoming, history, current_user_roles, collection_info)
-=======
         ) = self._collect_inputs(
             tool, trans, incoming, history, current_user_roles, collection_info
         )
->>>>>>> e62ed07a
         # Build name for output datasets based on tool name and input names
         on_text = self._get_on_text(inp_data)
 
@@ -611,14 +549,10 @@
                             break
 
                 data = app.model.HistoryDatasetAssociation(
-<<<<<<< HEAD
-                    extension=ext, dataset=dataset, create_dataset=create_datasets, flush=False
-=======
                     extension=ext,
                     dataset=dataset,
                     create_dataset=create_datasets,
                     flush=False,
->>>>>>> e62ed07a
                 )
                 if create_datasets:
                     from_work_dir = output.from_work_dir
@@ -672,9 +606,6 @@
                 data.blurb = "queued"
             # Set output label
             data.name = self.get_output_name(
-<<<<<<< HEAD
-                output, data, tool, on_text, trans, incoming, history, wrapped_params.params, job_params
-=======
                 output,
                 data,
                 tool,
@@ -684,7 +615,6 @@
                 history,
                 wrapped_params.params,
                 job_params,
->>>>>>> e62ed07a
             )
             # Store output
             out_data[name] = data
@@ -695,9 +625,6 @@
                 output.actions.apply_action(data, output_action_params)
             # Also set the default values of actions of type metadata
             self.set_metadata_defaults(
-<<<<<<< HEAD
-                output, data, tool, on_text, trans, incoming, history, wrapped_params.params, job_params
-=======
                 output,
                 data,
                 tool,
@@ -707,7 +634,6 @@
                 history,
                 wrapped_params.params,
                 job_params,
->>>>>>> e62ed07a
             )
             # Flush all datasets at once.
             return data
@@ -738,11 +664,6 @@
 
                         for parent_id in output_part_def.parent_ids or []:
                             # TODO: replace following line with formal abstractions for doing this.
-<<<<<<< HEAD
-                            current_collection_type = ":".join(current_collection_type.split(":")[1:])
-                            name_to_index = {
-                                value["name"]: index for (index, value) in enumerate(current_element_identifiers)
-=======
                             current_collection_type = ":".join(
                                 current_collection_type.split(":")[1:]
                             )
@@ -751,7 +672,6 @@
                                 for (index, value) in enumerate(
                                     current_element_identifiers
                                 )
->>>>>>> e62ed07a
                             }
                             if parent_id not in name_to_index:
                                 if parent_id not in current_element_identifiers:
@@ -806,9 +726,6 @@
                     else:
                         element_kwds = dict(element_identifiers=element_identifiers)
                     output_collections.create_collection(
-<<<<<<< HEAD
-                        output=output, name=name, completed_job=completed_job, **element_kwds
-=======
                         output=output,
                         name=name,
                         completed_job=completed_job,
@@ -816,7 +733,6 @@
                     )
                     log.info(
                         f"Handled collection output named {name} for tool {tool.id} {handle_output_timer}"
->>>>>>> e62ed07a
                     )
                 else:
                     handle_output(name, output)
@@ -875,13 +791,9 @@
                 current_job=job,
                 out_data=out_data,
             )
-<<<<<<< HEAD
-        log.info(f"Setup for job {job.log_str()} complete, ready to be enqueued {job_setup_timer}")
-=======
         log.info(
             f"Setup for job {job.log_str()} complete, ready to be enqueued {job_setup_timer}"
         )
->>>>>>> e62ed07a
 
         # Some tools are not really executable, but jobs are still created for them ( for record keeping ).
         # Examples include tools that redirect to other applications ( epigraph ).  These special tools must
@@ -895,13 +807,9 @@
             # GALAXY_URL should be include in the tool params to enable the external application
             # to send back to the current Galaxy instance
             GALAXY_URL = incoming.get("GALAXY_URL", None)
-<<<<<<< HEAD
-            assert GALAXY_URL is not None, "GALAXY_URL parameter missing in tool config."
-=======
             assert (
                 GALAXY_URL is not None
             ), "GALAXY_URL parameter missing in tool config."
->>>>>>> e62ed07a
             redirect_url += f"&GALAXY_URL={GALAXY_URL}"
             # Job should not be queued, so set state to ok
             job.set_state(app.model.Job.states.OK)
@@ -909,15 +817,11 @@
             trans.sa_session.add(job)
             trans.sa_session.flush()
             trans.response.send_redirect(
-<<<<<<< HEAD
-                url_for(controller="tool_runner", action="redirect", redirect_url=redirect_url)
-=======
                 url_for(
                     controller="tool_runner",
                     action="redirect",
                     redirect_url=redirect_url,
                 )
->>>>>>> e62ed07a
             )
         else:
             if flush_job:
@@ -941,17 +845,12 @@
         input datasets to be those of the job that is being rerun.
         """
         try:
-<<<<<<< HEAD
-            old_job = trans.sa_session.query(trans.app.model.Job).get(rerun_remap_job_id)
-            assert old_job is not None, f"({rerun_remap_job_id}/{current_job.id}): Old job id is invalid"
-=======
             old_job = trans.sa_session.query(trans.app.model.Job).get(
                 rerun_remap_job_id
             )
             assert (
                 old_job is not None
             ), f"({rerun_remap_job_id}/{current_job.id}): Old job id is invalid"
->>>>>>> e62ed07a
             assert (
                 old_job.tool_id == current_job.tool_id
             ), f"({old_job.id}/{current_job.id}): Old tool id ({old_job.tool_id}) does not match rerun tool id ({current_job.tool_id})"
@@ -959,24 +858,16 @@
                 assert (
                     old_job.user_id == trans.user.id
                 ), f"({old_job.id}/{current_job.id}): Old user id ({old_job.user_id}) does not match rerun user id ({trans.user.id})"
-<<<<<<< HEAD
-            elif trans.user is None and type(galaxy_session) == trans.model.GalaxySession:
-=======
             elif (
                 trans.user is None and type(galaxy_session) == trans.model.GalaxySession
             ):
->>>>>>> e62ed07a
                 assert (
                     old_job.session_id == galaxy_session.id
                 ), f"({old_job.id}/{current_job.id}): Old session id ({old_job.session_id}) does not match rerun session id ({galaxy_session.id})"
             else:
-<<<<<<< HEAD
-                raise Exception(f"({old_job.id}/{current_job.id}): Remapping via the API is not (yet) supported")
-=======
                 raise Exception(
                     f"({old_job.id}/{current_job.id}): Remapping via the API is not (yet) supported"
                 )
->>>>>>> e62ed07a
             # Start by hiding current job outputs before taking over the old job's (implicit) outputs.
             current_job.hide_outputs(flush=False)
             # Duplicate PJAs before remap.
@@ -1013,11 +904,6 @@
                 old_job=old_job, current_job=current_job
             )
             for jtod in old_job.output_datasets:
-<<<<<<< HEAD
-                for (job_to_remap, jtid) in [(jtid.job, jtid) for jtid in jtod.dataset.dependent_jobs]:
-                    if (trans.user is not None and job_to_remap.user_id == trans.user.id) or (
-                        trans.user is None and job_to_remap.session_id == galaxy_session.id
-=======
                 for (job_to_remap, jtid) in [
                     (jtid.job, jtid) for jtid in jtod.dataset.dependent_jobs
                 ]:
@@ -1026,7 +912,6 @@
                     ) or (
                         trans.user is None
                         and job_to_remap.session_id == galaxy_session.id
->>>>>>> e62ed07a
                     ):
                         self.__remap_parameters(job_to_remap, jtid, jtod, out_data)
                         trans.sa_session.add(job_to_remap)
@@ -1067,25 +952,17 @@
         }
         old_dataset_id = jtod.dataset_id
         new_dataset_id = out_data[jtod.name].id
-<<<<<<< HEAD
-        input_values = update_dataset_ids(input_values, {old_dataset_id: new_dataset_id}, src="hda")
-=======
         input_values = update_dataset_ids(
             input_values, {old_dataset_id: new_dataset_id}, src="hda"
         )
->>>>>>> e62ed07a
         for p in job_to_remap.parameters:
             if p.name in input_values:
                 p.value = json.dumps(input_values[p.name])
         jtid.dataset = out_data[jtod.name]
         jtid.dataset.hid = jtod.dataset.hid
-<<<<<<< HEAD
-        log.info(f"Job {job_to_remap.id} input HDA {jtod.dataset.id} remapped to new HDA {jtid.dataset.id}")
-=======
         log.info(
             f"Job {job_to_remap.id} input HDA {jtod.dataset.id} remapped to new HDA {jtid.dataset.id}"
         )
->>>>>>> e62ed07a
 
     def _wrapped_params(self, trans, tool, incoming, input_datasets=None):
         wrapped_params = WrappedParameters(
@@ -1160,11 +1037,6 @@
                 target_dict[input.name] = []
                 for reduced_collection in reductions[prefixed_name]:
                     if hasattr(reduced_collection, "child_collection"):
-<<<<<<< HEAD
-                        target_dict[input.name].append({"id": model.cached_id(reduced_collection), "src": "dce"})
-                    else:
-                        target_dict[input.name].append({"id": model.cached_id(reduced_collection), "src": "hdca"})
-=======
                         target_dict[input.name].append(
                             {"id": model.cached_id(reduced_collection), "src": "dce"}
                         )
@@ -1172,7 +1044,6 @@
                         target_dict[input.name].append(
                             {"id": model.cached_id(reduced_collection), "src": "hdca"}
                         )
->>>>>>> e62ed07a
 
         if reductions:
             tool.visit_inputs(incoming, restore_reduction_visitor)
@@ -1212,15 +1083,11 @@
         if output.label:
             params["tool"] = tool
             params["on_string"] = on_text
-<<<<<<< HEAD
-            return fill_template(output.label, context=params, python_template_version=tool.python_template_version)
-=======
             return fill_template(
                 output.label,
                 context=params,
                 python_template_version=tool.python_template_version,
             )
->>>>>>> e62ed07a
         else:
             return self._get_default_data_name(
                 dataset,
@@ -1260,20 +1127,13 @@
             for action in output.actions.actions:
                 if action.tag == "metadata" and action.default:
                     metadata_new_value = fill_template(
-<<<<<<< HEAD
-                        action.default, context=params, python_template_version=tool.python_template_version
-=======
                         action.default,
                         context=params,
                         python_template_version=tool.python_template_version,
->>>>>>> e62ed07a
                     ).split(",")
                     dataset.metadata.__setattr__(str(action.name), metadata_new_value)
 
     def _get_default_data_name(
-<<<<<<< HEAD
-        self, dataset, tool, on_text=None, trans=None, incoming=None, history=None, params=None, job_params=None, **kwd
-=======
         self,
         dataset,
         tool,
@@ -1284,7 +1144,6 @@
         params=None,
         job_params=None,
         **kwd,
->>>>>>> e62ed07a
     ):
         name = tool.name
         if on_text:
@@ -1332,9 +1191,6 @@
         self.hdca_tags = hdca_tags  # only tags inherited from input HDCAs
 
     def create_collection(
-<<<<<<< HEAD
-        self, output, name, collection_type=None, completed_job=None, propagate_hda_tags=True, **element_kwds
-=======
         self,
         output,
         name,
@@ -1342,7 +1198,6 @@
         completed_job=None,
         propagate_hda_tags=True,
         **element_kwds,
->>>>>>> e62ed07a
     ):
         input_collections = self.input_collections
         collections_manager = self.trans.app.dataset_collection_manager
@@ -1372,15 +1227,9 @@
                     data_param = data_param.get(key)
                 else:
                     data_param = data_param.inputs.get(key)
-<<<<<<< HEAD
-            collection_type_description = data_param._history_query(self.trans).can_map_over(
-                input_collections[collection_type_source]
-            )
-=======
             collection_type_description = data_param._history_query(
                 self.trans
             ).can_map_over(input_collections[collection_type_source])
->>>>>>> e62ed07a
             if collection_type_description:
                 collection_type = collection_type_description.collection_type
             else:
@@ -1483,13 +1332,9 @@
             if not eval(filter.text.strip(), globals(), incoming):
                 return True  # do not create this dataset
         except Exception as e:
-<<<<<<< HEAD
-            log.debug(f"Tool {tool.id} output {output.name}: dataset output filter ({filter.text}) failed: {e}")
-=======
             log.debug(
                 f"Tool {tool.id} output {output.name}: dataset output filter ({filter.text}) failed: {e}"
             )
->>>>>>> e62ed07a
     return False
 
 
@@ -1560,15 +1405,6 @@
                         input_element = input_collection_collection[element_index]
                     except KeyError:
                         if execution_cache:
-<<<<<<< HEAD
-                            dataset_elements = execution_cache.cached_collection_elements.get(
-                                input_collection_collection.id
-                            )
-                            if dataset_elements is None:
-                                dataset_elements = execution_cache.cached_collection_elements[
-                                    input_collection_collection.id
-                                ] = input_collection_collection.dataset_elements
-=======
                             dataset_elements = (
                                 execution_cache.cached_collection_elements.get(
                                     input_collection_collection.id
@@ -1580,7 +1416,6 @@
                                         input_collection_collection.id
                                     ]
                                 ) = (input_collection_collection.dataset_elements)
->>>>>>> e62ed07a
                         else:
                             dataset_elements = (
                                 input_collection_collection.dataset_elements
@@ -1606,13 +1441,9 @@
                             # allow a simple name or more complex specifications
                             check = "${%s}" % check
                         if fill_template(
-<<<<<<< HEAD
-                            check, context=parameter_context, python_template_version=python_template_version
-=======
                             check,
                             context=parameter_context,
                             python_template_version=python_template_version,
->>>>>>> e62ed07a
                         ) == when_elem.get("value", None):
                             ext = when_elem.get("format", ext)
                     except Exception:  # bad tag input value; possibly referencing a param within a different conditional when block or other nonexistent grouping construct
@@ -1625,15 +1456,11 @@
                         check_format = when_elem.get("format", ext)
                         check_value = when_elem.get("value", None)
                         check_attribute = when_elem.get("attribute", None)
-<<<<<<< HEAD
-                        if check is not None and check_value is not None and check_attribute is not None:
-=======
                         if (
                             check is not None
                             and check_value is not None
                             and check_attribute is not None
                         ):
->>>>>>> e62ed07a
                             # See if the attribute to be checked belongs to the HistoryDatasetAssociation object.
                             if hasattr(check, check_attribute):
                                 if str(getattr(check, check_attribute)) == str(
