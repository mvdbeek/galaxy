--- conflicted
+++ resolved
@@ -603,12 +603,6 @@
                 trans.sa_session.flush()
                 log.info(f"Flushed transaction for job {job.log_str()} {job_flush_timer}")
 
-<<<<<<< HEAD
-                # Dispatch to a job handler. enqueue() is responsible for flushing the job
-                app.job_manager.enqueue(job, tool=tool)
-                trans.log_event(f"Added job to the job queue, id: {str(job.id)}", tool_id=job.tool_id)
-=======
->>>>>>> 947d7cf0
             return job, out_data, history
 
     def _remap_job_on_rerun(self, trans, galaxy_session, rerun_remap_job_id, current_job, out_data):
