import json
import logging
import os
import re
from abc import abstractmethod
from json import dumps
from typing import Any, cast, Dict, List, Set, Union

from galaxy import model
from galaxy.exceptions import ItemAccessibilityException
from galaxy.job_execution.actions.post import ActionBox
from galaxy.model import LibraryDatasetDatasetAssociation, WorkflowRequestInputParameter
from galaxy.model.dataset_collections.builder import CollectionBuilder
from galaxy.model.none_like import NoneDataset
from galaxy.tools.parameters import update_dataset_ids
from galaxy.tools.parameters.basic import (
    DataCollectionToolParameter,
    DataToolParameter,
    RuntimeValue,
)
from galaxy.tools.parameters.wrapped import WrappedParameters
from galaxy.util import ExecutionTimer
from galaxy.util.template import fill_template
from galaxy.web import url_for

log = logging.getLogger(__name__)


class ToolExecutionCache:
    """An object mean to cache calculation caused by repeatedly evaluting
    the same tool by the same user with slightly different parameters.
    """

    def __init__(self, trans):
        self.trans = trans
        self.current_user_roles = trans.get_current_user_roles()
        self.chrom_info = {}
        self.cached_collection_elements = {}

    def get_chrom_info(self, tool_id, input_dbkey):
        genome_builds = self.trans.app.genome_builds
        custom_build_hack_get_len_from_fasta_conversion = (
            tool_id != "CONVERTER_fasta_to_len"
        )
        if (
            custom_build_hack_get_len_from_fasta_conversion
            and input_dbkey in self.chrom_info
        ):
            return self.chrom_info[input_dbkey]

        chrom_info_pair = genome_builds.get_chrom_info(
            input_dbkey,
            trans=self.trans,
            custom_build_hack_get_len_from_fasta_conversion=custom_build_hack_get_len_from_fasta_conversion,
        )
        if custom_build_hack_get_len_from_fasta_conversion:
            self.chrom_info[input_dbkey] = chrom_info_pair

        return chrom_info_pair


class ToolAction:
    """
    The actions to be taken when a tool is run (after parameters have
    been converted and validated).
    """

    @abstractmethod
    def execute(self, tool, trans, incoming=None, set_output_hid=True, **kwargs):
        pass


class DefaultToolAction(ToolAction):
    """Default tool action is to run an external command"""

    produces_real_jobs = True

    def _collect_input_datasets(
        self,
        tool,
        param_values,
        trans,
        history,
        current_user_roles=None,
        dataset_collection_elements=None,
        collection_info=None,
    ):
        """
        Collect any dataset inputs from incoming. Returns a mapping from
        parameter name to Dataset instance for each tool parameter that is
        of the DataToolParameter type.
        """
        if current_user_roles is None:
            current_user_roles = trans.get_current_user_roles()
        input_datasets = {}
        all_permissions: Dict[str, Set[str]] = {}

        def record_permission(action, role_id):
            if action not in all_permissions:
                all_permissions[action] = set()
            all_permissions[action].add(role_id)

        def visitor(input, value, prefix, parent=None, **kwargs):
            def process_dataset(data, formats=None):
                if not data or isinstance(data, RuntimeValue):
                    return None
                if formats is None:
                    formats = input.formats

                (
                    direct_match,
                    target_ext,
                    converted_dataset,
                ) = data.find_conversion_destination(formats)
                if not direct_match and target_ext:
                    if converted_dataset:
                        data = converted_dataset
                    else:
                        data = data.get_converted_dataset(
                            trans, target_ext, target_context=parent, history=history
                        )

                input_name = prefix + input.name
                # Checked security of whole collection all at once if mapping over this input, else
                # fetch dataset details for this input from the database.
                if collection_info and collection_info.is_mapped_over(input_name):
                    action_tuples = collection_info.map_over_action_tuples(input_name)
                    if not trans.app.security_agent.can_access_datasets(
                        current_user_roles, action_tuples
                    ):
                        raise ItemAccessibilityException(
                            "User does not have permission to use a dataset provided for input."
                        )
                    for action, role_id in action_tuples:
                        record_permission(action, role_id)
                else:
                    if not trans.app.security_agent.can_access_dataset(
                        current_user_roles, data.dataset
                    ):
                        raise ItemAccessibilityException(
                            f"User does not have permission to use a dataset ({data.id}) provided for input."
                        )
                    permissions = trans.app.security_agent.get_permissions(data.dataset)
                    for action, roles in permissions.items():
                        for role in roles:
                            record_permission(action.action, model.cached_id(role))
                return data

            if isinstance(input, DataToolParameter):
                if isinstance(value, list):
                    # If there are multiple inputs with the same name, they
                    # are stored as name1, name2, ...
                    for i, v in enumerate(value):
                        processed_dataset = process_dataset(v)
                        if i == 0:
                            # Allow copying metadata to output, first item will be source.
                            input_datasets[prefix + input.name] = processed_dataset
                        input_datasets[
                            prefix + input.name + str(i + 1)
                        ] = processed_dataset
                        conversions = []
                        for (
                            conversion_name,
                            conversion_extensions,
                            conversion_datatypes,
                        ) in input.conversions:
                            new_data = process_dataset(
                                input_datasets[prefix + input.name + str(i + 1)],
                                conversion_datatypes,
                            )
                            if not new_data or new_data.datatype.matches_any(
                                conversion_datatypes
                            ):
                                input_datasets[
                                    prefix + conversion_name + str(i + 1)
                                ] = new_data
                                conversions.append((conversion_name, new_data))
                            else:
                                raise Exception(
                                    f"A path for explicit datatype conversion has not been found: {input_datasets[prefix + input.name + str(i + 1)].extension} --/--> {conversion_extensions}"
                                )
                        if parent:
                            parent[input.name][i] = input_datasets[
                                prefix + input.name + str(i + 1)
                            ]
                            for conversion_name, conversion_data in conversions:
                                # allow explicit conversion to be stored in job_parameter table
                                parent[conversion_name][
                                    i
                                ] = (
                                    conversion_data.id
                                )  # a more robust way to determine JSONable value is desired
                        else:
                            param_values[input.name][i] = input_datasets[
                                prefix + input.name + str(i + 1)
                            ]
                            for conversion_name, conversion_data in conversions:
                                # allow explicit conversion to be stored in job_parameter table
                                param_values[conversion_name][
                                    i
                                ] = (
                                    conversion_data.id
                                )  # a more robust way to determine JSONable value is desired
                else:
                    input_datasets[prefix + input.name] = process_dataset(value)
                    conversions = []
                    for (
                        conversion_name,
                        conversion_extensions,
                        conversion_datatypes,
                    ) in input.conversions:
                        new_data = process_dataset(
                            input_datasets[prefix + input.name], conversion_datatypes
                        )
                        if not new_data or new_data.datatype.matches_any(
                            conversion_datatypes
                        ):
                            input_datasets[prefix + conversion_name] = new_data
                            conversions.append((conversion_name, new_data))
                        else:
                            raise Exception(
                                f"A path for explicit datatype conversion has not been found: {input_datasets[prefix + input.name].extension} --/--> {conversion_extensions}"
                            )
                    target_dict = parent
                    if not target_dict:
                        target_dict = param_values
                    target_dict[input.name] = input_datasets[prefix + input.name]
                    for conversion_name, conversion_data in conversions:
                        # allow explicit conversion to be stored in job_parameter table
                        target_dict[
                            conversion_name
                        ] = (
                            conversion_data.id
                        )  # a more robust way to determine JSONable value is desired
            elif isinstance(input, DataCollectionToolParameter):
                if not value:
                    return

                collection = None
                child_collection = False
                if hasattr(value, "child_collection"):
                    # if we are mapping a collection over a tool, we only require the child_collection
                    child_collection = True
                    collection = value.child_collection
                else:
                    # else the tool takes a collection as input so we need everything
                    collection = value.collection

                action_tuples = collection.dataset_action_tuples
                if not trans.app.security_agent.can_access_datasets(
                    current_user_roles, action_tuples
                ):
                    raise ItemAccessibilityException(
                        "User does not have permission to use a dataset provided for input."
                    )
                for action, role_id in action_tuples:
                    record_permission(action, role_id)

                _, extensions = collection.dataset_states_and_extensions_summary
                conversion_required = False
                for ext in extensions:
                    if ext:
                        datatype = (
                            trans.app.datatypes_registry.get_datatype_by_extension(ext)
                        )
                        if not datatype.matches_any(input.formats):
                            conversion_required = True
                            break
                processed_dataset_dict = {}
                for i, v in enumerate(collection.dataset_instances):
                    processed_dataset = None
                    if conversion_required:
                        processed_dataset = process_dataset(v)
                        if processed_dataset is not v:
                            processed_dataset_dict[v] = processed_dataset
                    input_datasets[prefix + input.name + str(i + 1)] = (
                        processed_dataset or v
                    )
                if conversion_required:
                    collection_type_description = trans.app.dataset_collection_manager.collection_type_descriptions.for_collection_type(
                        collection.collection_type
                    )
                    collection_builder = CollectionBuilder(collection_type_description)
                    collection_builder.replace_elements_in_collection(
                        template_collection=collection,
                        replacement_dict=processed_dataset_dict,
                    )
                    new_collection = collection_builder.build()
                    if child_collection:
                        value.child_collection = new_collection
                    else:
                        value.collection = new_collection

        tool.visit_inputs(param_values, visitor)
        return input_datasets, all_permissions

    def collect_input_dataset_collections(self, tool, param_values):
        def append_to_key(the_dict, key, value):
            if key not in the_dict:
                the_dict[key] = []
            the_dict[key].append(value)

        input_dataset_collections: Dict[str, str] = {}

        def visitor(input, value, prefix, parent=None, prefixed_name=None, **kwargs):
            if isinstance(input, DataToolParameter):
                values = value
                if not isinstance(values, list):
                    values = [value]
                for i, value in enumerate(values):
                    if isinstance(
                        value, model.HistoryDatasetCollectionAssociation
                    ) or isinstance(value, model.DatasetCollectionElement):
                        append_to_key(
                            input_dataset_collections, prefixed_name, (value, True)
                        )
                        target_dict = parent
                        if not target_dict:
                            target_dict = param_values
                        # This is just a DataToolParameter, so replace this
                        # collection with individual datasets. Database will still
                        # record collection which should be enought for workflow
                        # extraction and tool rerun.
<<<<<<< HEAD
                        if isinstance(value, model.DatasetCollectionElement):
=======
                        if hasattr(value, "child_collection"):
>>>>>>> 075dff7d
                            # if we are mapping a collection over a tool, we only require the child_collection
                            dataset_instances = value.child_collection.dataset_instances
                        else:
                            # else the tool takes a collection as input so we need everything
                            dataset_instances = value.collection.dataset_instances
                        if i == 0:
                            target_dict[input.name] = []
                        target_dict[input.name].extend(dataset_instances)
            elif isinstance(input, DataCollectionToolParameter):
                append_to_key(
                    input_dataset_collections, prefix + input.name, (value, False)
                )

        tool.visit_inputs(param_values, visitor)
        return input_dataset_collections

    def _check_access(self, tool, trans):
        assert tool.allow_user_access(
            trans.user
        ), f"User ({trans.user}) is not allowed to access this tool."

    def _collect_inputs(
        self, tool, trans, incoming, history, current_user_roles, collection_info
    ):
        """Collect history as well as input datasets and collections."""
        # Set history.
        if not history:
            history = tool.get_default_history_by_trans(trans, create=True)

        # Track input dataset collections - but replace with simply lists so collect
        # input datasets can process these normally.
        inp_dataset_collections = self.collect_input_dataset_collections(tool, incoming)
        # Collect any input datasets from the incoming parameters
        inp_data, all_permissions = self._collect_input_datasets(
            tool,
            incoming,
            trans,
            history=history,
            current_user_roles=current_user_roles,
            collection_info=collection_info,
        )

        preserved_tags = {}
        preserved_hdca_tags = {}
        # grab tags from incoming HDAs
        for data in inp_data.values():
            if not data:
                continue
            for tag in data.auto_propagated_tags:
                preserved_tags[tag.value] = tag
        # grab tags from incoming HDCAs
        for collection_pairs in inp_dataset_collections.values():
            for collection, _ in collection_pairs:
                # if sub-collection mapping, this will be an DC not an HDCA
                # (e.g. part of collection not a collection instance) and thus won't have tags.
                if hasattr(collection, "tags"):
                    for tag in collection.auto_propagated_tags:
                        preserved_hdca_tags[tag.value] = tag
        preserved_tags.update(preserved_hdca_tags)
        return (
            history,
            inp_data,
            inp_dataset_collections,
            preserved_tags,
            preserved_hdca_tags,
            all_permissions,
        )

    def execute(
        self,
        tool,
        trans,
        incoming=None,
        return_job=False,
        set_output_hid=True,
        history=None,
        job_params=None,
        rerun_remap_job_id=None,
        execution_cache=None,
        dataset_collection_elements=None,
        completed_job=None,
        collection_info=None,
        job_callback=None,
        flush_job=True,
    ):
        """
        Executes a tool, creating job and tool outputs, associating them, and
        submitting the job to the job queue. If history is not specified, use
        trans.history as destination for tool's output datasets.
        """
        trans.check_user_activation()
        incoming = incoming or {}
        self._check_access(tool, trans)
        app = trans.app
        if execution_cache is None:
            execution_cache = ToolExecutionCache(trans)
        current_user_roles = execution_cache.current_user_roles
        (
            history,
            inp_data,
            inp_dataset_collections,
            preserved_tags,
            preserved_hdca_tags,
            all_permissions,
        ) = self._collect_inputs(
            tool, trans, incoming, history, current_user_roles, collection_info
        )
        # Build name for output datasets based on tool name and input names
        on_text = self._get_on_text(inp_data)

        # format='input" previously would give you a random extension from
        # the input extensions, now it should just give "input" as the output
        # format.
        input_ext = "data" if tool.profile < 16.04 else "input"
        input_dbkey = incoming.get("dbkey", "?")
        for name, data in reversed(list(inp_data.items())):
            if not data:
                data = NoneDataset(datatypes_registry=app.datatypes_registry)
                continue

            # Convert LDDA to an HDA.
            if isinstance(data, LibraryDatasetDatasetAssociation) and not completed_job:
                data = data.to_history_dataset_association(None)
                inp_data[name] = data

            if tool.profile < 16.04:
                input_ext = data.ext

            if data.dbkey not in [None, "?"]:
                input_dbkey = data.dbkey

            identifier = getattr(data, "element_identifier", None)
            if identifier is not None:
                incoming[f"{name}|__identifier__"] = identifier

        # Collect chromInfo dataset and add as parameters to incoming
        (chrom_info, db_dataset) = execution_cache.get_chrom_info(tool.id, input_dbkey)

        if db_dataset:
            inp_data.update({"chromInfo": db_dataset})
        incoming["chromInfo"] = chrom_info

        if not completed_job:
            # Determine output dataset permission/roles list
            if all_permissions:
                output_permissions = app.security_agent.guess_derived_permissions(
                    all_permissions
                )
            else:
                # No valid inputs, we will use history defaults
                output_permissions = app.security_agent.history_get_default_permissions(
                    history
                )

        # Add the dbkey to the incoming parameters
        incoming["dbkey"] = input_dbkey
        incoming["__input_ext"] = input_ext
        # wrapped params are used by change_format action and by output.label; only perform this wrapping once, as needed
        wrapped_params = self._wrapped_params(trans, tool, incoming, inp_data)

        out_data = {}
        input_collections = {k: v[0][0] for k, v in inp_dataset_collections.items()}
        output_collections = OutputCollections(
            trans,
            history,
            tool=tool,
            tool_action=self,
            input_collections=input_collections,
            dataset_collection_elements=dataset_collection_elements,
            on_text=on_text,
            incoming=incoming,
            params=wrapped_params.params,
            job_params=job_params,
            tags=preserved_tags,
            hdca_tags=preserved_hdca_tags,
        )

        # Keep track of parent / child relationships, we'll create all the
        # datasets first, then create the associations
        parent_to_child_pairs = []
        child_dataset_names = set()
        async_tool = tool.tool_type == "data_source_async"

        def handle_output(name, output, hidden=None):
            if output.parent:
                parent_to_child_pairs.append((output.parent, name))
                child_dataset_names.add(name)
            if async_tool and name in incoming:
                # HACK: output data has already been created as a result of the async controller
                dataid = incoming[name]
                data = trans.sa_session.query(app.model.HistoryDatasetAssociation).get(
                    dataid
                )
                assert data is not None
                out_data[name] = data
            else:
                ext = determine_output_format(
                    output,
                    wrapped_params.params,
                    inp_data,
                    inp_dataset_collections,
                    input_ext,
                    python_template_version=tool.python_template_version,
                    execution_cache=execution_cache,
                )
                create_datasets = True
                dataset = None

                if completed_job:
                    for output_dataset in completed_job.output_datasets:
                        if output_dataset.name == name:
                            create_datasets = False
                            completed_data = output_dataset.dataset
                            dataset = output_dataset.dataset.dataset
                            break

                data = app.model.HistoryDatasetAssociation(
                    extension=ext,
                    dataset=dataset,
                    create_dataset=create_datasets,
                    flush=False,
                )
                if create_datasets:
                    from_work_dir = output.from_work_dir
                    if from_work_dir is not None:
                        data.dataset.created_from_basename = os.path.basename(
                            from_work_dir
                        )
                if hidden is None:
                    hidden = output.hidden
                if (
                    not hidden and dataset_collection_elements is not None
                ):  # Mapping over a collection - hide datasets
                    hidden = True
                if hidden:
                    data.visible = False
                if (
                    dataset_collection_elements is not None
                    and name in dataset_collection_elements
                ):
                    dataset_collection_elements[name].hda = data
                trans.sa_session.add(data)
                if not completed_job:
                    trans.app.security_agent.set_all_dataset_permissions(
                        data.dataset, output_permissions, new=True, flush=False
                    )
            data.copy_tags_to(preserved_tags.values())

            # This may not be neccesary with the new parent/child associations
            data.designation = name
            # Copy metadata from one of the inputs if requested.

            # metadata source can be either a string referencing an input
            # or an actual object to copy.
            metadata_source = output.metadata_source
            if metadata_source:
                if isinstance(metadata_source, str):
                    metadata_source = inp_data.get(metadata_source)

            if metadata_source is not None:
                data.init_meta(copy_from=metadata_source)
            else:
                data.init_meta()
            # Take dbkey from LAST input
            data.dbkey = str(input_dbkey)
            # Set state
            if completed_job:
                data.blurb = completed_data.blurb
                data.peek = completed_data.peek
                data._metadata = completed_data._metadata
            else:
                data.blurb = "queued"
            # Set output label
            data.name = self.get_output_name(
                output,
                data,
                tool,
                on_text,
                trans,
                incoming,
                history,
                wrapped_params.params,
                job_params,
            )
            # Store output
            out_data[name] = data
            if output.actions:
                # Apply pre-job tool-output-dataset actions; e.g. setting metadata, changing format
                output_action_params = dict(out_data)
                output_action_params.update(incoming)
                output.actions.apply_action(data, output_action_params)
            # Also set the default values of actions of type metadata
            self.set_metadata_defaults(
                output,
                data,
                tool,
                on_text,
                trans,
                incoming,
                history,
                wrapped_params.params,
                job_params,
            )
            # Flush all datasets at once.
            return data

        for name, output in tool.outputs.items():
            if not filter_output(tool, output, incoming):
                handle_output_timer = ExecutionTimer()
                if output.collection:
                    if (
                        completed_job
                        and dataset_collection_elements
                        and name in dataset_collection_elements
                    ):
                        # Output collection is mapped over and has already been copied from original job
                        continue
                    collections_manager = app.dataset_collection_manager
<<<<<<< HEAD
                    element_identifiers: List[
                        Dict[str, Union[str, List[Dict[str, Union[str, List[Any]]]]]]
                    ] = []
                    # mypy doesn't yet support recursive type definitions
=======
                    element_identifiers = []
>>>>>>> 075dff7d
                    known_outputs = output.known_outputs(
                        input_collections, collections_manager.type_registry
                    )
                    # Just to echo TODO elsewhere - this should be restructured to allow
                    # nested collections.
                    for output_part_def in known_outputs:
                        # Add elements to top-level collection, unless nested...
                        current_element_identifiers = element_identifiers
                        current_collection_type = output.structure.collection_type

                        for parent_id in output_part_def.parent_ids or []:
                            # TODO: replace following line with formal abstractions for doing this.
                            current_collection_type = ":".join(
                                current_collection_type.split(":")[1:]
                            )
                            name_to_index = {
                                value["name"]: index
                                for (index, value) in enumerate(
                                    current_element_identifiers
                                )
                            }
                            if parent_id not in name_to_index:
                                if parent_id not in current_element_identifiers:
                                    index = len(current_element_identifiers)
                                    current_element_identifiers.append(
                                        dict(
                                            name=parent_id,
                                            collection_type=current_collection_type,
                                            src="new_collection",
                                            element_identifiers=[],
                                        )
                                    )
                                else:
                                    index = name_to_index[parent_id]
<<<<<<< HEAD
                            current_element_identifiers = cast(
                                List[
                                    Dict[
                                        str,
                                        Union[
                                            str, List[Dict[str, Union[str, List[Any]]]]
                                        ],
                                    ]
                                ],
                                current_element_identifiers[index][
                                    "element_identifiers"
                                ],
                            )
=======
                            current_element_identifiers = current_element_identifiers[
                                index
                            ]["element_identifiers"]
>>>>>>> 075dff7d

                        effective_output_name = output_part_def.effective_output_name
                        element = handle_output(
                            effective_output_name,
                            output_part_def.output_def,
                            hidden=True,
                        )
                        history.stage_addition(element)
                        # TODO: this shouldn't exist in the top-level of the history at all
                        # but for now we are still working around that by hiding the contents
                        # there.
                        # Following hack causes dataset to no be added to history...
                        child_dataset_names.add(effective_output_name)
                        trans.sa_session.add(element)
                        current_element_identifiers.append(
                            {
                                "__object__": element,
                                "name": output_part_def.element_identifier,
                            }
                        )

                    if output.dynamic_structure:
                        assert (
                            not element_identifiers
                        )  # known_outputs must have been empty
                        element_kwds = dict(
                            elements=collections_manager.ELEMENTS_UNINITIALIZED
                        )
                    else:
                        element_kwds = dict(element_identifiers=element_identifiers)
                    output_collections.create_collection(
                        output=output,
                        name=name,
                        completed_job=completed_job,
                        **element_kwds,
                    )
                    log.info(
                        f"Handled collection output named {name} for tool {tool.id} {handle_output_timer}"
                    )
                else:
                    handle_output(name, output)
                    log.info(
                        f"Handled output named {name} for tool {tool.id} {handle_output_timer}"
                    )

        add_datasets_timer = tool.app.execution_timer_factory.get_timer(
            "internals.galaxy.tools.actions.add_datasets",
            "Added output datasets to history",
        )
        # Add all the top-level (non-child) datasets to the history unless otherwise specified
        for name, data in out_data.items():
            if (
                name not in child_dataset_names and name not in incoming
            ):  # don't add children; or already existing datasets, i.e. async created
                history.stage_addition(data)
        history.add_pending_items(set_output_hid=set_output_hid)

        # Add all the children to their parents
        for parent_name, child_name in parent_to_child_pairs:
            parent_dataset = out_data[parent_name]
            child_dataset = out_data[child_name]
            parent_dataset.children.append(child_dataset)

        log.info(add_datasets_timer)
        job_setup_timer = ExecutionTimer()
        # Create the job object
        job, galaxy_session = self._new_job_for_session(trans, tool, history)
        self._record_inputs(
            trans, tool, job, incoming, inp_data, inp_dataset_collections
        )
        self._record_outputs(job, out_data, output_collections)
        # execute immediate post job actions and associate post job actions that are to be executed after the job is complete
        if job_callback:
            job_callback(job)
        if job_params:
            job.params = dumps(job_params)
        if completed_job:
            job.set_copied_from_job_id(completed_job.id)
        trans.sa_session.add(job)
        # Remap any outputs if this is a rerun and the user chose to continue dependent jobs
        # This functionality requires tracking jobs in the database.
        if app.config.track_jobs_in_database and rerun_remap_job_id is not None:
            # Need to flush here so that referencing outputs by id works
            session = trans.sa_session()
            try:
                session.expire_on_commit = False
                session.flush()
            finally:
                session.expire_on_commit = True
            self._remap_job_on_rerun(
                trans=trans,
                galaxy_session=galaxy_session,
                rerun_remap_job_id=rerun_remap_job_id,
                current_job=job,
                out_data=out_data,
            )
        log.info(
            f"Setup for job {job.log_str()} complete, ready to be enqueued {job_setup_timer}"
        )

        # Some tools are not really executable, but jobs are still created for them ( for record keeping ).
        # Examples include tools that redirect to other applications ( epigraph ).  These special tools must
        # include something that can be retrieved from the params ( e.g., REDIRECT_URL ) to keep the job
        # from being queued.
        if "REDIRECT_URL" in incoming:
            # Get the dataset - there should only be 1
            for name in inp_data.keys():
                dataset = inp_data[name]
            redirect_url = tool.parse_redirect_url(dataset, incoming)
            # GALAXY_URL should be include in the tool params to enable the external application
            # to send back to the current Galaxy instance
            GALAXY_URL = incoming.get("GALAXY_URL", None)
            assert (
                GALAXY_URL is not None
            ), "GALAXY_URL parameter missing in tool config."
            redirect_url += f"&GALAXY_URL={GALAXY_URL}"
            # Job should not be queued, so set state to ok
            job.set_state(app.model.Job.states.OK)
            job.info = f"Redirected to: {redirect_url}"
            trans.sa_session.add(job)
            trans.sa_session.flush()
            trans.response.send_redirect(
                url_for(
                    controller="tool_runner",
                    action="redirect",
                    redirect_url=redirect_url,
                )
            )
        else:
            if flush_job:
                # Set HID and add to history.
                job_flush_timer = ExecutionTimer()
                trans.sa_session.flush()
                log.info(
                    f"Flushed transaction for job {job.log_str()} {job_flush_timer}"
                )

            return job, out_data, history

    def _remap_job_on_rerun(
        self, trans, galaxy_session, rerun_remap_job_id, current_job, out_data
    ):
        """
        Re-connect dependent datasets for a job that is being rerun (because it failed initially).

        If a job fails, the user has the option to try the job again with changed parameters.
        To be able to resume jobs that depend on this jobs output datasets we change the dependent's job
        input datasets to be those of the job that is being rerun.
        """
        try:
            old_job = trans.sa_session.query(trans.app.model.Job).get(
                rerun_remap_job_id
            )
            assert (
                old_job is not None
            ), f"({rerun_remap_job_id}/{current_job.id}): Old job id is invalid"
            assert (
                old_job.tool_id == current_job.tool_id
            ), f"({old_job.id}/{current_job.id}): Old tool id ({old_job.tool_id}) does not match rerun tool id ({current_job.tool_id})"
            if trans.user is not None:
                assert (
                    old_job.user_id == trans.user.id
                ), f"({old_job.id}/{current_job.id}): Old user id ({old_job.user_id}) does not match rerun user id ({trans.user.id})"
            elif (
                trans.user is None and type(galaxy_session) == trans.model.GalaxySession
            ):
                assert (
                    old_job.session_id == galaxy_session.id
                ), f"({old_job.id}/{current_job.id}): Old session id ({old_job.session_id}) does not match rerun session id ({galaxy_session.id})"
            else:
                raise Exception(
                    f"({old_job.id}/{current_job.id}): Remapping via the API is not (yet) supported"
                )
            # Start by hiding current job outputs before taking over the old job's (implicit) outputs.
            current_job.hide_outputs(flush=False)
            # Duplicate PJAs before remap.
            for pjaa in old_job.post_job_actions:
                current_job.add_post_job_action(pjaa.post_job_action)
            if old_job.workflow_invocation_step:
                replacement_dict = {}
                for (
                    parameter
                ) in (
                    old_job.workflow_invocation_step.workflow_invocation.input_parameters
                ):
                    if (
                        parameter.type
                        == WorkflowRequestInputParameter.types.REPLACEMENT_PARAMETERS
                    ):
                        replacement_dict[parameter.name] = parameter.value
                for (
                    pja
                ) in old_job.workflow_invocation_step.workflow_step.post_job_actions:
                    # execute immediate actions here, with workflow context.
                    if pja.action_type in ActionBox.immediate_actions:
                        ActionBox.execute(
                            trans.app,
                            trans.sa_session,
                            pja,
                            current_job,
                            replacement_dict,
                        )
            for p in old_job.parameters:
                if p.name.endswith("|__identifier__"):
                    current_job.parameters.append(p.copy())
            remapped_hdas = self.__remap_data_inputs(
                old_job=old_job, current_job=current_job
            )
            for jtod in old_job.output_datasets:
                for (job_to_remap, jtid) in [
                    (jtid.job, jtid) for jtid in jtod.dataset.dependent_jobs
                ]:
                    if (
                        trans.user is not None and job_to_remap.user_id == trans.user.id
                    ) or (
                        trans.user is None
                        and job_to_remap.session_id == galaxy_session.id
                    ):
                        self.__remap_parameters(job_to_remap, jtid, jtod, out_data)
                        trans.sa_session.add(job_to_remap)
                        trans.sa_session.add(jtid)
                        job_to_remap.resume()
                jtod.dataset.visible = False
                trans.sa_session.add(jtod)
            for jtodc in old_job.output_dataset_collection_instances:
                # Update JobToOutputDatasetCollectionAssociation to the current job
                jtodc.job = current_job
                hdca = jtodc.dataset_collection_instance
                hdca.collection.replace_failed_elements(remapped_hdas)
                if hdca.implicit_collection_jobs:
                    for job in hdca.implicit_collection_jobs.jobs:
                        if job.job_id == old_job.id:
                            job.job_id = current_job.id
                hdca.update()
            for jtoidca in old_job.output_dataset_collections:
                jtoidca.dataset_collection.replace_failed_elements(remapped_hdas)
        except Exception:
            log.exception("Cannot remap rerun dependencies.")

    def __remap_data_inputs(self, old_job, current_job):
        """Record output datasets from old_job and build a dictionary that maps the old output HDAs to the new output HDAs."""
        remapped_hdas = {}
        old_output_datasets = {
            jtod.name: jtod.dataset for jtod in old_job.output_datasets
        }
        for jtod in current_job.output_datasets:
            remapped_hdas[old_output_datasets[jtod.name]] = jtod.dataset
        return remapped_hdas

    def __remap_parameters(self, job_to_remap, jtid, jtod, out_data):
        input_values = {
            p.name: json.loads(p.value)
            for p in job_to_remap.parameters
            if p.value is not None
        }
        old_dataset_id = jtod.dataset_id
        new_dataset_id = out_data[jtod.name].id
        input_values = update_dataset_ids(
            input_values, {old_dataset_id: new_dataset_id}, src="hda"
        )
        for p in job_to_remap.parameters:
            if p.name in input_values:
                p.value = json.dumps(input_values[p.name])
        jtid.dataset = out_data[jtod.name]
        jtid.dataset.hid = jtod.dataset.hid
        log.info(
            f"Job {job_to_remap.id} input HDA {jtod.dataset.id} remapped to new HDA {jtid.dataset.id}"
        )

    def _wrapped_params(self, trans, tool, incoming, input_datasets=None):
        wrapped_params = WrappedParameters(
            trans, tool, incoming, input_datasets=input_datasets
        )
        return wrapped_params

    def _get_on_text(self, inp_data):
        input_names = []
        for data in reversed(list(inp_data.values())):
            if getattr(data, "hid", None):
                input_names.append(f"data {data.hid}")

        return on_text_for_names(input_names)

    def _new_job_for_session(self, trans, tool, history):
        job = trans.app.model.Job()
        job.galaxy_version = trans.app.config.version_major
        galaxy_session = None

        if hasattr(trans, "get_galaxy_session"):
            galaxy_session = trans.get_galaxy_session()
            # If we're submitting from the API, there won't be a session.
            if type(galaxy_session) == trans.model.GalaxySession:
                job.session_id = model.cached_id(galaxy_session)
        if trans.user is not None:
            job.user_id = model.cached_id(trans.user)
        if history:
            job.history_id = model.cached_id(history)
        job.tool_id = tool.id
        try:
            # For backward compatibility, some tools may not have versions yet.
            job.tool_version = tool.version
        except AttributeError:
            job.tool_version = "1.0.0"
        job.dynamic_tool = tool.dynamic_tool
        return job, galaxy_session

    def _record_inputs(
        self, trans, tool, job, incoming, inp_data, inp_dataset_collections
    ):
        # FIXME: Don't need all of incoming here, just the defined parameters
        #        from the tool. We need to deal with tools that pass all post
        #        parameters to the command as a special case.
        reductions: Dict[str, List[str]] = {}
        for name, dataset_collection_info_pairs in inp_dataset_collections.items():
            for (dataset_collection, reduced) in dataset_collection_info_pairs:
                if reduced:
                    if name not in reductions:
                        reductions[name] = []
                    reductions[name].append(dataset_collection)

                # TODO: verify can have multiple with same name, don't want to lose traceability
                if isinstance(
                    dataset_collection, model.HistoryDatasetCollectionAssociation
                ):
                    job.add_input_dataset_collection(name, dataset_collection)
                elif isinstance(dataset_collection, model.DatasetCollectionElement):
                    job.add_input_dataset_collection_element(name, dataset_collection)

        # If this an input collection is a reduction, we expanded it for dataset security, type
        # checking, and such, but the persisted input must be the original collection
        # so we can recover things like element identifier during tool command evaluation.
        def restore_reduction_visitor(
            input, value, prefix, parent=None, prefixed_name=None, **kwargs
        ):
            if prefixed_name in reductions and isinstance(input, DataToolParameter):
                target_dict = parent
                if not target_dict:
                    target_dict = incoming

                target_dict[input.name] = []
                for reduced_collection in reductions[prefixed_name]:
                    if hasattr(reduced_collection, "child_collection"):
                        target_dict[input.name].append(
                            {"id": model.cached_id(reduced_collection), "src": "dce"}
                        )
                    else:
                        target_dict[input.name].append(
                            {"id": model.cached_id(reduced_collection), "src": "hdca"}
                        )

        if reductions:
            tool.visit_inputs(incoming, restore_reduction_visitor)

        for name, value in tool.params_to_strings(incoming, trans.app).items():
            job.add_parameter(name, value)
        self._record_input_datasets(trans, job, inp_data)

    def _record_outputs(self, job, out_data, output_collections):
        out_collections = output_collections.out_collections
        out_collection_instances = output_collections.out_collection_instances
        for name, dataset in out_data.items():
            job.add_output_dataset(name, dataset)
        for name, dataset_collection in out_collections.items():
            job.add_implicit_output_dataset_collection(name, dataset_collection)
        for name, dataset_collection_instance in out_collection_instances.items():
            job.add_output_dataset_collection(name, dataset_collection_instance)
            dataset_collection_instance.job = job

    def _record_input_datasets(self, trans, job, inp_data):
        for name, dataset in inp_data.items():
            # TODO: figure out why can't pass dataset_id here.
            job.add_input_dataset(name, dataset=dataset)

    def get_output_name(
        self,
        output,
        dataset=None,
        tool=None,
        on_text=None,
        trans=None,
        incoming=None,
        history=None,
        params=None,
        job_params=None,
    ):
        if output.label:
            params["tool"] = tool
            params["on_string"] = on_text
            return fill_template(
                output.label,
                context=params,
                python_template_version=tool.python_template_version,
            )
        else:
            return self._get_default_data_name(
                dataset,
                tool,
                on_text=on_text,
                trans=trans,
                incoming=incoming,
                history=history,
                params=params,
                job_params=job_params,
            )

    def set_metadata_defaults(
        self,
        output,
        dataset,
        tool,
        on_text,
        trans,
        incoming,
        history,
        params,
        job_params,
    ):
        """
        This allows to map names of input files to metadata default values. Example:

        .. code-block::

            <data format="tabular" name="output" label="Tabular output, aggregates data from individual_inputs" >
                <actions>
                    <action name="column_names" type="metadata" default="${','.join(input.name for input in $individual_inputs)}" />
                </actions>
            </data>
        """
        if output.actions:
            for action in output.actions.actions:
                if action.tag == "metadata" and action.default:
                    metadata_new_value = fill_template(
                        action.default,
                        context=params,
                        python_template_version=tool.python_template_version,
                    ).split(",")
                    dataset.metadata.__setattr__(str(action.name), metadata_new_value)

    def _get_default_data_name(
        self,
        dataset,
        tool,
        on_text=None,
        trans=None,
        incoming=None,
        history=None,
        params=None,
        job_params=None,
        **kwd,
    ):
        name = tool.name
        if on_text:
            name += f" on {on_text}"
        return name


class OutputCollections:
    """Keeps track of collections (DC or HDCA) created by actions.

    Actions do fairly different things depending on whether we are creating
    just part of an collection or a whole output collection (mapping_over_collection
    parameter).
    """

    def __init__(
        self,
        trans,
        history,
        tool,
        tool_action,
        input_collections,
        dataset_collection_elements,
        on_text,
        incoming,
        params,
        job_params,
        tags,
        hdca_tags,
    ):
        self.trans = trans
        self.tag_handler = trans.app.tag_handler.create_tag_handler_session()
        self.history = history
        self.tool = tool
        self.tool_action = tool_action
        self.input_collections = input_collections
        self.dataset_collection_elements = dataset_collection_elements
        self.on_text = on_text
        self.incoming = incoming
        self.params = params
        self.job_params = job_params
        self.out_collections = {}
        self.out_collection_instances = {}
        self.tags = tags  # all inherited tags
        self.hdca_tags = hdca_tags  # only tags inherited from input HDCAs

    def create_collection(
        self,
        output,
        name,
        collection_type=None,
        completed_job=None,
        propagate_hda_tags=True,
        **element_kwds,
    ):
        input_collections = self.input_collections
        collections_manager = self.trans.app.dataset_collection_manager
        collection_type = collection_type or output.structure.collection_type
        if collection_type is None:
            collection_type_source = output.structure.collection_type_source
            if collection_type_source is None:
                # TODO: Not a new problem, but this should be determined
                # sooner.
                raise Exception("Could not determine collection type to create.")
            if collection_type_source not in input_collections:
                raise Exception(
                    f"Could not find collection type source with name [{collection_type_source}]."
                )

            # Using the collection_type_source string we get the DataCollectionToolParameter
            data_param = self.tool.inputs
            groups = collection_type_source.split("|")
            for group in groups:
                values = group.split("_")
                if values[-1].isdigit():
                    key = "_".join(values[0:-1])
                    # We don't care about the repeat index, we just need to find the correct DataCollectionToolParameter
                else:
                    key = group
                if isinstance(data_param, dict):
                    data_param = data_param.get(key)
                else:
                    data_param = data_param.inputs.get(key)
            collection_type_description = data_param._history_query(
                self.trans
            ).can_map_over(input_collections[collection_type_source])
            if collection_type_description:
                collection_type = collection_type_description.collection_type
            else:
                collection_type = input_collections[
                    collection_type_source
                ].collection.collection_type

        if "elements" in element_kwds:

            def check_elements(elements):
                if hasattr(
                    elements, "items"
                ):  # else it is ELEMENTS_UNINITIALIZED object.
                    for value in elements.values():
                        # Either a HDA (if) or a DatasetCollection or a recursive dict.
                        if getattr(value, "history_content_type", None) == "dataset":
                            assert (
                                value.history is not None
                                or value.history_id is not None
                            )
                        elif hasattr(value, "dataset_instances"):
                            for dataset in value.dataset_instances:
                                assert (
                                    dataset.history is not None
                                    or dataset.history_id is not None
                                )
                        else:
                            assert value["src"] == "new_collection"
                            check_elements(value["elements"])

            elements = element_kwds["elements"]
            check_elements(elements)

        if self.dataset_collection_elements is not None:
            dc = collections_manager.create_dataset_collection(
                self.trans, collection_type=collection_type, **element_kwds
            )
            if name in self.dataset_collection_elements:
                self.dataset_collection_elements[name].child_collection = dc
                # self.trans.sa_session.add(self.dataset_collection_elements[name])
            self.out_collections[name] = dc
        else:
            hdca_name = self.tool_action.get_output_name(
                output,
                None,
                self.tool,
                self.on_text,
                self.trans,
                self.incoming,
                self.history,
                self.params,
                self.job_params,
            )
            hdca = collections_manager.create(
                self.trans,
                self.history,
                name=hdca_name,
                collection_type=collection_type,
                trusted_identifiers=True,
                tags=self.tags if propagate_hda_tags else self.hdca_tags,
                set_hid=False,
                flush=False,
                completed_job=completed_job,
                output_name=name,
                **element_kwds,
            )
            # name here is name of the output element - not name
            # of the hdca.
            self.history.stage_addition(hdca)
            self.out_collection_instances[name] = hdca


def on_text_for_names(input_names):
    # input_names may contain duplicates... this is because the first value in
    # multiple input dataset parameters will appear twice once as param_name
    # and once as param_name1.
    unique_names = []
    for name in input_names:
        if name not in unique_names:
            unique_names.append(name)
    input_names = unique_names

    # Build name for output datasets based on tool name and input names
    if len(input_names) == 1:
        on_text = input_names[0]
    elif len(input_names) == 2:
        on_text = "%s and %s" % tuple(input_names[0:2])
    elif len(input_names) == 3:
        on_text = "%s, %s, and %s" % tuple(input_names[0:3])
    elif len(input_names) > 3:
        on_text = "%s, %s, and others" % tuple(input_names[0:2])
    else:
        on_text = ""
    return on_text


def filter_output(tool, output, incoming):
    for filter in output.filters:
        try:
            if not eval(filter.text.strip(), globals(), incoming):
                return True  # do not create this dataset
        except Exception as e:
            log.debug(
                f"Tool {tool.id} output {output.name}: dataset output filter ({filter.text}) failed: {e}"
            )
    return False


def get_ext_or_implicit_ext(hda):
    if hda.implicitly_converted_parent_datasets:
        # implicitly_converted_parent_datasets is a list of ImplicitlyConvertedDatasetAssociation
        # objects, and their type is the target_ext, so this should be correct even if there
        # are multiple ImplicitlyConvertedDatasetAssociation objects (meaning 2 datasets had been converted
        # to produce a dataset with the required datatype)
        return hda.implicitly_converted_parent_datasets[0].type
    return hda.ext


def determine_output_format(
    output,
    parameter_context,
    input_datasets,
    input_dataset_collections,
    random_input_ext,
    python_template_version="3",
    execution_cache=None,
):
    """Determines the output format for a dataset based on an abstract
    description of the output (galaxy.tool_util.parser.ToolOutput), the parameter
    wrappers, a map of the input datasets (name => HDA), and the last input
    extensions in the tool form.

    TODO: Don't deal with XML here - move this logic into ToolOutput.
    TODO: Make the input extension used deterministic instead of random.
    """
    # the type should match the input
    ext = output.format
    if ext == "input":
        if input_datasets and random_input_ext in {"data", "auto"}:
            # Probably dealing with an implicitly converted dataset
            try:
                first_input_dataset = next(iter(input_datasets.values()))
                random_input_ext = get_ext_or_implicit_ext(first_input_dataset)
            except Exception:
                pass
        ext = random_input_ext
    format_source = output.format_source
    if format_source is not None and format_source in input_datasets:
        try:
            input_dataset = input_datasets[output.format_source]
            ext = get_ext_or_implicit_ext(input_dataset)
        except Exception:
            pass
    elif format_source is not None:
        element_index = None
        collection_name = format_source
        if re.match(r"^[^\[\]]*\[[^\[\]]*\]$", format_source):
            collection_name, element_index = format_source[0:-1].split("[")
            # Treat as json to interpret "forward" vs 0 with type
            # Make it feel more like Python, single quote better in XML also.
            element_index = element_index.replace("'", '"')
            element_index = json.loads(element_index)

        if collection_name in input_dataset_collections:
            try:
                input_collection = input_dataset_collections[collection_name][0][0]
                input_collection_collection = input_collection.collection
                if element_index is None:
                    # just pick the first HDA
                    input_dataset = input_collection_collection.dataset_instances[0]
                else:
                    try:
                        input_element = input_collection_collection[element_index]
                    except KeyError:
                        if execution_cache:
                            dataset_elements = (
                                execution_cache.cached_collection_elements.get(
                                    input_collection_collection.id
                                )
                            )
                            if dataset_elements is None:
                                dataset_elements = (
                                    execution_cache.cached_collection_elements[
                                        input_collection_collection.id
                                    ]
                                ) = (input_collection_collection.dataset_elements)
                        else:
                            dataset_elements = (
                                input_collection_collection.dataset_elements
                            )
                        for element in dataset_elements:
                            if element.element_identifier == element_index:
                                input_element = element
                                break
                    input_dataset = input_element.element_object
                ext = get_ext_or_implicit_ext(input_dataset)
            except Exception as e:
                log.debug("Exception while trying to determine format_source: %s", e)

    # process change_format tags
    if output.change_format is not None:
        new_format_set = False
        for change_elem in output.change_format:
            for when_elem in change_elem.findall("when"):
                check = when_elem.get("input", None)
                if check is not None:
                    try:
                        if "$" not in check:
                            # allow a simple name or more complex specifications
                            check = "${%s}" % check
                        if fill_template(
                            check,
                            context=parameter_context,
                            python_template_version=python_template_version,
                        ) == when_elem.get("value", None):
                            ext = when_elem.get("format", ext)
                    except Exception:  # bad tag input value; possibly referencing a param within a different conditional when block or other nonexistent grouping construct
                        continue
                else:
                    check = when_elem.get("input_dataset", None)
                    if check is not None:
                        check = input_datasets.get(check, None)
                        # At this point check is a HistoryDatasetAssociation object.
                        check_format = when_elem.get("format", ext)
                        check_value = when_elem.get("value", None)
                        check_attribute = when_elem.get("attribute", None)
                        if (
                            check is not None
                            and check_value is not None
                            and check_attribute is not None
                        ):
                            # See if the attribute to be checked belongs to the HistoryDatasetAssociation object.
                            if hasattr(check, check_attribute):
                                if str(getattr(check, check_attribute)) == str(
                                    check_value
                                ):
                                    ext = check_format
                                    new_format_set = True
                                    break
                            # See if the attribute to be checked belongs to the metadata associated with the
                            # HistoryDatasetAssociation object.
                            if check.metadata is not None:
                                metadata_value = check.metadata.get(
                                    check_attribute, None
                                )
                                if metadata_value is not None:
                                    if str(metadata_value) == str(check_value):
                                        ext = check_format
                                        new_format_set = True
                                        break
            if new_format_set:
                break
    return ext<|MERGE_RESOLUTION|>--- conflicted
+++ resolved
@@ -321,11 +321,7 @@
                         # collection with individual datasets. Database will still
                         # record collection which should be enought for workflow
                         # extraction and tool rerun.
-<<<<<<< HEAD
                         if isinstance(value, model.DatasetCollectionElement):
-=======
-                        if hasattr(value, "child_collection"):
->>>>>>> 075dff7d
                             # if we are mapping a collection over a tool, we only require the child_collection
                             dataset_instances = value.child_collection.dataset_instances
                         else:
@@ -644,14 +640,10 @@
                         # Output collection is mapped over and has already been copied from original job
                         continue
                     collections_manager = app.dataset_collection_manager
-<<<<<<< HEAD
                     element_identifiers: List[
                         Dict[str, Union[str, List[Dict[str, Union[str, List[Any]]]]]]
                     ] = []
                     # mypy doesn't yet support recursive type definitions
-=======
-                    element_identifiers = []
->>>>>>> 075dff7d
                     known_outputs = output.known_outputs(
                         input_collections, collections_manager.type_registry
                     )
@@ -686,7 +678,6 @@
                                     )
                                 else:
                                     index = name_to_index[parent_id]
-<<<<<<< HEAD
                             current_element_identifiers = cast(
                                 List[
                                     Dict[
@@ -700,11 +691,6 @@
                                     "element_identifiers"
                                 ],
                             )
-=======
-                            current_element_identifiers = current_element_identifiers[
-                                index
-                            ]["element_identifiers"]
->>>>>>> 075dff7d
 
                         effective_output_name = output_part_def.effective_output_name
                         element = handle_output(
