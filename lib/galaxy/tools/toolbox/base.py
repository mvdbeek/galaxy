--- conflicted
+++ resolved
@@ -77,10 +77,7 @@
         else:
             # Toolbox is loaded but not used during toolshed tests
             self._tool_watcher = None
-<<<<<<< HEAD
-=======
             self._tool_config_watcher = None
->>>>>>> 2f2acb98
         self._filter_factory = FilterFactory(self)
         self._tool_tag_manager = tool_tag_manager(app)
         self._init_tools_from_configs(config_filenames)
@@ -749,25 +746,17 @@
         tool = None
         if use_cached:
             tool = self.load_tool_from_cache(config_file)
-<<<<<<< HEAD
-        if not tool:
-=======
         if not tool or guid and guid != tool.guid:
->>>>>>> 2f2acb98
             tool = self.create_tool(config_file=config_file, repository_id=repository_id, guid=guid, **kwds)
             if tool.tool_shed_repository or not guid:
                 self.add_tool_to_cache(tool, config_file)
         if not tool.id.startswith("__"):
             # do not monitor special tools written to tmp directory - no reason
             # to monitor such a large directory.
-<<<<<<< HEAD
-            self._tool_watcher.watch_file(config_file, tool.id)
-=======
             if self._tool_watcher:
                 self._tool_watcher.watch_file(config_file, tool.id)
             if self._tool_config_watcher:
                 [self._tool_config_watcher.watch_file(macro_path) for macro_path in tool._macro_paths]
->>>>>>> 2f2acb98
         return tool
 
     def add_tool_to_cache(self, tool, config_file):
