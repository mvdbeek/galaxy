import json
import os
import shutil
import tempfile
import traceback
from typing import (
    Callable,
    NamedTuple,
)

from galaxy.datatypes.registry import Registry
from galaxy.files import ConfiguredFileSources
from galaxy.job_execution.compute_environment import SharedComputeEnvironment
from galaxy.job_execution.setup import JobIO
from galaxy.metadata.set_metadata import (
    get_metadata_params,
    get_object_store,
    validate_and_load_datatypes_config,
)
from galaxy.model import store
from galaxy.model.store import SessionlessContext
from galaxy.objectstore import ObjectStore
from galaxy.structured_app import MinimalToolApp
from galaxy.tool_util.parser.factory import get_tool_source
from galaxy.tools import (
    create_tool_from_source,
    evaluation,
)
from galaxy.tools.data import ToolDataTableManager
from galaxy.util.bunch import Bunch
from galaxy.util.dbkeys import GenomeBuilds


class ToolAppConfig(NamedTuple):
    name: str
    tool_data_path: str
    galaxy_data_manager_data_path: str
    nginx_upload_path: str
    len_file_path: str
    builds_file_path: str
    root: str
    is_admin_user: Callable
    admin_users: list = []


class ToolApp(MinimalToolApp):
    """Dummy App that allows loading tools"""

    name = "tool_app"

    def __init__(
        self,
        sa_session: SessionlessContext,
        tool_app_config: ToolAppConfig,
        datatypes_registry: Registry,
        object_store: ObjectStore,
        tool_data_table_manager: ToolDataTableManager,
        file_sources: ConfiguredFileSources,
    ):
        self.model = Bunch(context=sa_session)
        self.config = tool_app_config
        self.datatypes_registry = datatypes_registry
        self.object_store = object_store
        self.genome_builds = GenomeBuilds(self)
        self.tool_data_tables = tool_data_table_manager
        self.file_sources = file_sources
        self.biotools_metadata_source = None


def main(TMPDIR, WORKING_DIRECTORY, IMPORT_STORE_DIRECTORY):
    metadata_params = get_metadata_params(WORKING_DIRECTORY)
    datatypes_config = metadata_params["datatypes_config"]
    if not os.path.exists(datatypes_config):
        datatypes_config = os.path.join(WORKING_DIRECTORY, "configs", datatypes_config)
    datatypes_registry = validate_and_load_datatypes_config(datatypes_config)
    object_store = get_object_store(WORKING_DIRECTORY)
    import_store = store.imported_store_for_metadata(IMPORT_STORE_DIRECTORY)
    # TODO: clean up random places from which we read files in the working directory
<<<<<<< HEAD
    job_io = JobIO.from_json(os.path.join(IMPORT_STORE_DIRECTORY, "job_io.json"), sa_session=import_store.sa_session)
=======
    job_io = JobIO.from_json(
        os.path.join(IMPORT_STORE_DIRECTORY, "job_io.json"),
        sa_session=import_store.sa_session,
    )
>>>>>>> e62ed07a
    tool_app_config = ToolAppConfig(
        name="tool_app",
        tool_data_path=job_io.tool_data_path,
        galaxy_data_manager_data_path=job_io.galaxy_data_manager_data_path,
        nginx_upload_path=TMPDIR,
        len_file_path=job_io.len_file_path,
        builds_file_path=job_io.builds_file_path,
        root=TMPDIR,
        is_admin_user=lambda _: job_io.user_context.is_admin,
    )
<<<<<<< HEAD
    with open(os.path.join(IMPORT_STORE_DIRECTORY, "tool_data_tables.json")) as data_tables_json:
=======
    with open(
        os.path.join(IMPORT_STORE_DIRECTORY, "tool_data_tables.json")
    ) as data_tables_json:
>>>>>>> e62ed07a
        tdtm = ToolDataTableManager.from_dict(json.load(data_tables_json))
    app = ToolApp(
        sa_session=import_store.sa_session,
        tool_app_config=tool_app_config,
        datatypes_registry=datatypes_registry,
        object_store=object_store,
        tool_data_table_manager=tdtm,
        file_sources=job_io.file_sources,
    )
    # TODO: could try to serialize just a minimal tool variant instead of the whole thing ?
<<<<<<< HEAD
    tool_source = get_tool_source(tool_source_class=job_io.tool_source_class, raw_tool_source=job_io.tool_source)
    tool = create_tool_from_source(app, tool_source=tool_source, tool_dir=job_io.tool_dir)
    tool_evaluator = evaluation.RemoteToolEvaluator(
        app=app, tool=tool, job=job_io.job, local_working_directory=WORKING_DIRECTORY
    )
    tool_evaluator.set_compute_environment(compute_environment=SharedComputeEnvironment(job_io=job_io, job=job_io.job))
    with open(os.path.join(WORKING_DIRECTORY, "tool_script.sh"), "a") as out:
        command_line, extra_filenames, environment_variables = tool_evaluator.build()
        out.write(command_line)
=======
    tool_source = get_tool_source(
        tool_source_class=job_io.tool_source_class, raw_tool_source=job_io.tool_source
    )
    tool = create_tool_from_source(
        app, tool_source=tool_source, tool_dir=job_io.tool_dir
    )
    tool_evaluator = evaluation.RemoteToolEvaluator(
        app=app, tool=tool, job=job_io.job, local_working_directory=WORKING_DIRECTORY
    )
    tool_evaluator.set_compute_environment(
        compute_environment=SharedComputeEnvironment(job_io=job_io, job=job_io.job)
    )
    with open(os.path.join(WORKING_DIRECTORY, "tool_script.sh"), "a") as out:
        (
            command_line,
            version_command_line,
            extra_filenames,
            environment_variables,
        ) = tool_evaluator.build()
        out.write(f'{version_command_line or ""}{command_line}')
>>>>>>> e62ed07a


if __name__ == "__main__":
    TMPDIR = tempfile.mkdtemp()
    WORKING_DIRECTORY = os.getcwd()
    WORKING_PARENT = os.path.join(WORKING_DIRECTORY, os.path.pardir)
<<<<<<< HEAD
    if not os.path.isdir("working") and os.path.isdir(os.path.join(WORKING_PARENT, "working")):
=======
    if not os.path.isdir("working") and os.path.isdir(
        os.path.join(WORKING_PARENT, "working")
    ):
>>>>>>> e62ed07a
        # We're probably in pulsar
        WORKING_DIRECTORY = WORKING_PARENT
    METADATA_DIRECTORY = os.path.join(WORKING_DIRECTORY, "metadata")
    IMPORT_STORE_DIRECTORY = os.path.join(METADATA_DIRECTORY, "outputs_new")
    EXPORT_STORE_DIRECTORY = os.path.join(METADATA_DIRECTORY, "outputs_populated")
    try:
        main(TMPDIR, WORKING_DIRECTORY, IMPORT_STORE_DIRECTORY)
    except Exception:
        os.makedirs(EXPORT_STORE_DIRECTORY, exist_ok=True)
        with open(os.path.join(EXPORT_STORE_DIRECTORY, "traceback.txt"), "w") as out:
            out.write(traceback.format_exc())
        raise
    finally:
        shutil.rmtree(TMPDIR, ignore_errors=True)<|MERGE_RESOLUTION|>--- conflicted
+++ resolved
@@ -76,14 +76,10 @@
     object_store = get_object_store(WORKING_DIRECTORY)
     import_store = store.imported_store_for_metadata(IMPORT_STORE_DIRECTORY)
     # TODO: clean up random places from which we read files in the working directory
-<<<<<<< HEAD
-    job_io = JobIO.from_json(os.path.join(IMPORT_STORE_DIRECTORY, "job_io.json"), sa_session=import_store.sa_session)
-=======
     job_io = JobIO.from_json(
         os.path.join(IMPORT_STORE_DIRECTORY, "job_io.json"),
         sa_session=import_store.sa_session,
     )
->>>>>>> e62ed07a
     tool_app_config = ToolAppConfig(
         name="tool_app",
         tool_data_path=job_io.tool_data_path,
@@ -94,13 +90,9 @@
         root=TMPDIR,
         is_admin_user=lambda _: job_io.user_context.is_admin,
     )
-<<<<<<< HEAD
-    with open(os.path.join(IMPORT_STORE_DIRECTORY, "tool_data_tables.json")) as data_tables_json:
-=======
     with open(
         os.path.join(IMPORT_STORE_DIRECTORY, "tool_data_tables.json")
     ) as data_tables_json:
->>>>>>> e62ed07a
         tdtm = ToolDataTableManager.from_dict(json.load(data_tables_json))
     app = ToolApp(
         sa_session=import_store.sa_session,
@@ -111,17 +103,6 @@
         file_sources=job_io.file_sources,
     )
     # TODO: could try to serialize just a minimal tool variant instead of the whole thing ?
-<<<<<<< HEAD
-    tool_source = get_tool_source(tool_source_class=job_io.tool_source_class, raw_tool_source=job_io.tool_source)
-    tool = create_tool_from_source(app, tool_source=tool_source, tool_dir=job_io.tool_dir)
-    tool_evaluator = evaluation.RemoteToolEvaluator(
-        app=app, tool=tool, job=job_io.job, local_working_directory=WORKING_DIRECTORY
-    )
-    tool_evaluator.set_compute_environment(compute_environment=SharedComputeEnvironment(job_io=job_io, job=job_io.job))
-    with open(os.path.join(WORKING_DIRECTORY, "tool_script.sh"), "a") as out:
-        command_line, extra_filenames, environment_variables = tool_evaluator.build()
-        out.write(command_line)
-=======
     tool_source = get_tool_source(
         tool_source_class=job_io.tool_source_class, raw_tool_source=job_io.tool_source
     )
@@ -142,20 +123,15 @@
             environment_variables,
         ) = tool_evaluator.build()
         out.write(f'{version_command_line or ""}{command_line}')
->>>>>>> e62ed07a
 
 
 if __name__ == "__main__":
     TMPDIR = tempfile.mkdtemp()
     WORKING_DIRECTORY = os.getcwd()
     WORKING_PARENT = os.path.join(WORKING_DIRECTORY, os.path.pardir)
-<<<<<<< HEAD
-    if not os.path.isdir("working") and os.path.isdir(os.path.join(WORKING_PARENT, "working")):
-=======
     if not os.path.isdir("working") and os.path.isdir(
         os.path.join(WORKING_PARENT, "working")
     ):
->>>>>>> e62ed07a
         # We're probably in pulsar
         WORKING_DIRECTORY = WORKING_PARENT
     METADATA_DIRECTORY = os.path.join(WORKING_DIRECTORY, "metadata")
