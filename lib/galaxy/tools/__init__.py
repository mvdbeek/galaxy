--- conflicted
+++ resolved
@@ -1874,10 +1874,7 @@
                         current = group_values["__current_case__"]
                         self.check_and_update_param_values_helper( input.cases[current].inputs, group_values, trans, messages, context, prefix, allow_workflow_parameters=allow_workflow_parameters )
                 elif isinstance( input, Section ):
-<<<<<<< HEAD
-=======
                     messages[ input.name ] = "No value found for '%s%s', using default" % ( prefix, input.label )
->>>>>>> dd429b64
                     self.check_and_update_param_values_helper( input.inputs, values[ input.name ], trans, messages, context, prefix, allow_workflow_parameters=allow_workflow_parameters )
                 else:
                     # Regular tool parameter, no recursion needed
