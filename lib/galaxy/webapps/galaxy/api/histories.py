"""
API operations on a history.

.. seealso:: :class:`galaxy.model.History`
"""
import logging
from typing import (
    Any,
    List,
    Optional,
    Union,
)

from fastapi import (
    Body,
    Depends,
    Path,
    Query,
    Response,
    status,
)
from pydantic.fields import Field
from pydantic.main import BaseModel
from starlette.responses import FileResponse

from galaxy import util
from galaxy.managers.context import (
    ProvidesHistoryContext,
    ProvidesUserContext,
)
from galaxy.schema import (
    FilterQueryParams,
    SerializationParams,
)
from galaxy.schema.fields import (
    EncodedDatabaseIdField,
    OrderParamField,
)
from galaxy.schema.schema import (
    AnyHistoryView,
    CreateHistoryPayload,
    CustomBuildsMetadataResponse,
    ExportHistoryArchivePayload,
    HistoryArchiveExportResult,
    JobExportHistoryArchiveCollection,
    JobImportHistoryResponse,
    SetSlugPayload,
    ShareWithPayload,
    ShareWithStatus,
    SharingStatus,
)
from galaxy.schema.types import LatestLiteral
from galaxy.util import string_as_bool
from galaxy.web import (
    expose_api,
    expose_api_anonymous,
    expose_api_anonymous_and_sessionless,
    expose_api_raw_anonymous_and_sessionless,
)
from galaxy.webapps.galaxy.api.common import (
    parse_serialization_params,
    query_serialization_params,
)
from galaxy.webapps.galaxy.services.histories import HistoriesService
from . import (
    as_form,
    BaseGalaxyAPIController,
    depends,
    DependsOnTrans,
    Router,
    try_get_request_body_as_json,
)

log = logging.getLogger(__name__)

router = Router(tags=["histories"])

HistoryIDPathParam: EncodedDatabaseIdField = Path(
<<<<<<< HEAD
    ..., title="History ID", description="The encoded database identifier of the History."
=======
    ...,
    title="History ID",
    description="The encoded database identifier of the History.",
>>>>>>> e62ed07a
)

JehaIDPathParam: Union[EncodedDatabaseIdField, LatestLiteral] = Path(
    default="latest",
    title="Job Export History ID",
    description=(
        "The ID of the specific Job Export History Association or "
        "`latest` (default) to download the last generated archive."
    ),
    example="latest",
)


class HistoryFilterQueryParams(FilterQueryParams):
    order: Optional[str] = OrderParamField(default_order="create_time-dsc")


class HistoryIndexParams(HistoryFilterQueryParams):
    all: Optional[bool] = False


class DeleteHistoryPayload(BaseModel):
    purge: bool = Field(
<<<<<<< HEAD
        default=False, title="Purge", description="Whether to definitely remove this history from disk."
=======
        default=False,
        title="Purge",
        description="Whether to definitely remove this history from disk.",
>>>>>>> e62ed07a
    )


@as_form
class CreateHistoryFormData(CreateHistoryPayload):
    """Uses Form data instead of JSON"""


@router.cbv
class FastAPIHistories:
    service: HistoriesService = depends(HistoriesService)

    @router.get(
        "/api/histories",
        summary="Returns histories for the current user.",
    )
    def index(
        self,
        trans: ProvidesHistoryContext = DependsOnTrans,
        params: HistoryIndexParams = Depends(HistoryIndexParams),
        serialization_params: SerializationParams = Depends(query_serialization_params),
        deleted: bool = Query(  # This is for backward compatibility but looks redundant
            default=False,
            title="Deleted Only",
            description="Whether to return only deleted items.",
            deprecated=True,  # Marked as deprecated as it seems just like '/api/histories/deleted'
        ),
    ) -> List[AnyHistoryView]:
        return self.service.index(
            trans,
            serialization_params,
            params,
            deleted_only=deleted,
            all_histories=params.all,
        )

    @router.get(
        "/api/histories/deleted",
        summary="Returns deleted histories for the current user.",
    )
    def index_deleted(
        self,
        trans: ProvidesHistoryContext = DependsOnTrans,
        params: HistoryIndexParams = Depends(HistoryIndexParams),
        serialization_params: SerializationParams = Depends(query_serialization_params),
    ) -> List[AnyHistoryView]:
        return self.service.index(
            trans,
            serialization_params,
            params,
            deleted_only=True,
            all_histories=params.all,
        )

    @router.get(
        "/api/histories/published",
        summary="Return all histories that are published.",
    )
    def published(
        self,
        trans: ProvidesHistoryContext = DependsOnTrans,
        serialization_params: SerializationParams = Depends(query_serialization_params),
        filter_params: HistoryFilterQueryParams = Depends(HistoryFilterQueryParams),
    ) -> List[AnyHistoryView]:
        return self.service.published(trans, serialization_params, filter_params)

    @router.get(
        "/api/histories/shared_with_me",
        summary="Return all histories that are shared with the current user.",
    )
    def shared_with_me(
        self,
        trans: ProvidesHistoryContext = DependsOnTrans,
        serialization_params: SerializationParams = Depends(query_serialization_params),
        filter_params: HistoryFilterQueryParams = Depends(HistoryFilterQueryParams),
    ) -> List[AnyHistoryView]:
        return self.service.shared_with_me(trans, serialization_params, filter_params)

    @router.get(
        "/api/histories/most_recently_used",
        summary="Returns the most recently used history of the user.",
    )
    def show_recent(
        self,
        trans: ProvidesHistoryContext = DependsOnTrans,
        serialization_params: SerializationParams = Depends(query_serialization_params),
    ) -> AnyHistoryView:
        return self.service.show(trans, serialization_params)

    @router.get(
        "/api/histories/{id}",
        summary="Returns the history with the given ID.",
    )
    def show(
        self,
        trans: ProvidesHistoryContext = DependsOnTrans,
        id: EncodedDatabaseIdField = HistoryIDPathParam,
        serialization_params: SerializationParams = Depends(query_serialization_params),
    ) -> AnyHistoryView:
        return self.service.show(trans, serialization_params, id)

    @router.get(
        "/api/histories/{id}/citations",
        summary="Return all the citations for the tools used to produce the datasets in the history.",
    )
    def citations(
        self,
        trans: ProvidesHistoryContext = DependsOnTrans,
        id: EncodedDatabaseIdField = HistoryIDPathParam,
    ) -> List[Any]:
        return self.service.citations(trans, id)

    @router.post(
        "/api/histories",
        summary="Creates a new history.",
    )
    def create(
        self,
        trans: ProvidesHistoryContext = DependsOnTrans,
        payload: CreateHistoryPayload = Depends(CreateHistoryFormData.as_form),
        payload_as_json: Optional[Any] = Depends(try_get_request_body_as_json),
        serialization_params: SerializationParams = Depends(query_serialization_params),
    ) -> Union[JobImportHistoryResponse, AnyHistoryView]:
        """The new history can also be copied form a existing history or imported from an archive or URL."""
        # This action needs to work both with json and x-www-form-urlencoded payloads.
        # The way to support different content types on the same path operation is reading
        # the request directly and parse it depending on the content type.
        # We will assume x-www-form-urlencoded (payload) by default to deal with possible file uploads
        # and if the content type is explicitly JSON, we will use payload_as_json instead.
        # See https://github.com/tiangolo/fastapi/issues/990#issuecomment-639615888
        if payload_as_json:
            payload = CreateHistoryPayload.parse_obj(payload_as_json)
        return self.service.create(trans, payload, serialization_params)

    @router.delete(
        "/api/histories/{id}",
        summary="Marks the history with the given ID as deleted.",
    )
    def delete(
        self,
        trans: ProvidesHistoryContext = DependsOnTrans,
        id: EncodedDatabaseIdField = HistoryIDPathParam,
        serialization_params: SerializationParams = Depends(query_serialization_params),
        purge: bool = Query(default=False),
        payload: Optional[DeleteHistoryPayload] = Body(default=None),
    ) -> AnyHistoryView:
        if payload:
            purge = payload.purge
        return self.service.delete(trans, id, serialization_params, purge)

    @router.post(
        "/api/histories/deleted/{id}/undelete",
        summary="Restores a deleted history with the given ID (that hasn't been purged).",
    )
    def undelete(
        self,
        trans: ProvidesHistoryContext = DependsOnTrans,
        id: EncodedDatabaseIdField = HistoryIDPathParam,
        serialization_params: SerializationParams = Depends(query_serialization_params),
    ) -> AnyHistoryView:
        return self.service.undelete(trans, id, serialization_params)

    @router.put(
        "/api/histories/{id}",
        summary="Updates the values for the history with the given ID.",
    )
    def update(
        self,
        trans: ProvidesHistoryContext = DependsOnTrans,
        id: EncodedDatabaseIdField = HistoryIDPathParam,
        payload: Any = Body(
            ...,
            description="Object containing any of the editable fields of the history.",
        ),
        serialization_params: SerializationParams = Depends(query_serialization_params),
    ) -> AnyHistoryView:
        return self.service.update(trans, id, payload, serialization_params)

    @router.get(
        "/api/histories/{id}/exports",
<<<<<<< HEAD
        summary=("Get previous history exports (to links). Effectively returns serialized JEHA objects."),
=======
        summary=(
            "Get previous history exports (to links). Effectively returns serialized JEHA objects."
        ),
>>>>>>> e62ed07a
    )
    def index_exports(
        self,
        trans: ProvidesHistoryContext = DependsOnTrans,
        id: EncodedDatabaseIdField = HistoryIDPathParam,
    ) -> JobExportHistoryArchiveCollection:
        exports = self.service.index_exports(trans, id)
        return JobExportHistoryArchiveCollection.parse_obj(exports)

    @router.put(  # PUT instead of POST because multiple requests should just result in one object being created.
        "/api/histories/{id}/exports",
<<<<<<< HEAD
        summary=("Start job (if needed) to create history export for corresponding history."),
=======
        summary=(
            "Start job (if needed) to create history export for corresponding history."
        ),
>>>>>>> e62ed07a
        responses={
            200: {
                "description": "Object containing url to fetch export from.",
            },
            202: {
                "description": "The exported archive file is not ready yet.",
            },
        },
    )
    def archive_export(
        self,
        response: Response,
        trans=DependsOnTrans,
        id: EncodedDatabaseIdField = HistoryIDPathParam,
        payload: Optional[ExportHistoryArchivePayload] = Body(None),
    ) -> HistoryArchiveExportResult:
        """This will start a job to create a history export archive.

        Calling this endpoint multiple times will return the 202 status code until the archive
        has been completely generated and is ready to download. When ready, it will return
        the 200 status code along with the download link information.

        If the history will be exported to a `directory_uri`, instead of returning the download
        link information, the Job ID will be returned so it can be queried to determine when
        the file has been written.
        """
        export_result, ready = self.service.archive_export(trans, id, payload)
        if not ready:
            response.status_code = status.HTTP_202_ACCEPTED
        return export_result

    @router.get(
        "/api/histories/{id}/exports/{jeha_id}",
        name="history_archive_download",
        summary=("If ready and available, return raw contents of exported history as a downloadable archive."),
        response_class=FileResponse,
        responses={
            200: {
                "description": "The archive file containing the History.",
            }
        },
    )
    def archive_download(
        self,
        trans: ProvidesHistoryContext = DependsOnTrans,
        id: EncodedDatabaseIdField = HistoryIDPathParam,
        jeha_id: Union[EncodedDatabaseIdField, LatestLiteral] = JehaIDPathParam,
    ):
        """
        See ``PUT /api/histories/{id}/exports`` to initiate the creation
        of the history export - when ready, that route will return 200 status
        code (instead of 202) and this route can be used to download the archive.
        """
        jeha = self.service.get_ready_history_export(trans, id, jeha_id)
        media_type = self.service.get_archive_media_type(jeha)
        file_path = self.service.get_archive_download_path(trans, jeha)
        return FileResponse(
            path=file_path,
            media_type=media_type,
            filename=jeha.export_name,
        )

    @router.get(
        "/api/histories/{id}/custom_builds_metadata",
        summary="Returns meta data for custom builds.",
    )
    def get_custom_builds_metadata(
        self,
        trans: ProvidesHistoryContext = DependsOnTrans,
        id: EncodedDatabaseIdField = HistoryIDPathParam,
    ) -> CustomBuildsMetadataResponse:
        return self.service.get_custom_builds_metadata(trans, id)

    @router.get(
        "/api/histories/{id}/sharing",
        summary="Get the current sharing status of the given item.",
    )
    def sharing(
        self,
        trans: ProvidesUserContext = DependsOnTrans,
        id: EncodedDatabaseIdField = HistoryIDPathParam,
    ) -> SharingStatus:
        """Return the sharing status of the item."""
        return self.service.shareable_service.sharing(trans, id)

    @router.put(
        "/api/histories/{id}/enable_link_access",
        summary="Makes this item accessible by a URL link.",
    )
    def enable_link_access(
        self,
        trans: ProvidesUserContext = DependsOnTrans,
        id: EncodedDatabaseIdField = HistoryIDPathParam,
    ) -> SharingStatus:
        """Makes this item accessible by a URL link and return the current sharing status."""
        return self.service.shareable_service.enable_link_access(trans, id)

    @router.put(
        "/api/histories/{id}/disable_link_access",
        summary="Makes this item inaccessible by a URL link.",
    )
    def disable_link_access(
        self,
        trans: ProvidesUserContext = DependsOnTrans,
        id: EncodedDatabaseIdField = HistoryIDPathParam,
    ) -> SharingStatus:
        """Makes this item inaccessible by a URL link and return the current sharing status."""
        return self.service.shareable_service.disable_link_access(trans, id)

    @router.put(
        "/api/histories/{id}/publish",
        summary="Makes this item public and accessible by a URL link.",
    )
    def publish(
        self,
        trans: ProvidesUserContext = DependsOnTrans,
        id: EncodedDatabaseIdField = HistoryIDPathParam,
    ) -> SharingStatus:
        """Makes this item publicly available by a URL link and return the current sharing status."""
        return self.service.shareable_service.publish(trans, id)

    @router.put(
        "/api/histories/{id}/unpublish",
        summary="Removes this item from the published list.",
    )
    def unpublish(
        self,
        trans: ProvidesUserContext = DependsOnTrans,
        id: EncodedDatabaseIdField = HistoryIDPathParam,
    ) -> SharingStatus:
        """Removes this item from the published list and return the current sharing status."""
        return self.service.shareable_service.unpublish(trans, id)

    @router.put(
        "/api/histories/{id}/share_with_users",
        summary="Share this item with specific users.",
    )
    def share_with_users(
        self,
        trans: ProvidesUserContext = DependsOnTrans,
        id: EncodedDatabaseIdField = HistoryIDPathParam,
        payload: ShareWithPayload = Body(...),
    ) -> ShareWithStatus:
        """Shares this item with specific users and return the current sharing status."""
        return self.service.shareable_service.share_with_users(trans, id, payload)

    @router.put(
        "/api/histories/{id}/slug",
        summary="Set a new slug for this shared item.",
        status_code=status.HTTP_204_NO_CONTENT,
    )
    def set_slug(
        self,
        trans: ProvidesUserContext = DependsOnTrans,
        id: EncodedDatabaseIdField = HistoryIDPathParam,
        payload: SetSlugPayload = Body(...),
    ):
        """Sets a new slug to access this item by URL. The new slug must be unique."""
        self.service.shareable_service.set_slug(trans, id, payload)
        return Response(status_code=status.HTTP_204_NO_CONTENT)


class HistoriesController(BaseGalaxyAPIController):
    service: HistoriesService = depends(HistoriesService)

    @expose_api_anonymous
    def index(self, trans, deleted="False", **kwd):
        """
        GET /api/histories

        return undeleted histories for the current user

        GET /api/histories/deleted

        return deleted histories for the current user

        .. note:: Anonymous users are allowed to get their current history

        :type   deleted: boolean
        :param  deleted: if True, show only deleted histories, if False, non-deleted

        :rtype:     list
        :returns:   list of dictionaries containing summary history information

        The following are optional parameters:

            view:   string, one of ('summary','detailed'), defaults to 'summary'
                    controls which set of properties to return
            keys:   comma separated strings, unused by default
                    keys/names of individual properties to return
            all:    boolean, defaults to 'false', admin-only
                    returns all histories, not just current user's

        If neither keys or views are sent, the default view (set of keys) is returned.
        If both a view and keys are sent, the key list and the view's keys are
        combined.

        If keys are send and no view, only those properties in keys are returned.

        For which properties are available see

            galaxy/managers/histories/HistorySerializer

        The list returned can be filtered by using two optional parameters:

            :q:

                string, generally a property name to filter by followed
                by an (often optional) hyphen and operator string.

            :qv:

                string, the value to filter by

        ..example::

            To filter the list to only those created after 2015-01-29,
            the query string would look like:

                '?q=create_time-gt&qv=2015-01-29'

            Multiple filters can be sent in using multiple q/qv pairs:

                '?q=create_time-gt&qv=2015-01-29&q=tag-has&qv=experiment-1'

        The list returned can be paginated using two optional parameters:

            limit:  integer, defaults to no value and no limit (return all)
                    how many items to return
            offset: integer, defaults to 0 and starts at the beginning
                    skip the first ( offset - 1 ) items and begin returning
                    at the Nth item

        ..example:

            limit and offset can be combined. Skip the first two and return five:
                '?limit=5&offset=3'

        The list returned can be ordered using the optional parameter:

            order:  string containing one of the valid ordering attributes followed
                    (optionally) by '-asc' or '-dsc' for ascending and descending
                    order respectively. Orders can be stacked as a comma-
                    separated list of values.

        ..example:
            To sort by name descending then create time descending:
                '?order=name-dsc,create_time'

        The ordering attributes and their default orders are:

            create_time defaults to 'create_time-dsc'
            update_time defaults to 'update_time-dsc'
            name    defaults to 'name-asc'

        'order' defaults to 'create_time-dsc'
        """
        deleted_only = util.string_as_bool(deleted)
        all_histories = util.string_as_bool(kwd.get("all", False))
        serialization_params = parse_serialization_params(**kwd)
        filter_parameters = HistoryFilterQueryParams(**kwd)
        return self.service.index(
            trans, serialization_params, filter_parameters, deleted_only, all_histories
        )

    @expose_api_anonymous
    def show(self, trans, id, deleted="False", **kwd):
        """
        show( trans, id, deleted='False' )
        * GET /api/histories/{id}:
            return the history with ``id``
        * GET /api/histories/deleted/{id}:
            return the deleted history with ``id``
        * GET /api/histories/most_recently_used:
            return the most recently used history

        :type   id:      an encoded id string
        :param  id:      the encoded id of the history to query or the string 'most_recently_used'
        :type   deleted: boolean
        :param  deleted: if True, allow information on a deleted history to be shown.

        :param  keys: same as the use of `keys` in the `index` function above
        :param  view: same as the use of `view` in the `index` function above

        :rtype:     dictionary
        :returns:   detailed history information
        """
        history_id = id
        if history_id == "most_recently_used":
            history_id = None  # Will default to the most recently used
        serialization_params = parse_serialization_params(**kwd)
        return self.service.show(trans, serialization_params, history_id)

    @expose_api_anonymous
    def citations(self, trans, history_id, **kwd):
        """
        GET /api/histories/{id}/citations
        Return all the citations for the tools used to produce the datasets in
        the history.
        """
        return self.service.citations(trans, history_id)

    @expose_api_anonymous_and_sessionless
    def published(self, trans, **kwd):
        """
        GET /api/histories/published

        return all histories that are published

        :rtype:     list
        :returns:   list of dictionaries containing summary history information

        Follows the same filtering logic as the index() method above.
        """
        serialization_params = parse_serialization_params(**kwd)
        filter_parameters = HistoryFilterQueryParams(**kwd)
        return self.service.published(trans, serialization_params, filter_parameters)

    @expose_api
    def shared_with_me(self, trans, **kwd):
        """
        shared_with_me( self, trans, **kwd )
        * GET /api/histories/shared_with_me:
            return all histories that are shared with the current user

        :rtype:     list
        :returns:   list of dictionaries containing summary history information

        Follows the same filtering logic as the index() method above.
        """
        serialization_params = parse_serialization_params(**kwd)
        filter_parameters = HistoryFilterQueryParams(**kwd)
        return self.service.shared_with_me(
            trans, serialization_params, filter_parameters
        )

    @expose_api_anonymous
    def create(self, trans, payload, **kwd):
        """
        create( trans, payload )
        * POST /api/histories:
            create a new history

        :type   payload: dict
        :param  payload: (optional) dictionary structure containing:
            * name:             the new history's name
            * history_id:       the id of the history to copy
            * all_datasets:     copy deleted hdas/hdcas? 'True' or 'False', defaults to True
            * archive_source:   the url that will generate the archive to import
            * archive_type:     'url' (default)

        :param  keys: same as the use of `keys` in the `index` function above
        :param  view: same as the use of `view` in the `index` function above

        :rtype:     dict
        :returns:   element view of new history
        """
        create_payload = CreateHistoryPayload(**payload)
        serialization_params = parse_serialization_params(**kwd)
        return self.service.create(trans, create_payload, serialization_params)

    @expose_api
    def delete(self, trans, id, **kwd):
        """
        DELETE /api/histories/{id}

        delete the history with the given ``id``

        .. note:: Stops all active jobs in the history if purge is set.

        :type   id:     str
        :param  id:     the encoded id of the history to delete
        :type   kwd:    dict
        :param  kwd:    (optional) dictionary structure containing extra parameters

        You can purge a history, removing all it's datasets from disk (if unshared),
        by passing in ``purge=True`` in the url.

        :param  keys: same as the use of `keys` in the `index` function above
        :param  view: same as the use of `view` in the `index` function above

        :rtype:     dict
        :returns:   the deleted or purged history
        """
        history_id = id
        # a request body is optional here
        purge = string_as_bool(kwd.get("purge", False))
        # for backwards compat, keep the payload sub-dictionary
        if kwd.get("payload", None):
            purge = string_as_bool(kwd["payload"].get("purge", purge))

        serialization_params = parse_serialization_params(**kwd)
        return self.service.delete(trans, history_id, serialization_params, purge)

    @expose_api
    def undelete(self, trans, id, **kwd):
        """
        undelete( self, trans, id, **kwd )
        * POST /api/histories/deleted/{id}/undelete:
            undelete history (that hasn't been purged) with the given ``id``

        :type   id:     str
        :param  id:     the encoded id of the history to undelete

        :param  keys: same as the use of `keys` in the `index` function above
        :param  view: same as the use of `view` in the `index` function above

        :rtype:     str
        :returns:   'OK' if the history was undeleted
        """
        serialization_params = parse_serialization_params(**kwd)
        return self.service.undelete(trans, id, serialization_params)

    @expose_api
    def update(self, trans, id, payload, **kwd):
        """
        update( self, trans, id, payload, **kwd )
        * PUT /api/histories/{id}
            updates the values for the history with the given ``id``

        :type   id:      str
        :param  id:      the encoded id of the history to update
        :type   payload: dict
        :param  payload: a dictionary containing any or all the
            fields in :func:`galaxy.model.History.to_dict` and/or the following:

            * annotation: an annotation for the history

        :param  keys: same as the use of `keys` in the `index` function above
        :param  view: same as the use of `view` in the `index` function above

        :rtype:     dict
        :returns:   an error object if an error occurred or a dictionary containing
            any values that were different from the original and, therefore, updated
        """
        # TODO: PUT /api/histories/{encoded_history_id} payload = { rating: rating } (w/ no security checks)
        serialization_params = parse_serialization_params(**kwd)
        return self.service.update(trans, id, payload, serialization_params)

    @expose_api
    def index_exports(self, trans, id):
        """
        GET /api/histories/{id}/exports

        Get previous history exports (to links). Effectively returns serialized
        JEHA objects.
        """
        return self.service.index_exports(trans, id)

    @expose_api
    def archive_export(self, trans, id, payload=None, **kwds):
        """
        PUT /api/histories/{id}/exports

        start job (if needed) to create history export for corresponding
        history.

        :type   id:     str
        :param  id:     the encoded id of the history to export

        :rtype:     dict
        :returns:   object containing url to fetch export from.
        """
        # PUT instead of POST because multiple requests should just result
        # in one object being created.
        payload = payload or {}
        payload.update(kwds or {})
        export_payload = ExportHistoryArchivePayload(**payload)
        export_result, ready = self.service.archive_export(trans, id, export_payload)
        if not ready:
            trans.response.status = 202
        return export_result

    @expose_api_raw_anonymous_and_sessionless
    def archive_download(self, trans, id, jeha_id, **kwds):
        """
        GET /api/histories/{id}/exports/{jeha_id}

        If ready and available, return raw contents of exported history.
        Use/poll ``PUT /api/histories/{id}/exports`` to initiate the creation
        of such an export - when ready that route will return 200 status
        code (instead of 202) with a JSON dictionary containing a
        ``download_url``.
        """
        # TODO: remove the HistoriesService.legacy_archive_download function when
        # removing this endpoint
        return self.service.legacy_archive_download(trans, id, jeha_id)

    @expose_api
    def get_custom_builds_metadata(self, trans, id, payload=None, **kwd):
        """
        GET /api/histories/{id}/custom_builds_metadata
        Returns meta data for custom builds.

        :param id: the encoded history id
        :type  id: str
        """
        return self.service.get_custom_builds_metadata(trans, id)

    @expose_api
    def sharing(self, trans, id, **kwd):
        """
        * GET /api/histories/{id}/sharing
        """
        return self.service.shareable_service.sharing(trans, id)

    @expose_api
    def enable_link_access(self, trans, id, **kwd):
        """
        * PUT /api/histories/{id}/enable_link_access
        """
        return self.service.shareable_service.enable_link_access(trans, id)

    @expose_api
    def disable_link_access(self, trans, id, **kwd):
        """
        * PUT /api/histories/{id}/disable_link_access
        """
        return self.service.shareable_service.disable_link_access(trans, id)

    @expose_api
    def publish(self, trans, id, **kwd):
        """
        * PUT /api/histories/{id}/publish
        """
        return self.service.shareable_service.publish(trans, id)

    @expose_api
    def unpublish(self, trans, id, **kwd):
        """
        * PUT /api/histories/{id}/unpublish
        """
        return self.service.shareable_service.unpublish(trans, id)

    @expose_api
    def share_with_users(self, trans, id, payload, **kwd):
        """
        * PUT /api/histories/{id}/share_with_users
        """
        payload = ShareWithPayload(**payload)
        return self.service.shareable_service.share_with_users(trans, id, payload)

    @expose_api
    def set_slug(self, trans, id, payload, **kwd):
        """
        * PUT /api/histories/{id}/slug
        """
        payload = SetSlugPayload(**payload)
        self.service.shareable_service.set_slug(trans, id, payload)<|MERGE_RESOLUTION|>--- conflicted
+++ resolved
@@ -76,13 +76,9 @@
 router = Router(tags=["histories"])
 
 HistoryIDPathParam: EncodedDatabaseIdField = Path(
-<<<<<<< HEAD
-    ..., title="History ID", description="The encoded database identifier of the History."
-=======
     ...,
     title="History ID",
     description="The encoded database identifier of the History.",
->>>>>>> e62ed07a
 )
 
 JehaIDPathParam: Union[EncodedDatabaseIdField, LatestLiteral] = Path(
@@ -106,13 +102,9 @@
 
 class DeleteHistoryPayload(BaseModel):
     purge: bool = Field(
-<<<<<<< HEAD
-        default=False, title="Purge", description="Whether to definitely remove this history from disk."
-=======
         default=False,
         title="Purge",
         description="Whether to definitely remove this history from disk.",
->>>>>>> e62ed07a
     )
 
 
@@ -293,13 +285,9 @@
 
     @router.get(
         "/api/histories/{id}/exports",
-<<<<<<< HEAD
-        summary=("Get previous history exports (to links). Effectively returns serialized JEHA objects."),
-=======
         summary=(
             "Get previous history exports (to links). Effectively returns serialized JEHA objects."
         ),
->>>>>>> e62ed07a
     )
     def index_exports(
         self,
@@ -311,13 +299,9 @@
 
     @router.put(  # PUT instead of POST because multiple requests should just result in one object being created.
         "/api/histories/{id}/exports",
-<<<<<<< HEAD
-        summary=("Start job (if needed) to create history export for corresponding history."),
-=======
         summary=(
             "Start job (if needed) to create history export for corresponding history."
         ),
->>>>>>> e62ed07a
         responses={
             200: {
                 "description": "Object containing url to fetch export from.",
