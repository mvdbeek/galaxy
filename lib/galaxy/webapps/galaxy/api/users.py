--- conflicted
+++ resolved
@@ -365,36 +365,7 @@
         """Return referenced user or None if anonymous user is referenced."""
         deleted = kwd.get("deleted", "False")
         deleted = util.string_as_bool(deleted)
-<<<<<<< HEAD
         return get_user_full(trans, user_id, deleted)
-=======
-        try:
-            # user is requesting data about themselves
-            if user_id == "current":
-                # ...and is anonymous - return usage and quota (if any)
-                if not trans.user:
-                    return None
-
-                # ...and is logged in - return full
-                else:
-                    user = trans.user
-            else:
-                user = managers_base.get_object(
-                    trans,
-                    user_id,
-                    "User",
-                    deleted=deleted,
-                )
-            # check that the user is requesting themselves (and they aren't del'd) unless admin
-            if not trans.user_is_admin:
-                if trans.user != user or user.deleted:
-                    raise exceptions.RequestParameterInvalidException("Invalid user id specified")
-            return user
-        except exceptions.MessageException:
-            raise
-        except Exception:
-            raise exceptions.RequestParameterInvalidException("Invalid user id specified")
->>>>>>> 7452b2e3
 
     @expose_api
     def create(self, trans: GalaxyWebTransaction, payload: dict, **kwd):
@@ -1225,9 +1196,9 @@
         # check that the user is requesting themselves (and they aren't del'd) unless admin
         if not trans.user_is_admin:
             if trans.user != user or user.deleted:
-                raise exceptions.RequestParameterInvalidException("Invalid user id specified", id=user_id)
+                raise exceptions.RequestParameterInvalidException("Invalid user id specified")
         return user
     except exceptions.MessageException:
         raise
     except Exception:
-        raise exceptions.RequestParameterInvalidException("Invalid user id specified", id=user_id)+        raise exceptions.RequestParameterInvalidException("Invalid user id specified")