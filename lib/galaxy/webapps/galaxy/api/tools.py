import logging
import urllib
from json import dumps

import galaxy.queue_worker
from galaxy import exceptions, managers, util, web
from galaxy.managers.collections_util import dictify_dataset_collection_instance
from galaxy.visualization.genomes import GenomeRegion
from galaxy.web import _future_expose_api as expose_api
from galaxy.web import _future_expose_api_anonymous as expose_api_anonymous
from galaxy.web import _future_expose_api_anonymous_and_sessionless as expose_api_anonymous_and_sessionless
from galaxy.web.base.controller import BaseAPIController
from galaxy.web.base.controller import UsesVisualizationMixin

<<<<<<< HEAD
=======
from .biotools import json_formater
import galaxy.queue_worker


import logging
>>>>>>> 35d6c0c9
log = logging.getLogger( __name__ )


class ToolsController( BaseAPIController, UsesVisualizationMixin ):
    """
    RESTful controller for interactions with tools.
    """

    def __init__( self, app ):
        super( ToolsController, self ).__init__( app )
        self.history_manager = managers.histories.HistoryManager( app )
        self.hda_manager = managers.hdas.HDAManager( app )

    @expose_api_anonymous_and_sessionless
    def index( self, trans, **kwds ):
        """
        GET /api/tools: returns a list of tools defined by parameters::

            parameters:

                in_panel  - if true, tools are returned in panel structure,
                            including sections and labels
                trackster - if true, only tools that are compatible with
                            Trackster are returned
                q         - if present search on the given query will be performed
                tool_id   - if present the given tool_id will be searched for
                            all installed versions
        """

        # Read params.
        in_panel = util.string_as_bool( kwds.get( 'in_panel', 'True' ) )
        trackster = util.string_as_bool( kwds.get( 'trackster', 'False' ) )
        q = kwds.get( 'q', '' )
        tool_id = kwds.get( 'tool_id', '' )

        # Find whether to search.
        if q:
            hits = self._search( q )
            results = []
            if hits:
                for hit in hits:
                    try:
                        tool = self._get_tool( hit, user=trans.user )
                        if tool:
                            results.append( tool.id )
                    except exceptions.AuthenticationFailed:
                        pass
            return results

        # Find whether to detect.
        if tool_id:
            detected_versions = self._detect( trans, tool_id )
            return detected_versions

        # Return everything.
        try:
            return self.app.toolbox.to_dict( trans, in_panel=in_panel, trackster=trackster)
        except Exception:
            raise exceptions.InternalServerError( "Error: Could not convert toolbox to dictionary" )

    @expose_api_anonymous_and_sessionless
    def show( self, trans, id, **kwd ):
        """
        GET /api/tools/{tool_id}
        Returns tool information, including parameters and inputs.
        """
        io_details = util.string_as_bool( kwd.get( 'io_details', False ) )
        link_details = util.string_as_bool( kwd.get( 'link_details', False ) )
        tool = self._get_tool( id, user=trans.user )
        return tool.to_dict( trans, io_details=io_details, link_details=link_details )

    @expose_api_anonymous_and_sessionless
    @json_formater
    def biotools( self, trans, id, **kwd ):
        """
        GET /api/tools/{tool_id}/biotools
        Return json that can be consumed by the ELIXIR registry.
        """
        # TODO: Move this into tool.
        def to_dict(x):
            return x.to_dict()

        tool = self._get_tool( id, user=trans.user )
        input_param = list()
        for name, param in tool.inputs.items():
            input_param.append(param.to_dict(trans))
        output_param = list()
        for name, param in tool.outputs.items():
            output_param.append(param.to_dict(app=self.app))

        # TODO: absent tags, contactEmail, contactName, usesHomepage, homepage, accessibility
        return {
            "tool_name": tool.name,
            "description": tool.description,
            "tool_id": tool.id,
            "inputs": input_param,
            "outputs":output_param,
            "tool_version": tool.version,
            "section": tool.get_panel_section(),
            "dependency_shell_commands": tool.build_dependency_shell_commands(),
            "tool_dir": tool.tool_dir,
            "tool_shed": tool.tool_shed,
            "repository_name": tool.repository_name,
            "repository_owner": tool.repository_owner,
            "installed_changeset_revision": None,
            "guid": tool.guid,
        }


    @expose_api_anonymous
    def build( self, trans, id, **kwd ):
        """
        GET /api/tools/{tool_id}/build
        Returns a tool model including dynamic parameters and updated values, repeats block etc.
        """
        if 'payload' in kwd:
            kwd = kwd.get('payload')
        tool_version = kwd.get( 'tool_version', None )
        tool = self._get_tool( id, tool_version=tool_version, user=trans.user )
        return tool.to_json(trans, kwd.get('inputs', kwd))

    @expose_api
    @web.require_admin
    def reload( self, trans, id, **kwd ):
        """
        GET /api/tools/{tool_id}/reload
        Reload specified tool.
        """
        galaxy.queue_worker.send_control_task( trans.app, 'reload_tool', noop_self=True, kwargs={ 'tool_id': id } )
        message, status = trans.app.toolbox.reload_tool_by_id( id )
        return { status: message }

    @expose_api
    @web.require_admin
    def diagnostics( self, trans, id, **kwd ):
        """
        GET /api/tools/{tool_id}/diagnostics
        Return diagnostic information to help debug panel
        and dependency related problems.
        """
        # TODO: Move this into tool.
        def to_dict(x):
            return x.to_dict()

        tool = self._get_tool( id, user=trans.user )
        if hasattr( tool, 'lineage' ):
            lineage_dict = tool.lineage.to_dict()
        else:
            lineage_dict = None
        tool_shed_dependencies = tool.installed_tool_dependencies
        if tool_shed_dependencies:
            tool_shed_dependencies_dict = map(to_dict, tool_shed_dependencies)
        else:
            tool_shed_dependencies_dict = None
        return {
            "tool_id": tool.id,
            "tool_version": tool.version,
            "dependency_shell_commands": tool.build_dependency_shell_commands(),
            "lineage": lineage_dict,
            "requirements": map(to_dict, tool.requirements),
            "installed_tool_shed_dependencies": tool_shed_dependencies_dict,
            "tool_dir": tool.tool_dir,
            "tool_shed": tool.tool_shed,
            "repository_name": tool.repository_name,
            "repository_owner": tool.repository_owner,
            "installed_changeset_revision": None,
            "guid": tool.guid,
        }

    def _detect( self, trans, tool_id ):
        """
        Detect whether the tool with the given id is installed.

        :param tool_id: exact id of the tool
        :type tool_id:  str

        :return:      list with available versions
        "return type: list
        """
        tools = self.app.toolbox.get_tool( tool_id, get_all_versions=True )
        detected_versions = []
        if tools:
            for tool in tools:
                if tool and tool.allow_user_access( trans.user ):
                    detected_versions.append( tool.version )
        return detected_versions

    def _search( self, q ):
        """
        Perform the search on the given query.
        Boosts and numer of results are configurable in galaxy.ini file.

        :param q: the query to search with
        :type  q: str

        :return:      Dictionary containing the tools' ids of the best hits.
        :return type: dict
        """
        tool_name_boost = self.app.config.get( 'tool_name_boost', 9 )
        tool_section_boost = self.app.config.get( 'tool_section_boost', 3 )
        tool_description_boost = self.app.config.get( 'tool_description_boost', 2 )
        tool_help_boost = self.app.config.get( 'tool_help_boost', 0.5 )
        tool_search_limit = self.app.config.get( 'tool_search_limit', 20 )

        results = self.app.toolbox_search.search( q=q,
                                                  tool_name_boost=tool_name_boost,
                                                  tool_section_boost=tool_section_boost,
                                                  tool_description_boost=tool_description_boost,
                                                  tool_help_boost=tool_help_boost,
                                                  tool_search_limit=tool_search_limit )
        return results

    @expose_api_anonymous_and_sessionless
    def citations( self, trans, id, **kwds ):
        tool = self._get_tool( id, user=trans.user )
        rval = []
        for citation in tool.citations:
            rval.append( citation.to_dict( 'bibtex' ) )
        return rval

    @web.expose_api_raw
    @web.require_admin
    def download( self, trans, id, **kwds ):
        tool_tarball = trans.app.toolbox.package_tool(trans, id)
        trans.response.set_content_type('application/x-gzip')
        download_file = open(tool_tarball, "rb")
        trans.response.headers[ "Content-Disposition" ] = 'attachment; filename="%s.tgz"' % (id)
        return download_file

    @expose_api_anonymous
    def create( self, trans, payload, **kwd ):
        """
        POST /api/tools
        Executes tool using specified inputs and returns tool's outputs.
        """
        # HACK: for now, if action is rerun, rerun tool.
        action = payload.get( 'action', None )
        if action == 'rerun':
            return self._rerun_tool( trans, payload, **kwd )

        # -- Execute tool. --

        # Get tool.
        tool_version = payload.get( 'tool_version', None )
        tool = trans.app.toolbox.get_tool( payload[ 'tool_id' ] , tool_version ) if 'tool_id' in payload else None
        if not tool or not tool.allow_user_access( trans.user ):
            raise exceptions.MessageException( 'Tool not found or not accessible.' )
        if trans.app.config.user_activation_on:
            if not trans.user:
                log.warning( "Anonymous user attempts to execute tool, but account activation is turned on." )
            elif not trans.user.active:
                log.warning( "User \"%s\" attempts to execute tool, but account activation is turned on and user account is not active." % trans.user.email )

        # Set running history from payload parameters.
        # History not set correctly as part of this API call for
        # dataset upload.
        history_id = payload.get('history_id', None)
        if history_id:
            decoded_id = self.decode_id( history_id )
            target_history = self.history_manager.get_owned( decoded_id, trans.user, current_history=trans.history )
        else:
            target_history = None

        # Set up inputs.
        inputs = payload.get( 'inputs', {} )
        # Find files coming in as multipart file data and add to inputs.
        for k, v in payload.iteritems():
            if k.startswith('files_') or k.startswith('__files_'):
                inputs[k] = v

        # for inputs that are coming from the Library, copy them into the history
        input_patch = {}
        for k, v in inputs.iteritems():
            if isinstance(v, dict) and v.get('src', '') == 'ldda' and 'id' in v:
                ldda = trans.sa_session.query( trans.app.model.LibraryDatasetDatasetAssociation ).get( self.decode_id(v['id']) )
                if trans.user_is_admin() or trans.app.security_agent.can_access_dataset( trans.get_current_user_roles(), ldda.dataset ):
                    input_patch[k] = ldda.to_history_dataset_association(target_history, add_to_history=True)

        for k, v in input_patch.iteritems():
            inputs[k] = v

        # TODO: encode data ids and decode ids.
        # TODO: handle dbkeys
        params = util.Params( inputs, sanitize=False )
        incoming = params.__dict__
        vars = tool.handle_input( trans, incoming, history=target_history )

        # TODO: check for errors and ensure that output dataset(s) are available.
        output_datasets = vars.get( 'out_data', [] )
        rval = { 'outputs': [], 'output_collections': [], 'jobs': [], 'implicit_collections': [] }

        job_errors = vars.get( 'job_errors', [] )
        if job_errors:
            # If we are here - some jobs were successfully executed but some failed.
            rval[ 'errors' ] = job_errors

        outputs = rval[ 'outputs' ]
        # TODO:?? poss. only return ids?
        for output_name, output in output_datasets:
            output_dict = output.to_dict()
            # add the output name back into the output data structure
            # so it's possible to figure out which newly created elements
            # correspond with which tool file outputs
            output_dict[ 'output_name' ] = output_name
            outputs.append( trans.security.encode_dict_ids( output_dict ) )

        for job in vars.get('jobs', []):
            rval[ 'jobs' ].append( self.encode_all_ids( trans, job.to_dict( view='collection' ), recursive=True ) )

        for output_name, collection_instance in vars.get('output_collections', []):
            history = target_history or trans.history
            output_dict = dictify_dataset_collection_instance( collection_instance, security=trans.security, parent=history )
            output_dict[ 'output_name' ] = output_name
            rval[ 'output_collections' ].append( output_dict )

        for output_name, collection_instance in vars.get( 'implicit_collections', {} ).iteritems():
            history = target_history or trans.history
            output_dict = dictify_dataset_collection_instance( collection_instance, security=trans.security, parent=history )
            output_dict[ 'output_name' ] = output_name
            rval[ 'implicit_collections' ].append( output_dict )

        return rval

    #
    # -- Helper methods --
    #
    def _get_tool( self, id, tool_version=None, user=None ):
        id = urllib.unquote_plus( id )
        tool = self.app.toolbox.get_tool( id, tool_version )
        if not tool:
            raise exceptions.ObjectNotFound( "Could not find tool with id '%s'." % id )
        if not tool.allow_user_access( user ):
            raise exceptions.AuthenticationFailed( "Access denied, please login for tool with id '%s'." % id )
        return tool

    def _rerun_tool( self, trans, payload, **kwargs ):
        """
        Rerun a tool to produce a new output dataset that corresponds to a
        dataset that a user is currently viewing.
        """

        #
        # TODO: refactor to use same code as run_tool.
        #

        # Run tool on region if region is specificied.
        run_on_regions = False
        regions = payload.get( 'regions', None )
        if regions:
            if isinstance( regions, dict ):
                # Regions is a single region.
                regions = [ GenomeRegion.from_dict( regions ) ]
            elif isinstance( regions, list ):
                # There is a list of regions.
                regions = [ GenomeRegion.from_dict( r ) for r in regions ]

                if len( regions ) > 1:
                    # Sort by chrom name, start so that data is not fetched out of order.
                    regions = sorted(regions, key=lambda r: (r.chrom.lower(), r.start))

                    # Merge overlapping regions so that regions do not overlap
                    # and hence data is not included multiple times.
                    prev = regions[0]
                    cur = regions[1]
                    index = 1
                    while True:
                        if cur.chrom == prev.chrom and cur.start <= prev.end:
                            # Found overlapping regions, so join them into prev.
                            prev.end = cur.end
                            del regions[ index ]
                        else:
                            # No overlap, move to next region.
                            prev = cur
                            index += 1

                        # Get next region or exit.
                        if index == len( regions ):
                            # Done.
                            break
                        else:
                            cur = regions[ index ]

            run_on_regions = True

        # Dataset check.
        decoded_dataset_id = self.decode_id( payload.get( 'target_dataset_id' ) )
        original_dataset = self.hda_manager.get_accessible( decoded_dataset_id, user=trans.user )
        original_dataset = self.hda_manager.error_if_uploading( original_dataset )
        msg = self.hda_manager.data_conversion_status( original_dataset )
        if msg:
            return msg

        # Set tool parameters--except non-hidden dataset parameters--using combination of
        # job's previous parameters and incoming parameters. Incoming parameters
        # have priority.
        #
        original_job = self.hda_manager.creating_job( original_dataset )
        tool = trans.app.toolbox.get_tool( original_job.tool_id )
        if not tool or not tool.allow_user_access( trans.user ):
            return trans.app.model.Dataset.conversion_messages.NO_TOOL
        tool_params = dict( [ ( p.name, p.value ) for p in original_job.parameters ] )

        # TODO: rather than set new inputs using dict of json'ed value, unpack parameters and set using set_param_value below.
        # TODO: need to handle updates to conditional parameters; conditional
        # params are stored in dicts (and dicts within dicts).
        new_inputs = payload[ 'inputs' ]
        tool_params.update( dict( [ ( key, dumps( value ) ) for key, value in new_inputs.items() if key in tool.inputs and new_inputs[ key ] is not None ] ) )
        tool_params = tool.params_from_strings( tool_params, self.app )

        #
        # If running tool on region, convert input datasets (create indices) so
        # that can regions of data can be quickly extracted.
        #
        data_provider_registry = trans.app.data_provider_registry
        messages_list = []
        if run_on_regions:
            for jida in original_job.input_datasets:
                input_dataset = jida.dataset
                data_provider = data_provider_registry.get_data_provider( trans, original_dataset=input_dataset, source='data' )
                if data_provider and ( not data_provider.converted_dataset or
                                       data_provider.converted_dataset.state != trans.app.model.Dataset.states.OK ):
                    # Can convert but no converted dataset yet, so return message about why.
                    data_sources = input_dataset.datatype.data_sources
                    msg = input_dataset.convert_dataset( trans, data_sources[ 'data' ] )
                    if msg is not None:
                        messages_list.append( msg )

        # Return any messages generated during conversions.
        return_message = self._get_highest_priority_msg( messages_list )
        if return_message:
            return return_message

        #
        # Set target history (the history that tool will use for inputs/outputs).
        # If user owns dataset, put new data in original dataset's history; if
        # user does not own dataset (and hence is accessing dataset via sharing),
        # put new data in user's current history.
        #
        if original_dataset.history.user == trans.user:
            target_history = original_dataset.history
        else:
            target_history = trans.get_history( create=True )
        hda_permissions = trans.app.security_agent.history_get_default_permissions( target_history )

        def set_param_value( param_dict, param_name, param_value ):
            """
            Set new parameter value in a tool's parameter dictionary.
            """

            # Recursive function to set param value.
            def set_value( param_dict, group_name, group_index, param_name, param_value ):
                if group_name in param_dict:
                    param_dict[ group_name ][ group_index ][ param_name ] = param_value
                    return True
                elif param_name in param_dict:
                    param_dict[ param_name ] = param_value
                    return True
                else:
                    # Recursive search.
                    return_val = False
                    for value in param_dict.values():
                        if isinstance( value, dict ):
                            return_val = set_value( value, group_name, group_index, param_name, param_value)
                            if return_val:
                                return return_val
                    return False

            # Parse parameter name if necessary.
            if param_name.find( "|" ) == -1:
                # Non-grouping parameter.
                group_name = group_index = None
            else:
                # Grouping parameter.
                group, param_name = param_name.split( "|" )
                index = group.rfind( "_" )
                group_name = group[ :index ]
                group_index = int( group[ index + 1: ] )

            return set_value( param_dict, group_name, group_index, param_name, param_value )

        # Set parameters based tool's trackster config.
        params_set = {}
        for action in tool.trackster_conf.actions:
            success = False
            for joda in original_job.output_datasets:
                if joda.name == action.output_name:
                    set_param_value( tool_params, action.name, joda.dataset )
                    params_set[ action.name ] = True
                    success = True
                    break

            if not success:
                return trans.app.model.Dataset.conversion_messages.ERROR

        #
        # Set input datasets for tool. If running on regions, extract and use subset
        # when possible.
        #
        if run_on_regions:
            regions_str = ",".join( [ str( r ) for r in regions ] )
        for jida in original_job.input_datasets:
            # If param set previously by config actions, do nothing.
            if jida.name in params_set:
                continue

            input_dataset = jida.dataset
            if input_dataset is None:  # optional dataset and dataset wasn't selected
                tool_params[ jida.name ] = None
            elif run_on_regions and 'data' in input_dataset.datatype.data_sources:
                # Dataset is indexed and hence a subset can be extracted and used
                # as input.

                # Look for subset.
                subset_dataset_association = trans.sa_session.query( trans.app.model.HistoryDatasetAssociationSubset ) \
                                                             .filter_by( hda=input_dataset, location=regions_str ) \
                                                             .first()
                if subset_dataset_association:
                    # Data subset exists.
                    subset_dataset = subset_dataset_association.subset
                else:
                    # Need to create subset.
                    data_source = input_dataset.datatype.data_sources[ 'data' ]
                    input_dataset.get_converted_dataset( trans, data_source )
                    input_dataset.get_converted_dataset_deps( trans, data_source )

                    # Create new HDA for input dataset's subset.
                    new_dataset = trans.app.model.HistoryDatasetAssociation( extension=input_dataset.ext,
                                                                             dbkey=input_dataset.dbkey,
                                                                             create_dataset=True,
                                                                             sa_session=trans.sa_session,
                                                                             name="Subset [%s] of data %i" %
                                                                                  ( regions_str, input_dataset.hid ),
                                                                             visible=False )
                    target_history.add_dataset( new_dataset )
                    trans.sa_session.add( new_dataset )
                    trans.app.security_agent.set_all_dataset_permissions( new_dataset.dataset, hda_permissions )

                    # Write subset of data to new dataset
                    data_provider = data_provider_registry.get_data_provider( trans, original_dataset=input_dataset, source='data' )
                    trans.app.object_store.create( new_dataset.dataset )
                    data_provider.write_data_to_file( regions, new_dataset.file_name )

                    # TODO: (a) size not working; (b) need to set peek.
                    new_dataset.set_size()
                    new_dataset.info = "Data subset for trackster"
                    new_dataset.set_dataset_state( trans.app.model.Dataset.states.OK )

                    # Set metadata.
                    # TODO: set meta internally if dataset is small enough?
                    trans.app.datatypes_registry.set_external_metadata_tool.tool_action.execute( trans.app.datatypes_registry.set_external_metadata_tool,
                                                                                                 trans, incoming={ 'input1': new_dataset },
                                                                                                 overwrite=False, job_params={ "source" : "trackster" } )
                    # Add HDA subset association.
                    subset_association = trans.app.model.HistoryDatasetAssociationSubset( hda=input_dataset, subset=new_dataset, location=regions_str )
                    trans.sa_session.add( subset_association )

                    subset_dataset = new_dataset

                trans.sa_session.flush()

                # Add dataset to tool's parameters.
                if not set_param_value( tool_params, jida.name, subset_dataset ):
                    return { "error" : True, "message" : "error setting parameter %s" % jida.name }

        #
        # Execute tool and handle outputs.
        #
        try:
            subset_job, subset_job_outputs = tool.execute( trans, incoming=tool_params,
                                                           history=target_history,
                                                           job_params={ "source" : "trackster" } )
        except Exception, e:
            # Lots of things can go wrong when trying to execute tool.
            return { "error" : True, "message" : e.__class__.__name__ + ": " + str(e) }
        if run_on_regions:
            for output in subset_job_outputs.values():
                output.visible = False
            trans.sa_session.flush()

        #
        # Return new track that corresponds to the original dataset.
        #
        output_name = None
        for joda in original_job.output_datasets:
            if joda.dataset == original_dataset:
                output_name = joda.name
                break
        for joda in subset_job.output_datasets:
            if joda.name == output_name:
                output_dataset = joda.dataset

        dataset_dict = output_dataset.to_dict()
        dataset_dict[ 'id' ] = trans.security.encode_id( dataset_dict[ 'id' ] )
        dataset_dict[ 'track_config' ] = self.get_new_track_config( trans, output_dataset )
        return dataset_dict<|MERGE_RESOLUTION|>--- conflicted
+++ resolved
@@ -12,14 +12,9 @@
 from galaxy.web.base.controller import BaseAPIController
 from galaxy.web.base.controller import UsesVisualizationMixin
 
-<<<<<<< HEAD
-=======
 from .biotools import json_formater
 import galaxy.queue_worker
 
-
-import logging
->>>>>>> 35d6c0c9
 log = logging.getLogger( __name__ )
 
 
