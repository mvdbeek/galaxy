"""
API operations on the contents of a history dataset.
"""
import logging
from typing import (
    Any,
    cast,
    Dict,
    List,
    Optional,
)

from fastapi import (
    Body,
    Depends,
    Path,
    Query,
    Request,
)
from starlette.responses import (
    FileResponse,
    StreamingResponse,
)

from galaxy import (
    util,
    web,
)
from galaxy.schema import (
    FilterQueryParams,
    SerializationParams,
)
from galaxy.schema.fields import EncodedDatabaseIdField
from galaxy.schema.schema import (
    AnyHDA,
    AnyHistoryContentItem,
    DatasetAssociationRoles,
    DatasetSourceType,
    UpdateDatasetPermissionsPayload,
)
from galaxy.webapps.galaxy.api.common import (
    get_filter_query_params,
    get_query_parameters_from_request_excluding,
    get_update_permission_payload,
    parse_serialization_params,
    query_serialization_params,
)
from galaxy.webapps.galaxy.services.datasets import (
    ConvertedDatasetsMap,
    DatasetInheritanceChain,
    DatasetsService,
    DatasetStorageDetails,
    DatasetTextContentDetails,
    RequestDataType,
)
from . import (
    BaseGalaxyAPIController,
    depends,
    DependsOnTrans,
    Router,
)

log = logging.getLogger(__name__)

router = Router(tags=["datasets"])

<<<<<<< HEAD
DatasetIDPathParam: EncodedDatabaseIdField = Path(..., description="The encoded database identifier of the dataset.")

HistoryIDPathParam: EncodedDatabaseIdField = Path(..., description="The encoded database identifier of the History.")
=======
DatasetIDPathParam: EncodedDatabaseIdField = Path(
    ..., description="The encoded database identifier of the dataset."
)

HistoryIDPathParam: EncodedDatabaseIdField = Path(
    ..., description="The encoded database identifier of the History."
)
>>>>>>> e62ed07a

DatasetSourceQueryParam: DatasetSourceType = Query(
    default=DatasetSourceType.hda,
    description="Whether this dataset belongs to a history (HDA) or a library (LDDA).",
)


@router.cbv
class FastAPIDatasets:
    service: DatasetsService = depends(DatasetsService)

    @router.get(
        "/api/datasets",
        summary="Search datasets or collections using a query system.",
    )
    def index(
        self,
        trans=DependsOnTrans,
        history_id: Optional[EncodedDatabaseIdField] = Query(
            default=None,
            description="Optional identifier of a History. Use it to restrict the search whithin a particular History.",
        ),
        serialization_params: SerializationParams = Depends(query_serialization_params),
        filter_query_params: FilterQueryParams = Depends(get_filter_query_params),
    ) -> List[AnyHistoryContentItem]:
        return self.service.index(
            trans, history_id, serialization_params, filter_query_params
        )

    @router.get(
        "/api/datasets/{dataset_id}/storage",
        summary="Display user-facing storage details related to the objectstore a dataset resides in.",
    )
    def show_storage(
        self,
        trans=DependsOnTrans,
        dataset_id: EncodedDatabaseIdField = DatasetIDPathParam,
        hda_ldda: DatasetSourceType = DatasetSourceQueryParam,
    ) -> DatasetStorageDetails:
        return self.service.show_storage(trans, dataset_id, hda_ldda)

    @router.get(
        "/api/datasets/{dataset_id}/inheritance_chain",
        summary="For internal use, this endpoint may change without warning.",
        include_in_schema=True,  # Can be changed to False if we don't really want to expose this
    )
    def show_inheritance_chain(
        self,
        trans=DependsOnTrans,
        dataset_id: EncodedDatabaseIdField = DatasetIDPathParam,
        hda_ldda: DatasetSourceType = DatasetSourceQueryParam,
    ) -> DatasetInheritanceChain:
        return self.service.show_inheritance_chain(trans, dataset_id, hda_ldda)

    @router.get(
        "/api/datasets/{dataset_id}/get_content_as_text",
        summary="Returns dataset content as Text.",
    )
    def get_content_as_text(
        self,
        trans=DependsOnTrans,
        dataset_id: EncodedDatabaseIdField = DatasetIDPathParam,
    ) -> DatasetTextContentDetails:
        return self.service.get_content_as_text(trans, dataset_id)

    @router.get(
        "/api/datasets/{dataset_id}/converted/{ext}",
        summary="Return information about datasets made by converting this dataset to a new format.",
    )
    def converted_ext(
        self,
        trans=DependsOnTrans,
        dataset_id: EncodedDatabaseIdField = DatasetIDPathParam,
        ext: str = Path(
            ...,
            description="File extension of the new format to convert this dataset to.",
        ),
        serialization_params: SerializationParams = Depends(query_serialization_params),
    ) -> AnyHDA:
        """
        Return information about datasets made by converting this dataset to a new format.

        If there is no existing converted dataset for the format in `ext`, one will be created.

        **Note**: `view` and `keys` are also available to control the serialization of the dataset.
        """
        return self.service.converted_ext(trans, dataset_id, ext, serialization_params)

    @router.get(
        "/api/datasets/{dataset_id}/converted",
<<<<<<< HEAD
        summary=("Return a a map with all the existing converted datasets associated with this instance."),
=======
        summary=(
            "Return a a map with all the existing converted datasets associated with this instance."
        ),
>>>>>>> e62ed07a
    )
    def converted(
        self,
        trans=DependsOnTrans,
        dataset_id: EncodedDatabaseIdField = DatasetIDPathParam,
    ) -> ConvertedDatasetsMap:
        """
        Return a map of `<converted extension> : <converted id>` containing all the *existing* converted datasets.
        """
        return self.service.converted(trans, dataset_id)

    @router.put(
        "/api/datasets/{dataset_id}/permissions",
        summary="Set permissions of the given history dataset to the given role ids.",
    )
    def update_permissions(
        self,
        trans=DependsOnTrans,
        dataset_id: EncodedDatabaseIdField = DatasetIDPathParam,
        # Using a generic Dict here as an attempt on supporting multiple aliases for the permissions params.
        payload: Dict[str, Any] = Body(
            default=...,
            example=UpdateDatasetPermissionsPayload(),
        ),
    ) -> DatasetAssociationRoles:
        """Set permissions of the given history dataset to the given role ids."""
        update_payload = get_update_permission_payload(payload)
        return self.service.update_permissions(trans, dataset_id, update_payload)

    @router.get(
        "/api/histories/{history_id}/contents/{history_content_id}/extra_files",
        summary="Generate list of extra files.",
        tags=["histories"],
    )
    def extra_files(
        self,
        trans=DependsOnTrans,
        history_id: EncodedDatabaseIdField = HistoryIDPathParam,
        history_content_id: EncodedDatabaseIdField = DatasetIDPathParam,
    ):
        return self.service.extra_files(trans, history_content_id)

    @router.get(
        "/api/histories/{history_id}/contents/{history_content_id}/display",
        name="history_contents_display",
        summary="Displays dataset (preview) content.",
        tags=["histories"],
        response_class=StreamingResponse,
    )
    def display(
        self,
        request: Request,
        trans=DependsOnTrans,
        history_id: EncodedDatabaseIdField = HistoryIDPathParam,
        history_content_id: EncodedDatabaseIdField = DatasetIDPathParam,
        preview: bool = Query(
            default=False,
            description=(
                "Whether to get preview contents to be directly displayed on the web. "
                "If preview is False (default) the contents will be downloaded instead."
            ),
        ),
        filename: Optional[str] = Query(
            default=None,
            description="TODO",
        ),
        to_ext: Optional[str] = Query(
            default=None,
            description=(
                "The file extension when downloading the display data. Use the value `data` to "
                "let the server infer it from the data type."
            ),
        ),
        raw: bool = Query(
            default=False,
            description=(
                "The query parameter 'raw' should be considered experimental and may be dropped at "
                "some point in the future without warning. Generally, data should be processed by its "
                "datatype prior to display."
            ),
        ),
    ):
        """Streams the preview contents of a dataset to be displayed in a browser."""
<<<<<<< HEAD
        extra_params = get_query_parameters_from_request_excluding(request, {"preview", "filename", "to_ext", "raw"})
        display_data, headers = self.service.display(
            trans, history_content_id, history_id, preview, filename, to_ext, raw, **extra_params
=======
        extra_params = get_query_parameters_from_request_excluding(
            request, {"preview", "filename", "to_ext", "raw"}
        )
        display_data, headers = self.service.display(
            trans,
            history_content_id,
            history_id,
            preview,
            filename,
            to_ext,
            raw,
            **extra_params
>>>>>>> e62ed07a
        )
        return StreamingResponse(display_data, headers=headers)

    @router.get(
        "/api/histories/{history_id}/contents/{history_content_id}/metadata_file",
        summary="Returns the metadata file associated with this history item.",
        tags=["histories"],
        response_class=FileResponse,
    )
    def get_metadata_file(
        self,
        trans=DependsOnTrans,
        history_id: EncodedDatabaseIdField = HistoryIDPathParam,
        history_content_id: EncodedDatabaseIdField = DatasetIDPathParam,
        metadata_file: str = Query(
            ...,
            description="The name of the metadata file to retrieve.",
        ),
    ):
        metadata_file_path, headers = self.service.get_metadata_file(
            trans, history_content_id, metadata_file
        )
        return FileResponse(path=cast(str, metadata_file_path), headers=headers)

    @router.get(
        "/api/datasets/{dataset_id}",
        summary="Displays information about and/or content of a dataset.",
    )
    def show(
        self,
        request: Request,
        trans=DependsOnTrans,
        dataset_id: EncodedDatabaseIdField = DatasetIDPathParam,
        hda_ldda: DatasetSourceType = Query(
            default=DatasetSourceType.hda,
            description=("The type of information about the dataset to be requested."),
        ),
        data_type: Optional[RequestDataType] = Query(
            default=None,
            description=(
                "The type of information about the dataset to be requested. "
                "Each of these values may require additional parameters in the request and "
                "may return different responses."
            ),
        ),
        serialization_params: SerializationParams = Depends(query_serialization_params),
    ):
        """
        **Note**: Due to the multipurpose nature of this endpoint, which can receive a wild variety of parameters
        and return different kinds of responses, the documentation here will be limited.
        To get more information please check the source code.
        """
        exclude_params = set(["hda_ldda", "data_type"])
        exclude_params.update(SerializationParams.__fields__.keys())
        extra_params = get_query_parameters_from_request_excluding(
            request, exclude_params
        )

        return self.service.show(
            trans, dataset_id, hda_ldda, serialization_params, data_type, **extra_params
        )


class DatasetsController(BaseGalaxyAPIController):
    service: DatasetsService = depends(DatasetsService)

    @web.expose_api
    def index(self, trans, limit=500, offset=0, history_id=None, **kwd):
        """
        GET /api/datasets/

        Search datasets or collections using a query system

        :rtype:     list
        :returns:   dictionaries containing summary of dataset or dataset_collection information

        The list returned can be filtered by using two optional parameters:

            :q:
                string, generally a property name to filter by followed
                by an (often optional) hyphen and operator string.

            :qv:

                string, the value to filter by

        ..example::

            To filter the list to only those created after 2015-01-29,
            the query string would look like:
                '?q=create_time-gt&qv=2015-01-29'

            Multiple filters can be sent in using multiple q/qv pairs:
                '?q=create_time-gt&qv=2015-01-29&q=name-contains&qv=experiment-1'

        The list returned can be paginated using two optional parameters:
            limit:  integer, defaults to no value and no limit (return all)
                    how many items to return
            offset: integer, defaults to 0 and starts at the beginning
                    skip the first ( offset - 1 ) items and begin returning
                    at the Nth item

        ..example:
            limit and offset can be combined. Skip the first two and return five:
                '?limit=5&offset=3'

        The list returned can be ordered using the optional parameter:
            order:  string containing one of the valid ordering attributes followed
                    (optionally) by '-asc' or '-dsc' (default) for ascending and descending
                    order respectively. Orders can be stacked as a comma-
                    separated list of values.
                    Allowed ordering attributes are: 'create_time', 'extension',
                    'hid', 'history_id', 'name', 'update_time'.
                    'order' defaults to 'create_time'.

        ..example:
            To sort by name descending then create time descending:
                '?order=name-dsc,create_time'

        """
        serialization_params = parse_serialization_params(**kwd)
        filter_parameters = FilterQueryParams(**kwd)
        filter_parameters.limit = filter_parameters.limit or limit
        filter_parameters.offset = filter_parameters.offset or offset
        return self.service.index(trans, history_id, serialization_params, filter_parameters)

    @web.expose_api_anonymous_and_sessionless
    def show(self, trans, id, hda_ldda="hda", data_type=None, provider=None, **kwd):
        """
        GET /api/datasets/{encoded_dataset_id}
        Displays information about and/or content of a dataset.
        """
        serialization_params = parse_serialization_params(**kwd)
        kwd.update(
            {
                "provider": provider,
            }
        )
<<<<<<< HEAD
        rval = self.service.show(trans, id, hda_ldda, serialization_params, data_type, **kwd)
=======
        rval = self.service.show(
            trans, id, hda_ldda, serialization_params, data_type, **kwd
        )
>>>>>>> e62ed07a
        return rval

    @web.expose_api_anonymous
    def show_storage(self, trans, dataset_id, hda_ldda="hda", **kwd):
        """
        GET /api/datasets/{encoded_dataset_id}/storage

        Display user-facing storage details related to the objectstore a
        dataset resides in.
        """
        return self.service.show_storage(trans, dataset_id, hda_ldda)

    @web.expose_api_anonymous
    def show_inheritance_chain(self, trans, dataset_id, hda_ldda="hda", **kwd):
        """
        GET /api/datasets/{dataset_id}/inheritance_chain

        Display inheritance chain for the given dataset

        For internal use, this endpoint may change without warning.
        """
        return self.service.show_inheritance_chain(trans, dataset_id, hda_ldda)

    @web.expose_api
    def update_permissions(self, trans, dataset_id, payload, **kwd):
        """
        PUT /api/datasets/{encoded_dataset_id}/permissions
        Updates permissions of a dataset.

        :rtype:     dict
        :returns:   dictionary containing new permissions
        """
        hda_ldda = kwd.pop("hda_ldda", DatasetSourceType.hda)
        if payload:
            kwd.update(payload)
        update_payload = get_update_permission_payload(kwd)
        return self.service.update_permissions(
            trans, dataset_id, update_payload, hda_ldda
        )

    @web.expose_api_anonymous_and_sessionless
    def extra_files(self, trans, history_content_id, history_id, **kwd):
        """
        GET /api/histories/{encoded_history_id}/contents/{encoded_content_id}/extra_files
        Generate list of extra files.
        """
        return self.service.extra_files(trans, history_content_id)

    @web.expose_api_raw_anonymous_and_sessionless
    def display(
<<<<<<< HEAD
        self, trans, history_content_id, history_id, preview=False, filename=None, to_ext=None, raw=False, **kwd
=======
        self,
        trans,
        history_content_id,
        history_id,
        preview=False,
        filename=None,
        to_ext=None,
        raw=False,
        **kwd
>>>>>>> e62ed07a
    ):
        """
        GET /api/histories/{encoded_history_id}/contents/{encoded_content_id}/display
        Displays history content (dataset).

        The query parameter 'raw' should be considered experimental and may be dropped at
        some point in the future without warning. Generally, data should be processed by its
        datatype prior to display (the defult if raw is unspecified or explicitly false.
        """
        raw = util.string_as_bool(raw)
        display_data, headers = self.service.display(
            trans, history_content_id, history_id, preview, filename, to_ext, raw, **kwd
        )
        trans.response.headers.update(headers)
        return display_data

    @web.expose_api
    def get_content_as_text(self, trans, dataset_id):
        """Returns item content as Text."""
        return self.service.get_content_as_text(trans, dataset_id)

    @web.expose_api_raw_anonymous_and_sessionless
<<<<<<< HEAD
    def get_metadata_file(self, trans, history_content_id, history_id, metadata_file, **kwd):
=======
    def get_metadata_file(
        self, trans, history_content_id, history_id, metadata_file=None, **kwd
    ):
>>>>>>> e62ed07a
        """
        GET /api/histories/{history_id}/contents/{history_content_id}/metadata_file
        """
        # TODO: remove open_file parameter when deleting this legacy endpoint
        metadata_file, headers = self.service.get_metadata_file(
            trans, history_content_id, metadata_file, open_file=True
        )
        trans.response.headers.update(headers)
        return metadata_file

    @web.expose_api_anonymous
    def converted(self, trans, dataset_id, ext, **kwargs):
        """
        converted( self, trans, dataset_id, ext, **kwargs )
        * GET /api/datasets/{dataset_id}/converted/{ext}
            return information about datasets made by converting this dataset
            to a new format

        :type   dataset_id: str
        :param  dataset_id: the encoded id of the original HDA to check
        :type   ext:        str
        :param  ext:        file extension of the target format or None.

        If there is no existing converted dataset for the format in `ext`,
        one will be created.

        If `ext` is None, a dictionary will be returned of the form
        { <converted extension> : <converted id>, ... } containing all the
        *existing* converted datasets.

        ..note: `view` and `keys` are also available to control the serialization
            of individual datasets. They have no effect when `ext` is None.

        :rtype:     dict
        :returns:   dictionary containing detailed HDA information
                    or (if `ext` is None) an extension->dataset_id map
        """
        if ext:
            serialization_params = parse_serialization_params(**kwargs)
            return self.service.converted_ext(
                trans, dataset_id, ext, serialization_params
            )
        return self.service.converted(trans, dataset_id)<|MERGE_RESOLUTION|>--- conflicted
+++ resolved
@@ -64,11 +64,6 @@
 
 router = Router(tags=["datasets"])
 
-<<<<<<< HEAD
-DatasetIDPathParam: EncodedDatabaseIdField = Path(..., description="The encoded database identifier of the dataset.")
-
-HistoryIDPathParam: EncodedDatabaseIdField = Path(..., description="The encoded database identifier of the History.")
-=======
 DatasetIDPathParam: EncodedDatabaseIdField = Path(
     ..., description="The encoded database identifier of the dataset."
 )
@@ -76,7 +71,6 @@
 HistoryIDPathParam: EncodedDatabaseIdField = Path(
     ..., description="The encoded database identifier of the History."
 )
->>>>>>> e62ed07a
 
 DatasetSourceQueryParam: DatasetSourceType = Query(
     default=DatasetSourceType.hda,
@@ -167,13 +161,9 @@
 
     @router.get(
         "/api/datasets/{dataset_id}/converted",
-<<<<<<< HEAD
-        summary=("Return a a map with all the existing converted datasets associated with this instance."),
-=======
         summary=(
             "Return a a map with all the existing converted datasets associated with this instance."
         ),
->>>>>>> e62ed07a
     )
     def converted(
         self,
@@ -257,11 +247,6 @@
         ),
     ):
         """Streams the preview contents of a dataset to be displayed in a browser."""
-<<<<<<< HEAD
-        extra_params = get_query_parameters_from_request_excluding(request, {"preview", "filename", "to_ext", "raw"})
-        display_data, headers = self.service.display(
-            trans, history_content_id, history_id, preview, filename, to_ext, raw, **extra_params
-=======
         extra_params = get_query_parameters_from_request_excluding(
             request, {"preview", "filename", "to_ext", "raw"}
         )
@@ -274,7 +259,6 @@
             to_ext,
             raw,
             **extra_params
->>>>>>> e62ed07a
         )
         return StreamingResponse(display_data, headers=headers)
 
@@ -413,13 +397,9 @@
                 "provider": provider,
             }
         )
-<<<<<<< HEAD
-        rval = self.service.show(trans, id, hda_ldda, serialization_params, data_type, **kwd)
-=======
         rval = self.service.show(
             trans, id, hda_ldda, serialization_params, data_type, **kwd
         )
->>>>>>> e62ed07a
         return rval
 
     @web.expose_api_anonymous
@@ -470,9 +450,6 @@
 
     @web.expose_api_raw_anonymous_and_sessionless
     def display(
-<<<<<<< HEAD
-        self, trans, history_content_id, history_id, preview=False, filename=None, to_ext=None, raw=False, **kwd
-=======
         self,
         trans,
         history_content_id,
@@ -482,7 +459,6 @@
         to_ext=None,
         raw=False,
         **kwd
->>>>>>> e62ed07a
     ):
         """
         GET /api/histories/{encoded_history_id}/contents/{encoded_content_id}/display
@@ -505,13 +481,9 @@
         return self.service.get_content_as_text(trans, dataset_id)
 
     @web.expose_api_raw_anonymous_and_sessionless
-<<<<<<< HEAD
-    def get_metadata_file(self, trans, history_content_id, history_id, metadata_file, **kwd):
-=======
     def get_metadata_file(
         self, trans, history_content_id, history_id, metadata_file=None, **kwd
     ):
->>>>>>> e62ed07a
         """
         GET /api/histories/{history_id}/contents/{history_content_id}/metadata_file
         """
