--- conflicted
+++ resolved
@@ -863,18 +863,7 @@
         id = None
         try:
             id = self.decode_id(dataset_id)
-<<<<<<< HEAD
-            hda = trans.sa_session.query(self.app.model.HistoryDatasetAssociation).get(id)
-            assert hda, f"Invalid HDA: {id}"
-            # Walk up parent datasets to find the containing history
-            topmost_parent = hda
-            while topmost_parent.parent:
-                topmost_parent = topmost_parent.parent
-            assert topmost_parent in trans.history.datasets, "Data does not belong to current history"
-            # Mark deleted and cleanup
-=======
             hda = self.hda_manager.get_owned(id, trans.user, current_history=trans.history)
->>>>>>> 5785342a
             hda.mark_deleted()
             hda.clear_associated_files()
             trans.log_event(f"Dataset id {str(id)} marked as deleted")
@@ -893,22 +882,8 @@
         id = None
         try:
             id = self.decode_id(dataset_id)
-<<<<<<< HEAD
-            history = trans.get_history()
-            hda = trans.sa_session.query(self.app.model.HistoryDatasetAssociation).get(id)
-            assert hda and hda.undeletable, f"Invalid HDA: {id}"
-            # Walk up parent datasets to find the containing history
-            topmost_parent = hda
-            while topmost_parent.parent:
-                topmost_parent = topmost_parent.parent
-            assert topmost_parent in history.datasets, "Data does not belong to current history"
-            # Mark undeleted
-            hda.mark_undeleted()
-            trans.sa_session.flush()
-=======
             item = self.hda_manager.get_owned(id, trans.user, current_history=trans.history)
             self.hda_manager.undelete(item)
->>>>>>> 5785342a
             trans.log_event(f"Dataset id {str(id)} has been undeleted")
         except Exception:
             msg = f"HDA undeletion failed (encoded: {dataset_id}, decoded: {id})"
