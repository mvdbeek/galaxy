--- conflicted
+++ resolved
@@ -1,7 +1,6 @@
 import logging
 import os
 import urllib
-import json
 
 from markupsafe import escape
 import paste.httpexceptions
@@ -17,11 +16,7 @@
 from galaxy.util.sanitize_html import sanitize_html
 from galaxy.web import form_builder
 from galaxy.web.base.controller import BaseUIController, ERROR, SUCCESS, url_for, UsesExtendedMetadataMixin
-<<<<<<< HEAD
-from galaxy.web.framework.helpers import grids, iff, time_ago, to_unicode
-=======
 from galaxy.web.framework.helpers import grids, iff, time_ago
->>>>>>> 2f2acb98
 
 log = logging.getLogger(__name__)
 
@@ -63,11 +58,7 @@
         grids.TextColumn("Name", key="name",
                          # Link name to dataset's history.
                          link=(lambda item: iff(item.history.deleted, None, dict(operation="switch", id=item.id))), filterable="advanced", attach_popup=True),
-<<<<<<< HEAD
-        HistoryColumn("History", key="history", sortable=False, target="inbound",
-=======
         HistoryColumn("History", key="history", sortable=False,
->>>>>>> 2f2acb98
                       link=(lambda item: iff(item.history.deleted, None, dict(operation="switch_history", id=item.id)))),
         grids.IndividualTagsColumn("Tags", key="tags", model_tag_association_class=model.HistoryDatasetAssociationTagAssociation, filterable="advanced", grid_name="HistoryDatasetAssocationListGrid"),
         StatusColumn("Status", key="deleted", attach_popup=False),
@@ -247,57 +238,6 @@
             ck_size = int(ck_size)
         return data.datatype.display_data(trans, data, preview, filename, to_ext, offset=offset, ck_size=ck_size, **kwd)
 
-<<<<<<< HEAD
-    @web.expose
-    @web.json
-    def edit(self, trans, dataset_id=None, filename=None, hid=None, **kwd):
-        """Allows user to modify parameters of an HDA."""
-        message = None
-        status = 'done'
-        error = False
-
-        def __ok_to_edit_metadata(dataset_id):
-            # prevent modifying metadata when dataset is queued or running as input/output
-            # This code could be more efficient, i.e. by using mappers, but to prevent slowing down loading a History panel, we'll leave the code here for now
-            for job_to_dataset_association in trans.sa_session.query(
-                    self.app.model.JobToInputDatasetAssociation) \
-                    .filter_by(dataset_id=dataset_id) \
-                    .all() \
-                    + trans.sa_session.query(self.app.model.JobToOutputDatasetAssociation) \
-                    .filter_by(dataset_id=dataset_id) \
-                    .all():
-                if job_to_dataset_association.job.state not in [job_to_dataset_association.job.states.OK, job_to_dataset_association.job.states.ERROR, job_to_dataset_association.job.states.DELETED]:
-                    return False
-            return True
-        if hid is not None:
-            history = trans.get_history()
-            # TODO: hid handling
-            data = history.datasets[int(hid) - 1]
-            id = None
-        elif dataset_id is not None:
-            id = self.decode_id(dataset_id)
-            data = trans.sa_session.query(self.app.model.HistoryDatasetAssociation).get(id)
-        else:
-            trans.log_event("dataset_id and hid are both None, cannot load a dataset to edit")
-            return {
-                status: 'error',
-                message: 'You must provide a history dataset id to edit.'
-            }
-        if data is None:
-            trans.log_event("Problem retrieving dataset (encoded: %s, decoded: %s) with history id %s." % (str(dataset_id), str(id), str(hid)))
-            return {
-                status: 'error',
-                message: "History dataset id is invalid."
-            }
-        if dataset_id is not None and data.history.user is not None and data.history.user != trans.user:
-            trans.log_event("User attempted to edit an HDA they do not own (encoded: %s, decoded: %s)." % (dataset_id, id))
-            # Do not reveal the dataset's existence
-            return {
-                status: 'error',
-                message: "History dataset id is invalid."
-            }
-        current_user_roles = trans.get_current_user_roles()
-=======
     @web.expose_api_anonymous
     def get_edit(self, trans, dataset_id=None, **kwd):
         """Produces the input definitions available to modify dataset attributes"""
@@ -315,7 +255,6 @@
         if dataset_id is not None and data.history.user is not None and data.history.user != trans.user:
             trans.log_event("User attempted to edit a dataset they do not own (encoded: %s, decoded: %s)." % (dataset_id, id))
             return self.message_exception(trans, 'The dataset id is invalid.')
->>>>>>> 2f2acb98
         if data.history.user and not data.dataset.has_manage_permissions_roles(trans):
             # Permission setting related to DATASET_MANAGE_PERMISSIONS was broken for a period of time,
             # so it is possible that some Datasets have no roles associated with the DATASET_MANAGE_PERMISSIONS
@@ -325,302 +264,6 @@
             trans.app.security_agent.set_dataset_permission(data.dataset, permissions)
         if self._can_access_dataset(trans, data):
             if data.state == trans.model.Dataset.states.UPLOAD:
-<<<<<<< HEAD
-                return {
-                    status: 'error',
-                    message: "Please wait until this dataset finishes uploading before attempting to edit its metadata."
-                }
-            params = util.Params(kwd, sanitize=False)
-            if params.change:
-                # The user clicked the Save button on the 'Change data type' form
-                if data.datatype.allow_datatype_change and trans.app.datatypes_registry.get_datatype_by_extension(params.datatype).allow_datatype_change:
-                    # prevent modifying datatype when dataset is queued or running as input/output
-                    if not __ok_to_edit_metadata(data.id):
-                        message = "This dataset is currently being used as input or output.  You cannot change datatype until the jobs have completed or you have canceled them."
-                        error = True
-                    else:
-                        trans.app.datatypes_registry.change_datatype(data, params.datatype)
-                        trans.sa_session.flush()
-                        trans.app.datatypes_registry.set_external_metadata_tool.tool_action.execute(trans.app.datatypes_registry.set_external_metadata_tool, trans, incoming={'input1': data}, overwrite=False)  # overwrite is False as per existing behavior
-                        message = "Changed the type of dataset %s to %s." % (to_unicode(data.name), params.datatype)
-                else:
-                    message = "You are unable to change datatypes in this manner. Changing %s to %s is not allowed." % (data.extension, params.datatype)
-                    error = True
-            elif params.save:
-                # The user clicked the Save button on the 'Edit Attributes' form
-                data.name = params.name if params.name else ''
-                data.info = params.info if params.info else ''
-                message = ''
-                if __ok_to_edit_metadata(data.id):
-                    # The following for loop will save all metadata_spec items
-                    for name, spec in data.datatype.metadata_spec.items():
-                        if spec.get("readonly"):
-                            continue
-                        setattr(data.metadata, name, spec.unwrap(params.get(name, None)))
-                    data.datatype.after_setting_metadata(data)
-                    # Sanitize annotation before adding it.
-                    if params.annotation:
-                        annotation = sanitize_html(params.annotation, 'utf-8', 'text/html')
-                        self.add_item_annotation(trans.sa_session, trans.get_user(), data, annotation)
-                    # This block on controller code is inactive until the 'extended_metadata' edit box is added back into the UI
-                    # Add or delete extended metadata
-#                    if params.extended_metadata:
-#                        em_string = params.extended_metadata
-#                        if len(em_string):
-#                            em_payload = None
-#                            try:
-#                                em_payload = loads(em_string)
-#                            except Exception as e:
-#                                message = 'Invalid JSON input'
-#                                error = True
-#                            if em_payload is not None:
-#                                if data is not None:
-#                                    ex_obj = self.get_item_extended_metadata_obj(trans, data)
-#                                    if ex_obj is not None:
-#                                        self.unset_item_extended_metadata_obj(trans, data)
-#                                        self.delete_extended_metadata(trans, ex_obj)
-#                                    ex_obj = self.create_extended_metadata(trans, em_payload)
-#                                    self.set_item_extended_metadata_obj(trans, data, ex_obj)
-#                                    message = "Updated Extended metadata '%s'." % data.name
-#                                    status = 'done'
-#                                else:
-#                                    message = "data not found"
-#                                    error = True
-#                    else:
-#                        if data is not None:
-#                            ex_obj = self.get_item_extended_metadata_obj(trans, data)
-#                            if ex_obj is not None:
-#                                self.unset_item_extended_metadata_obj(trans, data)
-#                                self.delete_extended_metadata(trans, ex_obj)
-#                        message = "Deleted Extended metadata '%s'." % data.name
-#                        status = 'done'
-
-                    # If setting metadata previously failed and all required elements have now been set, clear the failed state.
-                    if data._state == trans.model.Dataset.states.FAILED_METADATA and not data.missing_meta():
-                        data._state = None
-                    trans.sa_session.flush()
-                    if message:
-                        message = "Attributes updated. %s" % message
-                    else:
-                        message = "Attributes updated."
-                else:
-                    trans.sa_session.flush()
-                    message = "Attributes updated, but metadata could not be changed because this dataset is currently being used as input or output. You must cancel or wait for these jobs to complete before changing metadata."
-                    status = "warning"
-            elif params.detect:
-                # The user clicked the Auto-detect button on the 'Edit Attributes' form
-                # prevent modifying metadata when dataset is queued or running as input/output
-                if not __ok_to_edit_metadata(data.id):
-                    message = "This dataset is currently being used as input or output.  You cannot change metadata until the jobs have completed or you have canceled them."
-                    error = True
-                else:
-                    for name, spec in data.metadata.spec.items():
-                        # We need to be careful about the attributes we are resetting
-                        if name not in ['name', 'info', 'dbkey', 'base_name']:
-                            if spec.get('default'):
-                                setattr(data.metadata, name, spec.unwrap(spec.get('default')))
-                    message = 'Attributes have been queued to be updated.'
-                    trans.app.datatypes_registry.set_external_metadata_tool.tool_action.execute(trans.app.datatypes_registry.set_external_metadata_tool, trans, incoming={'input1': data})
-                    trans.sa_session.flush()
-            elif params.convert_data:
-                target_type = kwd.get("target_type", None)
-                if target_type:
-                    message = data.datatype.convert_dataset(trans, data, target_type)
-            elif params.update_roles_button:
-                if not trans.user:
-                    return {
-                        status: 'error',
-                        message: "You must be logged in if you want to change permissions."
-                    }
-                if trans.app.security_agent.can_manage_dataset(current_user_roles, data.dataset):
-                    permitted_actions = trans.app.model.Dataset.permitted_actions.items()
-                    payload_permissions = json.loads(params.permissions)
-                    # The user associated the DATASET_ACCESS permission on the dataset with 1 or more roles.  We
-                    # need to ensure that they did not associate roles that would cause accessibility problems.
-                    permissions, in_roles, error, message = \
-                        trans.app.security_agent.derive_roles_from_access(trans, data.dataset.id, 'root', **payload_permissions)
-                    if error:
-                        # Keep the original role associations for the DATASET_ACCESS permission on the dataset.
-                        access_action = trans.app.security_agent.get_action(trans.app.security_agent.permitted_actions.DATASET_ACCESS.action)
-                        permissions[access_action] = data.dataset.get_access_roles(trans)
-                        status = 'error'
-                    else:
-                        error = trans.app.security_agent.set_all_dataset_permissions(data.dataset, permissions)
-                        if error:
-                            message += error
-                            status = 'error'
-                        else:
-                            message = 'Your changes completed successfully.'
-                    trans.sa_session.refresh(data.dataset)
-                else:
-                    message = "You are not authorized to change this dataset's permissions."
-                    error = True
-            else:
-                if "dbkey" in data.datatype.metadata_spec and not data.metadata.dbkey:
-                    # Copy dbkey into metadata, for backwards compatability
-                    # This looks like it does nothing, but getting the dbkey
-                    # returns the metadata dbkey unless it is None, in which
-                    # case it resorts to the old dbkey.  Setting the dbkey
-                    # sets it properly in the metadata
-                    # This is likely no longer required, since the dbkey exists entirely within metadata (the old_dbkey field is gone): REMOVE ME?
-                    data.metadata.dbkey = data.dbkey
-            # let's not overwrite the imported datatypes module with the variable datatypes?
-            # the built-in 'id' is overwritten in lots of places as well
-            ldatatypes = [(dtype_name, dtype_name) for dtype_name, dtype_value in trans.app.datatypes_registry.datatypes_by_extension.iteritems() if dtype_value.allow_datatype_change]
-            ldatatypes.sort()
-            all_roles = trans.app.security_agent.get_legitimate_roles(trans, data.dataset, 'root')
-            data_metadata = [(name, spec) for name, spec in data.metadata.spec.items()]
-            converters_collection = [(key, value.name) for key, value in data.get_converter_types().items()]
-            can_manage_dataset = trans.app.security_agent.can_manage_dataset(current_user_roles, data.dataset)
-            if error:
-                status = 'error'
-            edit_attributes_inputs = list()
-            convert_inputs = list()
-            convert_datatype_inputs = list()
-            permission_inputs = list()
-
-            edit_attributes_inputs.append({
-                'name' : 'name',
-                'type' : 'text',
-                'label': 'Name:',
-                'value': data.get_display_name()
-            })
-
-            edit_attributes_inputs.append({
-                'name' : 'info',
-                'type' : 'text',
-                'label': 'Info:',
-                'value': data.info
-            })
-
-            edit_attributes_inputs.append({
-                'name' : 'annotation',
-                'type' : 'text',
-                'label': 'Annotation',
-                'value': self.get_item_annotation_str(trans.sa_session, trans.user, data),
-                'help' : 'Add an annotation or notes to a dataset; annotations are available when a history is viewed.'
-            })
-
-            for name, spec in data_metadata:
-                if spec.visible:
-                    attributes = data.metadata.get_metadata_parameter(name, trans=trans)
-                    if type(attributes) is form_builder.SelectField:
-                        edit_attributes_inputs.append({
-                            'type': 'select',
-                            'multiple': attributes.multiple,
-                            'optional': attributes.optional,
-                            'name': name,
-                            'label': spec.desc,
-                            'options': attributes.options,
-                            'value': attributes.value if attributes.multiple else [attributes.value]
-                        })
-                    elif type(attributes) is form_builder.TextField:
-                        edit_attributes_inputs.append({
-                            'type': 'text',
-                            'name': name,
-                            'label': spec.desc,
-                            'value': attributes.value,
-                            'readonly': spec.get('readonly')
-                        })
-
-            if data.missing_meta():
-                edit_attributes_inputs.append({
-                    'name' : 'errormsg',
-                    'type' : 'text',
-                    'label': 'Error Message',
-                    'value': 'Required metadata values are missing. Some of these values may not be editable by the user. Selecting "Auto-detect" will attempt to fix these values.',
-                    'class'  : 'errormessagesmall',
-                    'readonly' : True
-                })
-
-            convert_inputs.append({
-                'type': 'select',
-                'name': 'target_type',
-                'label': 'Name:',
-                'help': 'This will create a new dataset with the contents of this dataset converted to a new format.',
-                'options': [(convert_name, convert_id) for convert_id, convert_name in converters_collection]
-            })
-
-            convert_datatype_inputs.append({
-                'type': 'select',
-                'name': 'datatype',
-                'label': 'New Type:',
-                'help': 'This will change the datatype of the existing dataset but not modify its contents. Use this if Galaxy has incorrectly guessed the type of your dataset.',
-                'options': [(ext_name, ext_id) for ext_id, ext_name in ldatatypes],
-                'value': [ext_id for ext_id, ext_name in ldatatypes if ext_id == data.ext]
-            })
-
-            if can_manage_dataset:
-                permitted_actions = trans.app.model.Dataset.permitted_actions.items()
-                saved_role_ids = {}
-                for action, roles in trans.app.security_agent.get_permissions(data.dataset).items():
-                    for role in roles:
-                        saved_role_ids[action.action] = role.id
-
-                for index, action in permitted_actions:
-                    if action == trans.app.security_agent.permitted_actions.DATASET_ACCESS:
-                        help_text = action.description + '<br/>NOTE: Users must have every role associated with this dataset in order to access it.'
-                    else:
-                        help_text = action.description
-                    permission_inputs.append({
-                        'type': 'select',
-                        'multiple': True,
-                        'optional': True,
-                        'name': index,
-                        'label': action.action,
-                        'help': help_text,
-                        'options': [(r.name, r.id) for r in all_roles],
-                        'value': saved_role_ids[action.action] if action.action in saved_role_ids else []
-                    })
-            elif trans.user:
-                if data.dataset.actions:
-                    for action, roles in trans.app.security_agent.get_permissions(data.dataset).items():
-                        if roles:
-                            role_inputs = list()
-                            for role in roles:
-                                role_inputs.append({
-                                    'name': role.name + action.action,
-                                    'type': 'text',
-                                    'label': action.description,
-                                    'value': role.name,
-                                    'readonly': True
-                                })
-                            view_permissions = {'name': action.action, 'label': action.action, 'type': 'section', 'inputs': role_inputs}
-                            permission_inputs.append(view_permissions)
-                else:
-                    permission_inputs.append({
-                        'name': 'access_public',
-                        'type': 'text',
-                        'label': 'Public access',
-                        'value': 'This dataset is accessible by everyone (it is public).',
-                        'readonly': True
-                    })
-            else:
-                permission_inputs.append({
-                    'name': 'no_access',
-                    'type': 'text',
-                    'label': 'No access',
-                    'value': 'Permissions not available (not logged in).',
-                    'readonly': True
-                })
-
-            return {
-                'display_name': data.get_display_name(),
-                'message': message,
-                'status': status,
-                'dataset_id': dataset_id,
-                'can_manage_dataset': can_manage_dataset,
-                'edit_attributes_inputs': edit_attributes_inputs,
-                'convert_inputs': convert_inputs,
-                'convert_datatype_inputs': convert_datatype_inputs,
-                'permission_inputs': permission_inputs
-            }
-        else:
-            return {
-                status: 'error',
-                message: "You do not have permission to edit this dataset's ( id: %s ) information." % str(dataset_id)
-            }
-=======
                 return self.message_exception(trans, 'Please wait until this dataset finishes uploading before attempting to edit its metadata.')
             # let's not overwrite the imported datatypes module with the variable datatypes?
             # the built-in 'id' is overwritten in lots of places as well
@@ -857,7 +500,6 @@
         else:
             return self.message_exception(trans, 'Invalid operation identifier (%s).' % operation)
         return {'status': status, 'message': sanitize_text(message)}
->>>>>>> 2f2acb98
 
     @web.expose
     @web.json
@@ -1505,11 +1147,7 @@
                     else:
                         for hist in target_histories:
                             if content.history_content_type == "dataset":
-<<<<<<< HEAD
-                                hist.add_dataset(content.copy(copy_children=True))
-=======
                                 hist.add_dataset(content.copy())
->>>>>>> 2f2acb98
                             else:
                                 copy_collected_datasets = True
                                 copy_kwds = {}
@@ -1567,11 +1205,7 @@
                     invalid_datasets += 1
                 else:
                     for hist in target_histories:
-<<<<<<< HEAD
-                        dataset_copy = data.copy(copy_children=True)
-=======
                         dataset_copy = data.copy()
->>>>>>> 2f2acb98
                         if imported:
                             dataset_copy.name = "imported: " + dataset_copy.name
                         hist.add_dataset(dataset_copy)
