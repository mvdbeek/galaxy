--- conflicted
+++ resolved
@@ -484,11 +484,7 @@
         stored = self.get_stored_workflow(trans, id)
         if new_annotation:
             # Sanitize annotation before adding it.
-<<<<<<< HEAD
-            new_annotation = sanitize_html(new_annotation or "")
-=======
             new_annotation = sanitize_html(new_annotation)
->>>>>>> c8901b1b
             self.add_item_annotation(trans.sa_session, trans.get_user(), stored, new_annotation)
             trans.sa_session.flush()
             return new_annotation
@@ -643,11 +639,7 @@
             workflow.stored_workflow = stored_workflow
             stored_workflow.latest_workflow = workflow
             # Add annotation.
-<<<<<<< HEAD
-            workflow_annotation = sanitize_html(workflow_annotation or "")
-=======
             workflow_annotation = sanitize_html(workflow_annotation)
->>>>>>> c8901b1b
             self.add_item_annotation(trans.sa_session, trans.get_user(), stored_workflow, workflow_annotation)
             # Persist
             session = trans.sa_session
@@ -676,11 +668,7 @@
             workflow.stored_workflow = stored_workflow
             stored_workflow.latest_workflow = workflow
             # Add annotation.
-<<<<<<< HEAD
-            workflow_annotation = sanitize_html(workflow_annotation or "")
-=======
             workflow_annotation = sanitize_html(workflow_annotation)
->>>>>>> c8901b1b
             self.add_item_annotation(trans.sa_session, trans.get_user(), stored_workflow, workflow_annotation)
 
             # Persist
