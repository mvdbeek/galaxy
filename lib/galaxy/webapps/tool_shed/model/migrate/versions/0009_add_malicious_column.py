--- conflicted
+++ resolved
@@ -20,11 +20,7 @@
 
 
 def upgrade(migrate_engine):
-<<<<<<< HEAD
-    print __doc__
-=======
     print(__doc__)
->>>>>>> 2f2acb98
     metadata.bind = migrate_engine
     metadata.reflect()
     # Create and initialize imported column in job table.
@@ -40,14 +36,8 @@
         elif migrate_engine.name in ['postgresql', 'postgres']:
             default_false = "false"
         migrate_engine.execute("UPDATE repository_metadata SET malicious=%s" % default_false)
-<<<<<<< HEAD
-    except Exception as e:
-        print "Adding malicious column to the repository_metadata table failed: %s" % str(e)
-        log.debug("Adding malicious column to the repository_metadata table failed: %s" % str(e))
-=======
     except Exception:
         log.exception("Adding malicious column to the repository_metadata table failed.")
->>>>>>> 2f2acb98
 
 
 def downgrade(migrate_engine):
@@ -57,11 +47,5 @@
     Repository_metadata_table = Table("repository_metadata", metadata, autoload=True)
     try:
         Repository_metadata_table.c.malicious.drop()
-<<<<<<< HEAD
-    except Exception as e:
-        print "Dropping column malicious from the repository_metadata table failed: %s" % str(e)
-        log.debug("Dropping column malicious from the repository_metadata table failed: %s" % str(e))
-=======
     except Exception:
-        log.exception("Dropping column malicious from the repository_metadata table failed.")
->>>>>>> 2f2acb98
+        log.exception("Dropping column malicious from the repository_metadata table failed.")