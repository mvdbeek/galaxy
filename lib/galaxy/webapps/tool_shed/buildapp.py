"""
Provides factory methods to assemble the Galaxy web application
"""
import atexit
import config
import logging
import os
import sys

from inspect import isclass

from paste.request import parse_formvars
from paste.util import import_string
from paste import httpexceptions
from galaxy.util import asbool

import pkg_resources

import galaxy.webapps.tool_shed.model
import galaxy.webapps.tool_shed.model.mapping
import galaxy.web.framework.webapp
from galaxy.webapps.tool_shed.framework.middleware import hg
from galaxy import util
from galaxy.config import process_is_uwsgi

log = logging.getLogger( __name__ )

class CommunityWebApplication( galaxy.web.framework.webapp.WebApplication ):
    pass

def add_ui_controllers( webapp, app ):
    """
    Search for controllers in the 'galaxy.webapps.controllers' module and add
    them to the webapp.
    """
    from galaxy.web.base.controller import BaseUIController
    from galaxy.web.base.controller import ControllerUnavailable
    import galaxy.webapps.tool_shed.controllers
    controller_dir = galaxy.webapps.tool_shed.controllers.__path__[0]
    for fname in os.listdir( controller_dir ):
        if not fname.startswith( "_" ) and fname.endswith( ".py" ):
            name = fname[:-3]
            module_name = "galaxy.webapps.tool_shed.controllers." + name
            module = __import__( module_name )
            for comp in module_name.split( "." )[1:]:
                module = getattr( module, comp )
            # Look for a controller inside the modules
            for key in dir( module ):
                T = getattr( module, key )
                if isclass( T ) and T is not BaseUIController and issubclass( T, BaseUIController ):
                    webapp.add_ui_controller( name, T( app ) )

def app_factory( global_conf, **kwargs ):
    """Return a wsgi application serving the root object"""
    # Create the Galaxy tool shed application unless passed in
    if 'app' in kwargs:
        app = kwargs.pop( 'app' )
    else:
        try:
            from galaxy.webapps.tool_shed.app import UniverseApplication
            app = UniverseApplication( global_conf=global_conf, **kwargs )
        except:
            import traceback, sys
            traceback.print_exc()
            sys.exit( 1 )
    atexit.register( app.shutdown )
    # Create the universe WSGI application
    webapp = CommunityWebApplication( app, session_cookie='galaxycommunitysession', name="tool_shed" )
    add_ui_controllers( webapp, app )
    webapp.add_route( '/view/{owner}', controller='repository', action='sharable_owner' )
    webapp.add_route( '/view/{owner}/{name}', controller='repository', action='sharable_repository' )
    webapp.add_route( '/view/{owner}/{name}/{changeset_revision}', controller='repository', action='sharable_repository_revision' )
    # Handle displaying tool help images and README file images for tools contained in repositories.
    webapp.add_route( '/repository/static/images/:repository_id/:image_file',
                      controller='repository',
                      action='display_image_in_repository',
                      repository_id=None,
                      image_file=None )
    webapp.add_route( '/:controller/:action', action='index' )
    webapp.add_route( '/:action', controller='repository', action='index' )
    webapp.add_route( '/repos/*path_info', controller='hg', action='handle_request', path_info='/' )
    # Add the web API.  # A good resource for RESTful services - http://routes.readthedocs.org/en/latest/restful.html
    webapp.add_api_controllers( 'galaxy.webapps.tool_shed.api', app )
    webapp.mapper.connect( 'api_key_retrieval',
                           '/api/authenticate/baseauth/',
                           controller='authenticate',
                           action='get_tool_shed_api_key',
                           conditions=dict( method=[ "GET" ] ) )
<<<<<<< HEAD
=======
    webapp.mapper.connect( 'group',
                           '/api/groups/',
                           controller='groups',
                           action='index',
                           conditions=dict( method=[ "GET" ] ) )
    webapp.mapper.connect( 'group',
                           '/api/groups/',
                           controller='groups',
                           action='create',
                           conditions=dict( method=[ "POST" ] ) )
    webapp.mapper.connect( 'group',
                           '/api/groups/:encoded_id',
                           controller='groups',
                           action='show',
                           conditions=dict( method=[ "GET" ] ) )
    webapp.mapper.connect( 'repo_search',
                           '/api/search/',
                           controller='search',
                           action='search',
                           conditions=dict( method=[ "GET" ] ) )
>>>>>>> 723c1076
    webapp.mapper.resource( 'category',
                            'categories',
                            controller='categories',
                            name_prefix='category_',
                            path_prefix='/api',
                            parent_resources=dict( member_name='category', collection_name='categories' ) )
    webapp.mapper.resource( 'repository',
                            'repositories',
                            controller='repositories',
                            collection={ 'add_repository_registry_entry' : 'POST',
                                         'get_repository_revision_install_info' : 'GET',
                                         'get_ordered_installable_revisions' : 'GET',
                                         'remove_repository_registry_entry' : 'POST',
                                         'repository_ids_for_setting_metadata' : 'GET',
                                         'reset_metadata_on_repositories' : 'POST',
                                         'reset_metadata_on_repository' : 'POST' },
                            name_prefix='repository_',
                            path_prefix='/api',
                            new={ 'import_capsule' : 'POST' },
                            parent_resources=dict( member_name='repository', collection_name='repositories' ) )
    webapp.mapper.resource( 'repository_revision',
                            'repository_revisions',
                            member={ 'repository_dependencies' : 'GET',
                                     'export' : 'POST' },
                            controller='repository_revisions',
                            name_prefix='repository_revision_',
                            path_prefix='/api',
                            parent_resources=dict( member_name='repository_revision', collection_name='repository_revisions' ) )
    webapp.mapper.resource( 'user',
                            'users',
                            controller='users',
                            name_prefix='user_',
                            path_prefix='/api',
                            parent_resources=dict( member_name='user', collection_name='users' ) )
    webapp.mapper.connect( 'update_repository',
                          '/api/repositories/:id',
                           controller='repositories',
                           action='update',
                           conditions=dict( method=[ "PATCH", "PUT" ] ) )
    webapp.mapper.connect( 'repository_create_changeset_revision',
                           '/api/repositories/:id/changeset_revision',
                           controller='repositories',
                           action='create_changeset_revision',
                           conditions=dict( method=[ "POST" ] ) )
    webapp.mapper.connect( 'create_repository',
                           '/api/repositories',
                           controller='repositories',
                           action='create',
                           conditions=dict( method=[ "POST" ] ) )

    webapp.finalize_config()
    # Wrap the webapp in some useful middleware
    if kwargs.get( 'middleware', True ):
        webapp = wrap_in_middleware( webapp, global_conf, **kwargs )
    if asbool( kwargs.get( 'static_enabled', True) ):
        if process_is_uwsgi:
            log.error("Static middleware is enabled in your configuration but this is a uwsgi process.  Refusing to wrap in static middleware.")
        else:
            webapp = wrap_in_static( webapp, global_conf, **kwargs )
    # Close any pooled database connections before forking
    try:
        galaxy.webapps.tool_shed.model.mapping.metadata.bind.dispose()
    except:
        log.exception("Unable to dispose of pooled tool_shed model database connections.")
    # Return
    return webapp

def wrap_in_middleware( app, global_conf, **local_conf ):
    """Based on the configuration wrap `app` in a set of common and useful middleware."""
    # Merge the global and local configurations
    conf = global_conf.copy()
    conf.update( local_conf )
    debug = asbool( conf.get( 'debug', False ) )
    # First put into place httpexceptions, which must be most closely
    # wrapped around the application (it can interact poorly with
    # other middleware):
    app = httpexceptions.make_middleware( app, conf )
    log.debug( "Enabling 'httpexceptions' middleware" )
    # If we're using remote_user authentication, add middleware that
    # protects Galaxy from improperly configured authentication in the
    # upstream server
    if asbool(conf.get( 'use_remote_user', False )):
        from galaxy.webapps.tool_shed.framework.middleware.remoteuser import RemoteUser
        app = RemoteUser( app, maildomain = conf.get( 'remote_user_maildomain', None ),
                               display_servers = util.listify( conf.get( 'display_servers', '' ) ),
                               admin_users = conf.get( 'admin_users', '' ).split( ',' ),
                               remote_user_secret_header = conf.get('remote_user_secret', None) )
        log.debug( "Enabling 'remote user' middleware" )
    # The recursive middleware allows for including requests in other
    # requests or forwarding of requests, all on the server side.
    if asbool(conf.get('use_recursive', True)):
        from paste import recursive
        app = recursive.RecursiveMiddleware( app, conf )
        log.debug( "Enabling 'recursive' middleware" )
    # Various debug middleware that can only be turned on if the debug
    # flag is set, either because they are insecure or greatly hurt
    # performance
    if debug:
        # Middleware to check for WSGI compliance
        if asbool( conf.get( 'use_lint', True ) ):
            from paste import lint
            app = lint.make_middleware( app, conf )
            log.debug( "Enabling 'lint' middleware" )
        # Middleware to run the python profiler on each request
        if asbool( conf.get( 'use_profile', False ) ):
            import profile
            app = profile.ProfileMiddleware( app, conf )
            log.debug( "Enabling 'profile' middleware" )
        # Middleware that intercepts print statements and shows them on the
        # returned page
        if asbool( conf.get( 'use_printdebug', True ) ):
            from paste.debug import prints
            app = prints.PrintDebugMiddleware( app, conf )
            log.debug( "Enabling 'print debug' middleware" )
    if debug and asbool( conf.get( 'use_interactive', False ) ) and not process_is_uwsgi:
        # Interactive exception debugging, scary dangerous if publicly
        # accessible, if not enabled we'll use the regular error printing
        # middleware.
        pkg_resources.require( "WebError" )
        from weberror import evalexception
        app = evalexception.EvalException( app, conf,
                                           templating_formatters=build_template_error_formatters() )
        log.debug( "Enabling 'eval exceptions' middleware" )
    else:
        if debug and asbool( conf.get( 'use_interactive', False ) ) and process_is_uwsgi:
            log.error("Interactive debugging middleware is enabled in your configuration "
                      "but this is a uwsgi process.  Refusing to wrap in interactive error middleware.")
        # Not in interactive debug mode, just use the regular error middleware
        import galaxy.web.framework.middleware.error
        app = galaxy.web.framework.middleware.error.ErrorMiddleware( app, conf )
        log.debug( "Enabling 'error' middleware" )
    # Transaction logging (apache access.log style)
    if asbool( conf.get( 'use_translogger', True ) ):
        from paste.translogger import TransLogger
        app = TransLogger( app )
        log.debug( "Enabling 'trans logger' middleware" )
    # If sentry logging is enabled, log here before propogating up to
    # the error middleware
    # TODO sentry config is duplicated between tool_shed/galaxy, refactor this.
    sentry_dsn = conf.get( 'sentry_dsn', None )
    if sentry_dsn:
        from galaxy.web.framework.middleware.sentry import Sentry
        log.debug( "Enabling 'sentry' middleware" )
        app = Sentry( app, sentry_dsn )
    # X-Forwarded-Host handling
    from galaxy.web.framework.middleware.xforwardedhost import XForwardedHostMiddleware
    app = XForwardedHostMiddleware( app )
    log.debug( "Enabling 'x-forwarded-host' middleware" )
    app = hg.Hg( app, conf )
    log.debug( "Enabling hg middleware" )
    return app

def wrap_in_static( app, global_conf, **local_conf ):
    urlmap, _ = galaxy.web.framework.webapp.build_url_map( app, global_conf, local_conf )
    return urlmap

def build_template_error_formatters():
    """
    Build a list of template error formatters for WebError. When an error
    occurs, WebError pass the exception to each function in this list until
    one returns a value, which will be displayed on the error page.
    """
    formatters = []
    # Formatter for mako
    import mako.exceptions
    def mako_html_data( exc_value ):
        if isinstance( exc_value, ( mako.exceptions.CompileException, mako.exceptions.SyntaxException ) ):
            return mako.exceptions.html_error_template().render( full=False, css=False )
        if isinstance( exc_value, AttributeError ) and exc_value.args[0].startswith( "'Undefined' object has no attribute" ):
            return mako.exceptions.html_error_template().render( full=False, css=False )
    formatters.append( mako_html_data )
    return formatters<|MERGE_RESOLUTION|>--- conflicted
+++ resolved
@@ -86,8 +86,6 @@
                            controller='authenticate',
                            action='get_tool_shed_api_key',
                            conditions=dict( method=[ "GET" ] ) )
-<<<<<<< HEAD
-=======
     webapp.mapper.connect( 'group',
                            '/api/groups/',
                            controller='groups',
@@ -103,12 +101,6 @@
                            controller='groups',
                            action='show',
                            conditions=dict( method=[ "GET" ] ) )
-    webapp.mapper.connect( 'repo_search',
-                           '/api/search/',
-                           controller='search',
-                           action='search',
-                           conditions=dict( method=[ "GET" ] ) )
->>>>>>> 723c1076
     webapp.mapper.resource( 'category',
                             'categories',
                             controller='categories',
