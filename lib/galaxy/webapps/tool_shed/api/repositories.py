--- conflicted
+++ resolved
@@ -410,58 +410,13 @@
             else:
                 response = json.dumps(search_results)
             return response
-<<<<<<< HEAD
-        tool_ids = kwd.get( 'tool_ids', None )
-        if tool_ids is not None:
-            tool_ids = util.listify( tool_ids )
-=======
         tool_ids = kwd.get('tool_ids', None)
         if tool_ids is not None:
             tool_ids = util.listify(tool_ids)
->>>>>>> 696a1eda
             repository_found = []
             all_metadata = dict()
             for tool_id in tool_ids:
                 # A valid GUID looks like toolshed.g2.bx.psu.edu/repos/bgruening/deeptools/deeptools_computeMatrix/1.1.0
-<<<<<<< HEAD
-                shed, _, owner, name, tool, version = tool_id.split( '/' )
-                clause_list = [ and_( self.app.model.Repository.table.c.deprecated == false(),
-                                      self.app.model.Repository.table.c.deleted == false(),
-                                      self.app.model.Repository.table.c.name == name,
-                                      self.app.model.User.table.c.username == owner,
-                                      self.app.model.Repository.table.c.user_id == self.app.model.User.table.c.id ) ]
-                repository = trans.sa_session.query( self.app.model.Repository ).filter( *clause_list ).first()
-                for changeset, changehash in repository.installable_revisions( self.app ):
-                    metadata = metadata_util.get_current_repository_metadata_for_changeset_revision( self.app, repository, changehash )
-                    tools = metadata.metadata[ 'tools' ]
-                    for tool in tools:
-                        if tool[ 'guid' ] in tool_ids:
-                            repository_found.append( '%d:%s' % ( int( changeset ), changehash ) )
-                    metadata = metadata_util.get_current_repository_metadata_for_changeset_revision( self.app, repository, changehash )
-                    if metadata is None:
-                        continue
-                    metadata_dict = metadata.to_dict( value_mapper={ 'id': self.app.security.encode_id, 'repository_id': self.app.security.encode_id } )
-                    metadata_dict[ 'repository' ] = repository.to_dict( value_mapper={ 'id': self.app.security.encode_id } )
-                    if metadata.has_repository_dependencies:
-                        metadata_dict[ 'repository_dependencies' ] = metadata_util.get_all_dependencies( self.app, metadata, processed_dependency_links=[] )
-                    else:
-                        metadata_dict[ 'repository_dependencies' ] = []
-                    if metadata.includes_tool_dependencies:
-                        metadata_dict[ 'tool_dependencies' ] = repository.get_tool_dependencies( self.app, changehash )
-                    else:
-                        metadata_dict[ 'tool_dependencies' ] = {}
-                    if metadata.includes_tools:
-                        metadata_dict[ 'tools' ] = metadata.metadata[ 'tools' ]
-                    all_metadata[ '%s:%s' % ( int( changeset ), changehash ) ] = metadata_dict
-            if repository_found is not None:
-                all_metadata[ 'current_changeset' ] = repository_found[ 0 ]
-                # all_metadata[ 'found_changesets' ] = repository_found
-                return json.dumps( all_metadata )
-            return '{}'
-
-        clause_list = [ and_( self.app.model.Repository.table.c.deprecated == false(),
-                              self.app.model.Repository.table.c.deleted == deleted ) ]
-=======
                 shed, _, owner, name, tool, version = tool_id.split('/')
                 clause_list = [and_(self.app.model.Repository.table.c.deprecated == false(),
                                     self.app.model.Repository.table.c.deleted == false(),
@@ -499,7 +454,6 @@
 
         clause_list = [and_(self.app.model.Repository.table.c.deprecated == false(),
                             self.app.model.Repository.table.c.deleted == deleted)]
->>>>>>> 696a1eda
         if owner is not None:
             clause_list.append(and_(self.app.model.User.table.c.username == owner,
                                     self.app.model.Repository.table.c.user_id == self.app.model.User.table.c.id))
