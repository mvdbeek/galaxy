"""
"""
import datetime
import inspect
import logging
import os
import random
import re
import socket
import string
import time
from http.cookies import CookieError
from typing import (
    Any,
    Dict,
)
<<<<<<< HEAD
from urllib.parse import (
    urljoin,
    urlparse,
)
=======
from urllib.parse import urlparse
>>>>>>> 5785342a

import mako.lookup
import mako.runtime
from apispec import APISpec
from babel import Locale
from babel.support import Translations
from sqlalchemy import (
    and_,
    true,
)
from sqlalchemy.orm.exc import NoResultFound

from galaxy import util
from galaxy.exceptions import (
    AuthenticationFailed,
    ConfigurationError,
    MessageException,
)
from galaxy.managers import context
from galaxy.managers.session import GalaxySessionManager
from galaxy.managers.users import UserManager
from galaxy.util import (
    asbool,
    safe_makedirs,
    unicodify,
)
from galaxy.util.sanitize_html import sanitize_html
from galaxy.version import VERSION
from galaxy.web.framework import (
    base,
    helpers,
    url_for,
)

try:
    from importlib.resources import files  # type: ignore[attr-defined]
except ImportError:
    # Python < 3.9
    from importlib_resources import files  # type: ignore[no-redef]

log = logging.getLogger(__name__)


UCSC_SERVERS = (
    "hgw1.cse.ucsc.edu",
    "hgw2.cse.ucsc.edu",
    "hgw3.cse.ucsc.edu",
    "hgw4.cse.ucsc.edu",
    "hgw5.cse.ucsc.edu",
    "hgw6.cse.ucsc.edu",
    "hgw7.cse.ucsc.edu",
    "hgw8.cse.ucsc.edu",
    "hgw1.soe.ucsc.edu",
    "hgw2.soe.ucsc.edu",
    "hgw3.soe.ucsc.edu",
    "hgw4.soe.ucsc.edu",
    "hgw5.soe.ucsc.edu",
    "hgw6.soe.ucsc.edu",
    "hgw7.soe.ucsc.edu",
    "hgw8.soe.ucsc.edu",
)

TOOL_RUNNER_SESSION_COOKIE = "galaxytoolrunnersession"


class WebApplication(base.WebApplication):
    """
    Base WSGI application instantiated for all Galaxy webapps.

    A web application that:

        * adds API and UI controllers by scanning given directories and
          importing all modules found there.
        * has a security object.
        * builds mako template lookups.
        * generates GalaxyWebTransactions.
    """

    injection_aware: bool = False

    def __init__(self, galaxy_app, session_cookie="galaxysession", name=None):
        super().__init__()
        self.name = name
        galaxy_app.is_webapp = True
        self.set_transaction_factory(lambda e: self.transaction_chooser(e, galaxy_app, session_cookie))
        # Mako support
        self.mako_template_lookup = self.create_mako_template_lookup(galaxy_app, name)
        # Security helper
        self.security = galaxy_app.security

    def build_apispec(self):
        """
        Traverse all route paths starting with "api" and create an APISpec instance.
        """
        # API specification builder
        apispec = APISpec(
            title=self.name,
            version=VERSION,
            openapi_version="3.0.2",
        )
        RE_URL = re.compile(
            r"""
            (?::\(|{)
                (\w*)
                (?::.*)?
            (?:\)|})""",
            re.X,
        )
        DEFAULT_API_RESOURCE_NAMES = ("index", "create", "new", "update", "edit", "show", "delete")
        for rule in self.mapper.matchlist:
            if rule.routepath.endswith(".:(format)") or not rule.routepath.startswith("api/"):
                continue
            # Try to replace routes various ways to encode variables with simple swagger {form}
            swagger_path = "/%s" % RE_URL.sub(r"{\1}", rule.routepath)
            controller = rule.defaults.get("controller", "")
            action = rule.defaults.get("action", "")
            # Get the list of methods for the route
            methods = []
            if rule.conditions:
                m = rule.conditions.get("method", [])
                methods = type(m) is str and [m] or m
            # Find the controller class
            if controller not in self.api_controllers:
                # Only happens when removing a controller after porting to FastAPI.
                raise Exception(f"No controller class found for '{controller}', remove from buildapp.py ?")
            controller_class = self.api_controllers[controller]
            if not hasattr(controller_class, action):
                if action not in DEFAULT_API_RESOURCE_NAMES:
                    # There's a manually specified action that points to a function that doesn't exist anymore
                    raise Exception(
                        f"No action found for {action} in class {controller_class}, remove from buildapp.py ?"
                    )
                continue
            action_method = getattr(controller_class, action)
            operations = {}
            # Add methods that have routes but are not documents
            for method in methods:
                if method.lower() not in operations:
                    operations[method.lower()] = {
                        "description": f"This route has not yet been ported to FastAPI. The documentation may not be complete.\n{action_method.__doc__}",
                        "tags": ["undocumented"],
                    }
            # Store the swagger path
            apispec.path(path=swagger_path, operations=operations)
        return apispec

    def create_mako_template_lookup(self, galaxy_app, name):
        paths = []
        base_package = (
            "tool_shed.webapp" if galaxy_app.name == "tool_shed" else "galaxy.webapps.base"
        )  # reports has templates in galaxy package
        base_template_path = files(base_package) / "templates"
        # First look in webapp specific directory
        if name is not None:
            paths.append(base_template_path / "webapps" / name)
        # Then look in root directory
        paths.append(base_template_path)
        # Create TemplateLookup with a small cache
        return mako.lookup.TemplateLookup(
            directories=paths, module_directory=galaxy_app.config.template_cache_path, collection_size=500
        )

    def handle_controller_exception(self, e, trans, **kwargs):
        if isinstance(e, MessageException):
            # In the case of a controller exception, sanitize to make sure
            # unsafe html input isn't reflected back to the user
            trans.response.status = e.status_code
            return trans.show_message(sanitize_html(e.err_msg), e.type)

    def make_body_iterable(self, trans, body):
        return base.WebApplication.make_body_iterable(self, trans, body)

    def transaction_chooser(self, environ, galaxy_app, session_cookie):
        return GalaxyWebTransaction(environ, galaxy_app, self, session_cookie)

    def add_ui_controllers(self, package_name, app):
        """
        Search for UI controllers in `package_name` and add
        them to the webapp.
        """
        from galaxy.webapps.base.controller import BaseUIController

        for name, module in base.walk_controller_modules(package_name):
            # Look for a controller inside the modules
            for key in dir(module):
                T = getattr(module, key)
                if inspect.isclass(T) and T is not BaseUIController and issubclass(T, BaseUIController):
                    controller = self._instantiate_controller(T, app)
                    self.add_ui_controller(name, controller)

    def add_api_controllers(self, package_name, app):
        """
        Search for UI controllers in `package_name` and add
        them to the webapp.
        """
        from galaxy.webapps.base.controller import BaseAPIController

        for name, module in base.walk_controller_modules(package_name):
            for key in dir(module):
                T = getattr(module, key)
                # Exclude classes such as BaseAPIController and BaseTagItemsController
                if inspect.isclass(T) and not key.startswith("Base") and issubclass(T, BaseAPIController):
                    # By default use module_name, but allow controller to override name
                    controller_name = getattr(T, "controller_name", name)
                    controller = self._instantiate_controller(T, app)
                    self.add_api_controller(controller_name, controller)

    def _instantiate_controller(self, T, app):
        """Extension point, allow apps to construct controllers differently,
        really just used to stub out actual controllers for routes testing.
        """
        controller = None
        if self.injection_aware:
            controller = app.resolve_or_none(T)
            if controller is not None:
                for key, value in T.__dict__.items():
                    if hasattr(value, "galaxy_type_depends"):
                        value_type = value.galaxy_type_depends
                        setattr(controller, key, app[value_type])
        if controller is None:
            controller = T(app)
        return controller


def config_allows_origin(origin_raw, config):
    # boil origin header down to hostname
    origin = urlparse(origin_raw).hostname

    # singular match
    def matches_allowed_origin(origin, allowed_origin):
        if isinstance(allowed_origin, str):
            return origin == allowed_origin
        match = allowed_origin.match(origin)
        return match and match.group() == origin

    # localhost uses no origin header (== null)
    if not origin:
        return False

    # check for '*' or compare to list of allowed
    for allowed_origin in config.allowed_origin_hostnames:
        if allowed_origin == "*" or matches_allowed_origin(origin, allowed_origin):
            return True

    return False


def url_builder(*args, **kwargs) -> str:
    """Wrapper around the WSGI version of the function for reversing URLs."""
    kwargs.update(kwargs.pop("query_params", {}))
    return url_for(*args, **kwargs)


class GalaxyWebTransaction(base.DefaultWebTransaction, context.ProvidesHistoryContext):
    """
    Encapsulates web transaction specific state for the Galaxy application
    (specifically the user's "cookie" session and history)
    """

    def __init__(self, environ: Dict[str, Any], app, webapp, session_cookie=None) -> None:
        self._app = app
        self.webapp = webapp
        self.user_manager = app[UserManager]
        self.session_manager = app[GalaxySessionManager]
        base.DefaultWebTransaction.__init__(self, environ)
        self.setup_i18n()
        self.expunge_all()
        config = self.app.config
        self.debug = asbool(config.get("debug", False))
        x_frame_options = getattr(config, "x_frame_options", None)
        if x_frame_options:
            self.response.headers["X-Frame-Options"] = x_frame_options
        # Flag indicating whether we are in workflow building mode (means
        # that the current history should not be used for parameter values
        # and such).
        self.workflow_building_mode = False
        self.__user = None
        self.galaxy_session = None
        self.error_message = None
        self.host = self.request.host

        # set any cross origin resource sharing headers if configured to do so
        self.set_cors_headers()

        if self.environ.get("is_api_request", False):
            # With API requests, if there's a key, use it and associate the
            # user with the transaction.
            # If not, check for an active session but do not create one.
            # If an error message is set here, it's sent back using
            # trans.show_error in the response -- in expose_api.
            self.error_message = self._authenticate_api(session_cookie)
        elif self.app.name == "reports":
            self.galaxy_session = None
        else:
            # This is a web request, get or create session.
            self._ensure_valid_session(session_cookie)
        if self.galaxy_session:
            # When we've authenticated by session, we have to check the
            # following.
            # Prevent deleted users from accessing Galaxy
            if config.use_remote_user and self.galaxy_session.user.deleted:
                self.response.send_redirect(url_for("/static/user_disabled.html"))
            if config.require_login:
                self._ensure_logged_in_user(environ, session_cookie)
            if config.session_duration:
                # TODO DBTODO All ajax calls from the client need to go through
                # a single point of control where we can do things like
                # redirect/etc.  This is API calls as well as something like 40
                # @web.json requests that might not get handled well on the
                # clientside.
                #
                # Make sure we're not past the duration, and either log out or
                # update timestamp.
                now = datetime.datetime.now()
                if self.galaxy_session.last_action:
                    expiration_time = self.galaxy_session.last_action + datetime.timedelta(
                        minutes=config.session_duration
                    )
                else:
                    expiration_time = now
                    self.galaxy_session.last_action = now - datetime.timedelta(seconds=1)
                    self.sa_session.add(self.galaxy_session)
                    self.sa_session.flush()
                if expiration_time < now:
                    # Expiration time has passed.
                    self.handle_user_logout()
                    if self.environ.get("is_api_request", False):
                        self.response.status = 401
                        self.user = None
                        self.galaxy_session = None
                    else:
                        self.response.send_redirect(
                            url_for(
                                controller="root",
                                action="login",
                                message="You have been logged out due to inactivity.  Please log in again to continue using Galaxy.",
                                status="info",
                                use_panels=True,
                            )
                        )
                else:
                    self.galaxy_session.last_action = now
                    self.sa_session.add(self.galaxy_session)
                    self.sa_session.flush()

    @property
    def app(self):
        return self._app

    @property
    def url_builder(self):
        return url_builder

    def setup_i18n(self):
        locales = []
        if "HTTP_ACCEPT_LANGUAGE" in self.environ:
            # locales looks something like: ['en', 'en-us;q=0.7', 'ja;q=0.3']
            client_locales = self.environ["HTTP_ACCEPT_LANGUAGE"].split(",")
            for locale in client_locales:
                try:
                    locales.append(Locale.parse(locale.split(";")[0].strip(), sep="-").language)
                except Exception as e:
                    log.debug("Error parsing locale '%s'. %s: %s", locale, type(e), e)
        if not locales:
            # Default to English
            locales = "en"
        t = Translations.load(dirname="locale", locales=locales, domain="ginga")
        self.template_context.update(dict(_=t.ugettext, n_=t.ugettext, N_=t.ungettext))

    def set_cors_allow(self, name=None, value=None):
        acr = "Access-Control-Request-"
        if name is None:
            for key in self.request.headers.keys():
                if key.startswith(acr):
                    self.set_cors_allow(name=key[len(acr) :], value=value)
        else:
            resp_name = f"Access-Control-Allow-{name}"
            if value is None:
                value = self.request.headers.get(acr + name, None)
            if value:
                self.response.headers[resp_name] = value
            elif resp_name in self.response.headers:
                del self.response.headers[resp_name]

    def set_cors_origin(self, origin=None):
        if origin is None:
            origin = self.request.headers.get("Origin", None)
        if origin:
            self.response.headers["Access-Control-Allow-Origin"] = origin
        elif "Access-Control-Allow-Origin" in self.response.headers:
            del self.response.headers["Access-Control-Allow-Origin"]

    def set_cors_headers(self):
        """Allow CORS requests if configured to do so by echoing back the
        request's 'Origin' header (if any) as the response header
        'Access-Control-Allow-Origin'

        Preflight OPTIONS requests to the API work by routing all OPTIONS
        requests to a single method in the authenticate API (options method),
        setting CORS headers, and responding OK.

        NOTE: raising some errors (such as httpexceptions), will remove the
        header (e.g. client will get both CORS error and 404 inside that)
        """

        # do not set any access control headers if not configured for it (common case)
        if not self.app.config.get("allowed_origin_hostnames", None):
            return
        # do not set any access control headers if there's no origin header on the request
        origin_header = self.request.headers.get("Origin", None)
        if not origin_header:
            return

        # check against the list of allowed strings/regexp hostnames, echo original if cleared
        if config_allows_origin(origin_header, self.app.config):
            self.set_cors_origin(origin=origin_header)
        else:
            self.response.status = 400

    def get_user(self):
        """Return the current user if logged in or None."""
        user = self.__user
        if not user and self.galaxy_session:
            user = self.galaxy_session.user
            self.__user = user
        return user

    def set_user(self, user):
        """Set the current user."""
        if self.galaxy_session:
            if user and not user.bootstrap_admin_user:
                self.galaxy_session.user = user
                self.sa_session.add(self.galaxy_session)
                self.sa_session.flush()
        self.__user = user

    user = property(get_user, set_user)

    def get_cookie(self, name="galaxysession"):
        """Convenience method for getting a session cookie"""
        try:
            # If we've changed the cookie during the request return the new value
            if name in self.response.cookies:
                return self.response.cookies[name].value
            else:
                if name not in self.request.cookies and TOOL_RUNNER_SESSION_COOKIE in self.request.cookies:
                    # TOOL_RUNNER_SESSION_COOKIE value is the encoded galaxysession cookie.
                    # We decode it here and pretend it's the galaxysession
<<<<<<< HEAD
                    tool_runner_path = urljoin(self.app.config.galaxy_url_prefix, "tool_runner")
=======
                    tool_runner_path = url_for(controller="tool_runner")
>>>>>>> 5785342a
                    if self.request.path.startswith(tool_runner_path):
                        return self.security.decode_guid(self.request.cookies[TOOL_RUNNER_SESSION_COOKIE].value)
                return self.request.cookies[name].value
        except Exception:
            return None

    def set_cookie(self, value, name="galaxysession", path="/", age=90, version="1"):
        self._set_cookie(value, name=name, path=path, age=age, version=version)
        if name == "galaxysession":
            # Set an extra sessioncookie that will only be sent and be accepted on the tool_runner path.
            # Use the id_secret to encode the sessioncookie, so if a malicious site
            # obtains the sessioncookie they can only run tools.
            self._set_cookie(
                value,
                name=TOOL_RUNNER_SESSION_COOKIE,
<<<<<<< HEAD
                path=urljoin(path, "tool_runner"),
=======
                path=url_for(controller="tool_runner"),
>>>>>>> 5785342a
                age=age,
                version=version,
                encode_value=True,
            )
            tool_runner_cookie = self.response.cookies[TOOL_RUNNER_SESSION_COOKIE]
<<<<<<< HEAD
            tool_runner_cookie["path"] = urljoin(path, "tool_runner")
=======
>>>>>>> 5785342a
            tool_runner_cookie["SameSite"] = "None"
            tool_runner_cookie["secure"] = True

    def _set_cookie(self, value, name="galaxysession", path="/", age=90, version="1", encode_value=False):
        """Convenience method for setting a session cookie"""
        # The galaxysession cookie value must be a high entropy 128 bit random number encrypted
        # using a server secret key.  Any other value is invalid and could pose security issues.
        if encode_value:
            value = self.security.encode_guid(value)
        self.response.cookies[name] = unicodify(value)
        self.response.cookies[name]["path"] = path
        self.response.cookies[name]["max-age"] = 3600 * 24 * age  # 90 days
        tstamp = time.localtime(time.time() + 3600 * 24 * age)
        self.response.cookies[name]["expires"] = time.strftime("%a, %d-%b-%Y %H:%M:%S GMT", tstamp)
        self.response.cookies[name]["version"] = version
        https = self.request.environ["wsgi.url_scheme"] == "https"
        if https:
            self.response.cookies[name]["secure"] = True
        try:
            self.response.cookies[name]["httponly"] = True
        except CookieError as e:
            log.warning(f"Error setting httponly attribute in cookie '{name}': {e}")
        if self.app.config.cookie_domain is not None:
            self.response.cookies[name]["domain"] = self.app.config.cookie_domain

    def _authenticate_api(self, session_cookie):
        """
        Authenticate for the API via key or session (if available).
        """
        api_key = self.request.params.get("key", None) or self.request.headers.get("x-api-key", None)
        secure_id = self.get_cookie(name=session_cookie)
        api_key_supplied = self.environ.get("is_api_request", False) and api_key
        if api_key_supplied:
            # Sessionless API transaction, we just need to associate a user.
            try:
                user = self.user_manager.by_api_key(api_key)
            except AuthenticationFailed as e:
                return str(e)
            self.set_user(user)
        elif secure_id:
            # API authentication via active session
            # Associate user using existing session
            # This will throw an exception under remote auth with anon users.
            try:
                self._ensure_valid_session(session_cookie)
            except Exception:
                log.exception(
                    "Exception during Session-based API authentication, this was most likely an attempt to use an anonymous cookie under remote authentication (so, no user), which we don't support."
                )
                self.user = None
                self.galaxy_session = None
        else:
            # Anonymous API interaction -- anything but @expose_api_anonymous will fail past here.
            self.user = None
            self.galaxy_session = None

    def _ensure_valid_session(self, session_cookie, create=True):
        """
        Ensure that a valid Galaxy session exists and is available as
        trans.session (part of initialization)
        """
        # Try to load an existing session
        secure_id = self.get_cookie(name=session_cookie)
        galaxy_session = None
        prev_galaxy_session = None
        user_for_new_session = None
        invalidate_existing_session = False
        # Track whether the session has changed so we can avoid calling flush
        # in the most common case (session exists and is valid).
        galaxy_session_requires_flush = False
        if secure_id:
            # Decode the cookie value to get the session_key
            try:
                session_key = self.security.decode_guid(secure_id)
                if session_key:
                    galaxy_session = self.session_manager.get_session_from_session_key(session_key=session_key)
            except Exception:
                # We'll end up creating a new galaxy_session
                session_key = None
        # If remote user is in use it can invalidate the session and in some
        # cases won't have a cookie set above, so we need to check some things
        # now.
        if self.app.config.use_remote_user:
            remote_user_email = self.environ.get(self.app.config.remote_user_header, None)
            if galaxy_session:
                if remote_user_email and galaxy_session.user is None:
                    # No user, associate
                    galaxy_session.user = self.get_or_create_remote_user(remote_user_email)
                    galaxy_session_requires_flush = True
                elif (
                    remote_user_email
                    and galaxy_session.user.email != remote_user_email
                    and (
                        not self.app.config.allow_user_impersonation
                        or remote_user_email not in self.app.config.admin_users_list
                    )
                ):
                    # Session exists but is not associated with the correct
                    # remote user, and the currently set remote_user is not a
                    # potentially impersonating admin.
                    invalidate_existing_session = True
                    user_for_new_session = self.get_or_create_remote_user(remote_user_email)
                    log.warning(
                        "User logged in as '%s' externally, but has a cookie as '%s' invalidating session",
                        remote_user_email,
                        galaxy_session.user.email,
                    )
            elif remote_user_email:
                # No session exists, get/create user for new session
                user_for_new_session = self.get_or_create_remote_user(remote_user_email)
            if (galaxy_session and galaxy_session.user is None) and user_for_new_session is None:
                raise Exception("Remote Authentication Failure - user is unknown and/or not supplied.")
        else:
            if galaxy_session is not None and galaxy_session.user and galaxy_session.user.external:
                # Remote user support is not enabled, but there is an existing
                # session with an external user, invalidate
                invalidate_existing_session = True
                log.warning(
                    "User '%s' is an external user with an existing session, invalidating session since external auth is disabled",
                    galaxy_session.user.email,
                )
            elif galaxy_session is not None and galaxy_session.user is not None and galaxy_session.user.deleted:
                invalidate_existing_session = True
                log.warning(f"User '{galaxy_session.user.email}' is marked deleted, invalidating session")
        # Do we need to invalidate the session for some reason?
        if invalidate_existing_session:
            prev_galaxy_session = galaxy_session
            prev_galaxy_session.is_valid = False
            galaxy_session = None
        # No relevant cookies, or couldn't find, or invalid, so create a new session
        if galaxy_session is None:
            galaxy_session = self.__create_new_session(prev_galaxy_session, user_for_new_session)
            galaxy_session_requires_flush = True
            self.galaxy_session = galaxy_session
            self.__update_session_cookie(name=session_cookie)
        else:
            self.galaxy_session = galaxy_session
        # Do we need to flush the session?
        if galaxy_session_requires_flush:
            self.sa_session.add(galaxy_session)
            # FIXME: If prev_session is a proper relation this would not
            #        be needed.
            if prev_galaxy_session:
                self.sa_session.add(prev_galaxy_session)
            self.sa_session.flush()
        # If the old session was invalid, get a new (or existing default,
        # unused) history with our new session
        if invalidate_existing_session:
            self.get_or_create_default_history()

    def _ensure_logged_in_user(self, environ, session_cookie):
        # The value of session_cookie can be one of
        # 'galaxysession' or 'galaxycommunitysession'
        # Currently this method does nothing unless session_cookie is 'galaxysession'
        if session_cookie == "galaxysession" and self.galaxy_session.user is None:
            # TODO: re-engineer to eliminate the use of allowed_paths
            # as maintenance overhead is far too high.
            allowed_paths = [
                # client app route
                # TODO: might be better as '/:username/login', '/:username/logout'
                url_for(controller="root", action="login"),
                # mako app routes
                url_for(controller="user", action="login"),
                url_for(controller="user", action="logout"),
                url_for(controller="user", action="reset_password"),
                url_for(controller="user", action="change_password"),
                # TODO: do any of these still need to bypass require login?
                url_for(controller="user", action="api_keys"),
                url_for(controller="user", action="create"),
                url_for(controller="user", action="index"),
                url_for(controller="user", action="manage_user_info"),
                url_for(controller="user", action="set_default_permissions"),
            ]
            # append the welcome url to allowed paths if we'll show it at the login screen
            if self.app.config.show_welcome_with_login:
                allowed_paths.append(url_for(controller="root", action="welcome"))

            # prevent redirect when UCSC server attempts to get dataset contents as 'anon' user
            display_as = url_for(controller="root", action="display_as")
            if self.app.datatypes_registry.get_display_sites("ucsc") and self.request.path == display_as:
                try:
                    host = socket.gethostbyaddr(self.environ["REMOTE_ADDR"])[0]
                except (OSError, socket.herror, socket.gaierror, socket.timeout):
                    host = None
                if host in UCSC_SERVERS:
                    return
            # prevent redirect for external, enabled display applications getting dataset contents
            external_display_path = url_for(controller="", action="display_application")
            if self.request.path.startswith(external_display_path):
                request_path_split = self.request.path.split("/")
                try:
                    if (
                        self.app.datatypes_registry.display_applications.get(request_path_split[-5])
                        and request_path_split[-4]
                        in self.app.datatypes_registry.display_applications.get(request_path_split[-5]).links
                        and request_path_split[-3] != "None"
                    ):
                        return
                except IndexError:
                    pass
            authnz_controller_base = url_for(controller="authnz", action="index")
            if self.request.path.startswith(authnz_controller_base):
                #  All authnz requests pass through
                return
            # redirect to root if the path is not in the list above
            if self.request.path not in allowed_paths:
                login_url = url_for(controller="root", action="login", redirect=self.request.path)
                self.response.send_redirect(login_url)

    def __create_new_session(self, prev_galaxy_session=None, user_for_new_session=None):
        """
        Create a new GalaxySession for this request, possibly with a connection
        to a previous session (in `prev_galaxy_session`) and an existing user
        (in `user_for_new_session`).

        Caller is responsible for flushing the returned session.
        """
        session_key = self.security.get_new_guid()
        galaxy_session = self.app.model.GalaxySession(
            session_key=session_key,
            is_valid=True,
            remote_host=self.request.remote_host,
            remote_addr=self.request.remote_addr,
            referer=self.request.headers.get("Referer", None),
        )
        if prev_galaxy_session:
            # Invalidated an existing session for some reason, keep track
            galaxy_session.prev_session_id = prev_galaxy_session.id
        if user_for_new_session:
            # The new session should be associated with the user
            galaxy_session.user = user_for_new_session
        return galaxy_session

    def get_or_create_remote_user(self, remote_user_email):
        """
        Create a remote user with the email remote_user_email and return it
        """
        if not self.app.config.use_remote_user:
            return None
        if getattr(self.app.config, "normalize_remote_user_email", False):
            remote_user_email = remote_user_email.lower()
        user = (
            self.sa_session.query(self.app.model.User)
            .filter(self.app.model.User.table.c.email == remote_user_email)
            .first()
        )
        if user:
            # GVK: June 29, 2009 - This is to correct the behavior of a previous bug where a private
            # role and default user / history permissions were not set for remote users.  When a
            # remote user authenticates, we'll look for this information, and if missing, create it.
            if not self.app.security_agent.get_private_user_role(user):
                self.app.security_agent.create_private_user_role(user)
            if "webapp" not in self.environ or self.environ["webapp"] != "tool_shed":
                if not user.default_permissions:
                    self.app.security_agent.user_set_default_permissions(user)
                    self.app.security_agent.user_set_default_permissions(user, history=True, dataset=True)
        elif user is None:
            username = remote_user_email.split("@", 1)[0].lower()
            random.seed()
            user = self.app.model.User(email=remote_user_email)
            user.set_random_password(length=12)
            user.external = True
            # Replace invalid characters in the username
            for char in [x for x in username if x not in f"{string.ascii_lowercase + string.digits}-."]:
                username = username.replace(char, "-")
            # Find a unique username - user can change it later
            if self.sa_session.query(self.app.model.User).filter_by(username=username).first():
                i = 1
                while self.sa_session.query(self.app.model.User).filter_by(username=f"{username}-{str(i)}").first():
                    i += 1
                username += f"-{str(i)}"
            user.username = username
            self.sa_session.add(user)
            self.sa_session.flush()
            self.app.security_agent.create_private_user_role(user)
            # We set default user permissions, before we log in and set the default history permissions
            if "webapp" not in self.environ or self.environ["webapp"] != "tool_shed":
                self.app.security_agent.user_set_default_permissions(user)
            # self.log_event( "Automatically created account '%s'", user.email )
        return user

    @property
    def cookie_path(self):
        # Cookies for non-root paths should not end with `/` -> https://stackoverflow.com/questions/36131023/setting-a-slash-on-cookie-path
        return (self.app.config.cookie_path or url_for("/")).rstrip("/") or "/"

    def __update_session_cookie(self, name="galaxysession"):
        """
        Update the session cookie to match the current session.
        """
        self.set_cookie(self.security.encode_guid(self.galaxy_session.session_key), name=name, path=self.cookie_path)

    def check_user_library_import_dir(self, user):
        if getattr(self.app.config, "user_library_import_dir_auto_creation", False):
            # try to create a user library import directory
            try:
                safe_makedirs(os.path.join(self.app.config.user_library_import_dir, user.email))
            except ConfigurationError as e:
                self.log_event(unicodify(e))

    def user_checks(self, user):
        """
        This could contain more checks around a user upon login
        """
        self.check_user_library_import_dir(user)

    def _associate_user_history(self, user, prev_galaxy_session=None):
        """
        Associate the user's last accessed history (if exists) with their new session
        """
        history = None
        set_permissions = False
        try:
            users_last_session = user.galaxy_sessions[0]
        except Exception:
            users_last_session = None
        if (
            prev_galaxy_session
            and prev_galaxy_session.current_history
            and not prev_galaxy_session.current_history.deleted
            and prev_galaxy_session.current_history.datasets
            and (prev_galaxy_session.current_history.user is None or prev_galaxy_session.current_history.user == user)
        ):
            # If the previous galaxy session had a history, associate it with the new session, but only if it didn't
            # belong to a different user.
            history = prev_galaxy_session.current_history
            if prev_galaxy_session.user is None:
                # Increase the user's disk usage by the amount of the previous history's datasets if they didn't already
                # own it.
                for hda in history.datasets:
                    user.adjust_total_disk_usage(hda.quota_amount(user))
                # Only set default history permissions if the history is from the previous session and anonymous
                set_permissions = True
        elif self.galaxy_session.current_history:
            history = self.galaxy_session.current_history
        if (
            not history
            and users_last_session
            and users_last_session.current_history
            and not users_last_session.current_history.deleted
        ):
            history = users_last_session.current_history
        elif not history:
            history = self.get_history(create=True, most_recent=True)
        if history not in self.galaxy_session.histories:
            self.galaxy_session.add_history(history)
        if history.user is None:
            history.user = user
        self.galaxy_session.current_history = history
        if set_permissions:
            self.app.security_agent.history_set_default_permissions(
                history, dataset=True, bypass_manage_permission=True
            )
        self.sa_session.add_all((prev_galaxy_session, self.galaxy_session, history))

    def handle_user_login(self, user):
        """
        Login a new user (possibly newly created)
           - do some 'system' checks (if any) for this user
           - create a new session
           - associate new session with user
           - if old session had a history and it was not associated with a user, associate it with the new session,
             otherwise associate the current session's history with the user
           - add the disk usage of the current session to the user's total disk usage
        """
        self.user_checks(user)
        self.app.security_agent.create_user_role(user, self.app)
        # Set the previous session
        prev_galaxy_session = self.galaxy_session
        prev_galaxy_session.is_valid = False
        # Define a new current_session
        self.galaxy_session = self.__create_new_session(prev_galaxy_session, user)
        if self.webapp.name == "galaxy":
            cookie_name = "galaxysession"
            self._associate_user_history(user, prev_galaxy_session)
        else:
            cookie_name = "galaxycommunitysession"
            self.sa_session.add_all((prev_galaxy_session, self.galaxy_session))
        self.sa_session.flush()
        # This method is not called from the Galaxy reports, so the cookie will always be galaxysession
        self.__update_session_cookie(name=cookie_name)

    def handle_user_logout(self, logout_all=False):
        """
        Logout the current user:
           - invalidate the current session
           - create a new session with no user associated
        """
        prev_galaxy_session = self.galaxy_session
        prev_galaxy_session.is_valid = False
        self.galaxy_session = self.__create_new_session(prev_galaxy_session)
        self.sa_session.add_all((prev_galaxy_session, self.galaxy_session))
        galaxy_user_id = prev_galaxy_session.user_id
        if logout_all and galaxy_user_id is not None:
            for other_galaxy_session in self.sa_session.query(self.app.model.GalaxySession).filter(
                and_(
                    self.app.model.GalaxySession.table.c.user_id == galaxy_user_id,
                    self.app.model.GalaxySession.table.c.is_valid == true(),
                    self.app.model.GalaxySession.table.c.id != prev_galaxy_session.id,
                )
            ):
                other_galaxy_session.is_valid = False
                self.sa_session.add(other_galaxy_session)
        self.sa_session.flush()
        if self.webapp.name == "galaxy":
            # This method is not called from the Galaxy reports, so the cookie will always be galaxysession
            self.__update_session_cookie(name="galaxysession")
        elif self.webapp.name == "tool_shed":
            self.__update_session_cookie(name="galaxycommunitysession")

    def get_galaxy_session(self):
        """
        Return the current galaxy session
        """
        return self.galaxy_session

    def get_history(self, create=False, most_recent=False):
        """
        Load the current history.

            - If that isn't available, we find the most recently updated history.
            - If *that* isn't available, we get or create the default history.

        Transactions will not always have an active history (API requests), so
        None is a valid response.
        """
        history = None
        if self.galaxy_session:
            if hasattr(self.galaxy_session, "current_history"):
                history = self.galaxy_session.current_history
        if not history and most_recent:
            history = self.get_most_recent_history()
        if not history and util.string_as_bool(create):
            history = self.get_or_create_default_history()
        return history

    def set_history(self, history):
        if history and not history.deleted:
            self.galaxy_session.current_history = history
        self.sa_session.add(self.galaxy_session)
        self.sa_session.flush()

    @property
    def history(self):
        return self.get_history()

    def get_or_create_default_history(self):
        """
        Gets or creates a default history and associates it with the current
        session.
        """

        # There must be a user to fetch a default history.
        if not self.galaxy_session.user:
            return self.new_history()

        # Look for default history that (a) has default name + is not deleted and
        # (b) has no datasets. If suitable history found, use it; otherwise, create
        # new history.
        unnamed_histories = self.sa_session.query(self.app.model.History).filter_by(
            user=self.galaxy_session.user, name=self.app.model.History.default_name, deleted=False
        )
        default_history = None
        for history in unnamed_histories:
            if len(history.datasets) == 0:
                # Found suitable default history.
                default_history = history
                break

        # Set or create history.
        if default_history:
            history = default_history
            self.set_history(history)
        else:
            history = self.new_history()

        return history

    def get_most_recent_history(self):
        """
        Gets the most recently updated history.
        """
        # There must be a user to fetch histories, and without a user we have
        # no recent history.
        if not self.galaxy_session.user:
            return None
        try:
            recent_history = (
                self.sa_session.query(self.app.model.History)
                .filter_by(user=self.galaxy_session.user, deleted=False)
                .order_by(self.app.model.History.update_time.desc())
                .first()
            )
        except NoResultFound:
            return None
        self.set_history(recent_history)
        return recent_history

    def new_history(self, name=None):
        """
        Create a new history and associate it with the current session and
        its associated user (if set).
        """
        # Create new history
        history = self.app.model.History()
        if name:
            history.name = name
        # Associate with session
        history.add_galaxy_session(self.galaxy_session)
        # Make it the session's current history
        self.galaxy_session.current_history = history
        # Associate with user
        if self.galaxy_session.user:
            history.user = self.galaxy_session.user
        # Track genome_build with history
        history.genome_build = self.app.genome_builds.default_value
        # Set the user's default history permissions
        self.app.security_agent.history_set_default_permissions(history)
        # Save
        self.sa_session.add_all((self.galaxy_session, history))
        self.sa_session.flush()
        return history

    @base.lazy_property
    def template_context(self):
        return dict()

    def set_message(self, message, type=None):
        """
        Convenience method for setting the 'message' and 'message_type'
        element of the template context.
        """
        self.template_context["message"] = message
        if type:
            self.template_context["status"] = type

    def get_message(self):
        """
        Convenience method for getting the 'message' element of the template
        context.
        """
        return self.template_context["message"]

    def show_message(self, message, type="info", refresh_frames=None, cont=None, use_panels=False, active_view=""):
        """
        Convenience method for displaying a simple page with a single message.

        `type`: one of "error", "warning", "info", or "done"; determines the
                type of dialog box and icon displayed with the message

        `refresh_frames`: names of frames in the interface that should be
                          refreshed when the message is displayed
        """
        refresh_frames = refresh_frames or []
        return self.fill_template(
            "message.mako",
            status=type,
            message=message,
            refresh_frames=refresh_frames,
            cont=cont,
            use_panels=use_panels,
            active_view=active_view,
        )

    def show_error_message(self, message, refresh_frames=None, use_panels=False, active_view=""):
        """
        Convenience method for displaying an error message. See `show_message`.
        """
        refresh_frames = refresh_frames or []
        return self.show_message(message, "error", refresh_frames, use_panels=use_panels, active_view=active_view)

    def show_ok_message(self, message, refresh_frames=None, use_panels=False, active_view=""):
        """
        Convenience method for displaying an ok message. See `show_message`.
        """
        refresh_frames = refresh_frames or []
        return self.show_message(message, "done", refresh_frames, use_panels=use_panels, active_view=active_view)

    def show_warn_message(self, message, refresh_frames=None, use_panels=False, active_view=""):
        """
        Convenience method for displaying an warn message. See `show_message`.
        """
        refresh_frames = refresh_frames or []
        return self.show_message(message, "warning", refresh_frames, use_panels=use_panels, active_view=active_view)

    @property
    def session_csrf_token(self):
        token = ""
        if self.galaxy_session:
            token = self.security.encode_id(self.galaxy_session.id, kind="csrf")
        return token

    def check_csrf_token(self, payload):
        session_csrf_token = payload.get("session_csrf_token")
        if not session_csrf_token:
            return "No session token set, denying request."
        elif session_csrf_token != self.session_csrf_token:
            return "Wrong session token found, denying request."

    def fill_template(self, filename, **kwargs):
        """
        Fill in a template, putting any keyword arguments on the context.
        """
        # call get_user so we can invalidate sessions from external users,
        # if external auth has been disabled.
        self.get_user()
        assert filename.endswith(".mako")
        return self.fill_template_mako(filename, **kwargs)

    def fill_template_mako(self, filename, template_lookup=None, **kwargs):
        template_lookup = template_lookup or self.webapp.mako_template_lookup
        template = template_lookup.get_template(filename)

        data = dict(
            caller=self,
            t=self,
            trans=self,
            h=helpers,
            util=util,
            request=self.request,
            response=self.response,
            app=self.app,
        )
        data.update(self.template_context)
        data.update(kwargs)
        return template.render(**data)

    def qualified_url_for_path(self, path):
        return url_for(path, qualified=True)


def default_url_path(path):
    return os.path.abspath(os.path.join(os.path.dirname(__file__), path))


def build_url_map(app, global_conf, **local_conf):
    from paste.urlmap import URLMap

    from galaxy.web.framework.middleware.static import CacheableStaticURLParser as Static

    urlmap = URLMap()
    # Merge the global and local configurations
    conf = global_conf.copy()
    conf.update(local_conf)
    # Get cache time in seconds
    cache_time = conf.get("static_cache_time", None)
    if cache_time is not None:
        cache_time = int(cache_time)
    # Send to dynamic app by default
    urlmap["/"] = app

    def get_static_from_config(option_name, default_path):
        config_val = conf.get(option_name, default_url_path(default_path))
        per_host_config_option = f"{option_name}_by_host"
        per_host_config = conf.get(per_host_config_option)
        return Static(config_val, cache_time, directory_per_host=per_host_config)

    # Define static mappings from config
    urlmap["/static"] = get_static_from_config("static_dir", "static/")
    urlmap["/images"] = get_static_from_config("static_images_dir", "static/images")
    urlmap["/static/scripts"] = get_static_from_config("static_scripts_dir", "static/scripts/")
    urlmap["/static/welcome.html"] = get_static_from_config("static_welcome_html", "static/welcome.html")
    urlmap["/favicon.ico"] = get_static_from_config("static_favicon_dir", "static/favicon.ico")
    urlmap["/robots.txt"] = get_static_from_config("static_robots_txt", "static/robots.txt")

    if "static_local_dir" in conf:
        urlmap["/static_local"] = Static(conf["static_local_dir"], cache_time)
    return urlmap<|MERGE_RESOLUTION|>--- conflicted
+++ resolved
@@ -14,14 +14,7 @@
     Any,
     Dict,
 )
-<<<<<<< HEAD
-from urllib.parse import (
-    urljoin,
-    urlparse,
-)
-=======
 from urllib.parse import urlparse
->>>>>>> 5785342a
 
 import mako.lookup
 import mako.runtime
@@ -470,11 +463,7 @@
                 if name not in self.request.cookies and TOOL_RUNNER_SESSION_COOKIE in self.request.cookies:
                     # TOOL_RUNNER_SESSION_COOKIE value is the encoded galaxysession cookie.
                     # We decode it here and pretend it's the galaxysession
-<<<<<<< HEAD
-                    tool_runner_path = urljoin(self.app.config.galaxy_url_prefix, "tool_runner")
-=======
                     tool_runner_path = url_for(controller="tool_runner")
->>>>>>> 5785342a
                     if self.request.path.startswith(tool_runner_path):
                         return self.security.decode_guid(self.request.cookies[TOOL_RUNNER_SESSION_COOKIE].value)
                 return self.request.cookies[name].value
@@ -490,20 +479,12 @@
             self._set_cookie(
                 value,
                 name=TOOL_RUNNER_SESSION_COOKIE,
-<<<<<<< HEAD
-                path=urljoin(path, "tool_runner"),
-=======
                 path=url_for(controller="tool_runner"),
->>>>>>> 5785342a
                 age=age,
                 version=version,
                 encode_value=True,
             )
             tool_runner_cookie = self.response.cookies[TOOL_RUNNER_SESSION_COOKIE]
-<<<<<<< HEAD
-            tool_runner_cookie["path"] = urljoin(path, "tool_runner")
-=======
->>>>>>> 5785342a
             tool_runner_cookie["SameSite"] = "None"
             tool_runner_cookie["secure"] = True
 
