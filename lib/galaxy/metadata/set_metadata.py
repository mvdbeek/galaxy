"""
Execute an external process to set_meta() on a provided list of pickled datasets.

This was formerly scripts/set_metadata.py and expects these arguments:

    %prog datatypes_conf.xml job_metadata_file metadata_kwds,metadata_out,metadata_results_code,output_filename_override,metadata_override... max_metadata_value_size

Galaxy should be importable on sys.path and output_filename_override should be
set to the path of the dataset on which metadata is being set
(output_filename_override could previously be left empty and the path would be
constructed automatically).
"""
import glob
import json
import logging
import os
import sys
import traceback
from pathlib import Path

try:
    from pulsar.client.staging import COMMAND_VERSION_FILENAME
except ImportError:
    # Package unit tests
    COMMAND_VERSION_FILENAME = "COMMAND_VERSION"

import galaxy.datatypes.registry
import galaxy.model.mapping
from galaxy.datatypes import sniff
from galaxy.datatypes.data import validate
from galaxy.job_execution.output_collect import (
    collect_dynamic_outputs,
    collect_extra_files,
    collect_primary_datasets,
    collect_shrinked_content_from_path,
    default_exit_code_file,
    read_exit_code_from,
    SessionlessJobContext,
)
from galaxy.job_execution.setup import TOOL_PROVIDED_JOB_METADATA_KEYS
from galaxy.model import (
    Dataset,
    HistoryDatasetAssociation,
    Job,
    store,
)
from galaxy.model.custom_types import total_size
from galaxy.model.metadata import MetadataTempFile
from galaxy.model.store.discover import MaxDiscoveredFilesExceededError
from galaxy.objectstore import build_object_store_from_config
from galaxy.tool_util.output_checker import (
    check_output,
    DETECTED_JOB_STATE,
)
from galaxy.tool_util.parser.stdio import (
    ToolStdioExitCode,
    ToolStdioRegex,
)
from galaxy.tool_util.provided_metadata import parse_tool_provided_metadata
from galaxy.util import (
    safe_contains,
    stringify_dictionary_keys,
)
from galaxy.util.expressions import ExpressionContext

logging.basicConfig()
log = logging.getLogger(__name__)


MAX_STDIO_READ_BYTES = 100 * 10**6  # 100 MB


def set_validated_state(dataset_instance):
    datatype_validation = validate(dataset_instance)

    dataset_instance.validated_state = datatype_validation.state
    dataset_instance.validated_state_message = datatype_validation.message

    # Set special metadata property that will reload this on server side.
    dataset_instance.metadata.__validated_state__ = datatype_validation.state
    dataset_instance.metadata.__validated_state_message__ = datatype_validation.message


def set_meta_with_tool_provided(
<<<<<<< HEAD
    dataset_instance, file_dict, set_meta_kwds, datatypes_registry, max_metadata_value_size
=======
    dataset_instance,
    file_dict,
    set_meta_kwds,
    datatypes_registry,
    max_metadata_value_size,
>>>>>>> e62ed07a
):
    # This method is somewhat odd, in that we set the metadata attributes from tool,
    # then call set_meta, then set metadata attributes from tool again.
    # This is intentional due to interplay of overwrite kwd, the fact that some metadata
    # parameters may rely on the values of others, and that we are accepting the
    # values provided by the tool as Truth.
    extension = dataset_instance.extension
    if extension == "_sniff_":
        try:
            extension = sniff.handle_uploaded_dataset_file(
                dataset_instance.dataset.external_filename, datatypes_registry
            )
            # We need to both set the extension so it is available to set_meta
            # and record it in the metadata so it can be reloaded on the server
            # side and the model updated (see MetadataCollection.{from,to}_JSON_dict)
            dataset_instance.extension = extension
            # Set special metadata property that will reload this on server side.
            dataset_instance.metadata.__extension__ = extension
        except Exception:
            log.exception("Problem sniffing datatype.")

    for metadata_name, metadata_value in file_dict.get("metadata", {}).items():
        setattr(dataset_instance.metadata, metadata_name, metadata_value)
    dataset_instance.datatype.set_meta(dataset_instance, **set_meta_kwds)
    for metadata_name, metadata_value in file_dict.get("metadata", {}).items():
        setattr(dataset_instance.metadata, metadata_name, metadata_value)

    if max_metadata_value_size:
        for k, v in list(dataset_instance.metadata.items()):
            if total_size(v) > max_metadata_value_size:
                log.info(f"Key {k} too large for metadata, discarding")
                dataset_instance.metadata.remove_key(k)


def set_metadata():
    set_metadata_portable()


def get_metadata_params(tool_job_working_directory):
    metadata_params_path = os.path.join(
        tool_job_working_directory, "metadata", "params.json"
    )
    try:
        with open(metadata_params_path) as f:
            return json.load(f)
    except OSError:
        raise Exception(
            f"Failed to find metadata/params.json from cwd [{tool_job_working_directory}]"
        )


def get_object_store(tool_job_working_directory):
    object_store_conf_path = os.path.join(
        tool_job_working_directory, "metadata", "object_store_conf.json"
    )
    with open(object_store_conf_path) as f:
        config_dict = json.load(f)
    assert config_dict is not None
    object_store = build_object_store_from_config(None, config_dict=config_dict)
    Dataset.object_store = object_store
    return object_store


def set_metadata_portable():
    tool_job_working_directory = os.path.abspath(os.getcwd())
    metadata_tmp_files_dir = os.path.join(tool_job_working_directory, "metadata")
    MetadataTempFile.tmp_dir = metadata_tmp_files_dir

    metadata_params = get_metadata_params(tool_job_working_directory)
    datatypes_config = metadata_params["datatypes_config"]
    job_metadata = metadata_params["job_metadata"]
    provided_metadata_style = metadata_params.get("provided_metadata_style")
    max_metadata_value_size = metadata_params.get("max_metadata_value_size") or 0
    max_discovered_files = metadata_params.get("max_discovered_files")
    outputs = metadata_params["outputs"]

    datatypes_registry = validate_and_load_datatypes_config(datatypes_config)
    tool_provided_metadata = load_job_metadata(job_metadata, provided_metadata_style)

    def set_meta(new_dataset_instance, file_dict):
        set_meta_with_tool_provided(
<<<<<<< HEAD
            new_dataset_instance, file_dict, set_meta_kwds, datatypes_registry, max_metadata_value_size
=======
            new_dataset_instance,
            file_dict,
            set_meta_kwds,
            datatypes_registry,
            max_metadata_value_size,
>>>>>>> e62ed07a
        )

    try:
        object_store = get_object_store(
            tool_job_working_directory=tool_job_working_directory
        )
    except (FileNotFoundError, AssertionError):
        object_store = None
    extended_metadata_collection = bool(object_store)
    job_context = None
    version_string = None

    export_store = None
    final_job_state = Job.states.OK
    job_messages = []
    if extended_metadata_collection:
        tool_dict = metadata_params["tool"]
        stdio_exit_code_dicts, stdio_regex_dicts = (
            tool_dict["stdio_exit_codes"],
            tool_dict["stdio_regexes"],
        )
        stdio_exit_codes = list(map(ToolStdioExitCode, stdio_exit_code_dicts))
        stdio_regexes = list(map(ToolStdioRegex, stdio_regex_dicts))

        outputs_directory = os.path.join(tool_job_working_directory, "outputs")
        if not os.path.exists(outputs_directory):
            outputs_directory = tool_job_working_directory

        # TODO: constants...
        locations = [
            (outputs_directory, "tool_"),
            (tool_job_working_directory, ""),
<<<<<<< HEAD
            (outputs_directory, ""),  # # Pulsar style output directory? Was this ever used - did this ever work?
=======
            (
                outputs_directory,
                "",
            ),  # # Pulsar style output directory? Was this ever used - did this ever work?
>>>>>>> e62ed07a
        ]
        for directory, prefix in locations:
            if os.path.exists(os.path.join(directory, f"{prefix}stdout")):
                with open(os.path.join(directory, f"{prefix}stdout"), "rb") as f:
                    tool_stdout = f.read(MAX_STDIO_READ_BYTES)
                with open(os.path.join(directory, f"{prefix}stderr"), "rb") as f:
                    tool_stderr = f.read(MAX_STDIO_READ_BYTES)
                break
        else:
            if os.path.exists(os.path.join(tool_job_working_directory, "task_0")):
                # We have a task splitting job
                tool_stdout = b""
                tool_stderr = b""
                paths = Path(tool_job_working_directory).glob("task_*")
                for path in paths:
                    with open(path / "outputs" / "tool_stdout", "rb") as f:
                        task_stdout = f.read(MAX_STDIO_READ_BYTES)
                        if task_stdout:
<<<<<<< HEAD
                            tool_stdout = b"%s[%s stdout]\n%s\n" % (tool_stdout, path.name.encode(), task_stdout)
=======
                            tool_stdout = b"%s[%s stdout]\n%s\n" % (
                                tool_stdout,
                                path.name.encode(),
                                task_stdout,
                            )
>>>>>>> e62ed07a
                    with open(path / "outputs" / "tool_stderr", "rb") as f:
                        task_stderr = f.read(MAX_STDIO_READ_BYTES)
                        if task_stderr:
                            tool_stderr = b"%s[%s stdout]\n%s\n" % (
                                tool_stderr,
                                path.name.encode(),
                                task_stderr,
                            )
            else:
                wdc = os.listdir(tool_job_working_directory)
                odc = os.listdir(outputs_directory)
                error_desc = "Failed to find tool_stdout or tool_stderr for this job, cannot collect metadata"
                error_extra = (
                    f"Working dir contents [{wdc}], output directory contents [{odc}]"
                )
                log.warn(f"{error_desc}. {error_extra}")
                raise Exception(error_desc)

        job_id_tag = metadata_params["job_id_tag"]

        exit_code_file = default_exit_code_file(".", job_id_tag)
        tool_exit_code = read_exit_code_from(exit_code_file, job_id_tag)

<<<<<<< HEAD
        check_output_detected_state, tool_stdout, tool_stderr, job_messages = check_output(
            stdio_regexes, stdio_exit_codes, tool_stdout, tool_stderr, tool_exit_code, job_id_tag
        )
        if check_output_detected_state == DETECTED_JOB_STATE.OK and not tool_provided_metadata.has_failed_outputs():
=======
        (
            check_output_detected_state,
            tool_stdout,
            tool_stderr,
            job_messages,
        ) = check_output(
            stdio_regexes,
            stdio_exit_codes,
            tool_stdout,
            tool_stderr,
            tool_exit_code,
            job_id_tag,
        )
        if (
            check_output_detected_state == DETECTED_JOB_STATE.OK
            and not tool_provided_metadata.has_failed_outputs()
        ):
>>>>>>> e62ed07a
            final_job_state = Job.states.OK
        else:
            final_job_state = Job.states.ERROR

        version_string_path = os.path.join("outputs", COMMAND_VERSION_FILENAME)
        version_string = collect_shrinked_content_from_path(version_string_path)

        expression_context = ExpressionContext(
            dict(stdout=tool_stdout[:255], stderr=tool_stderr[:255])
        )

        # Load outputs.
        export_store = store.DirectoryModelExportStore(
            "metadata/outputs_populated",
            serialize_dataset_objects=True,
            for_edit=True,
            strip_metadata_files=False,
            serialize_jobs=True,
        )
    try:
<<<<<<< HEAD
        import_model_store = store.imported_store_for_metadata("metadata/outputs_new", object_store=object_store)
=======
        import_model_store = store.imported_store_for_metadata(
            "metadata/outputs_new", object_store=object_store
        )
>>>>>>> e62ed07a
    except AssertionError:
        # Remove in 21.09, this should only happen for jobs that started on <= 20.09 and finish now
        import_model_store = None

    tool_script_file = os.path.join(tool_job_working_directory, "tool_script.sh")
    job = None
    if import_model_store and export_store:
        job = next(iter(import_model_store.sa_session.objects[Job].values()))

    job_context = SessionlessJobContext(
        metadata_params,
        tool_provided_metadata,
        object_store,
        export_store,
        import_model_store,
        os.path.join(tool_job_working_directory, "working"),
        final_job_state=final_job_state,
        max_discovered_files=max_discovered_files,
    )

    if extended_metadata_collection:
        # discover extra outputs...
        output_collections = {}
        for name, output_collection in metadata_params["output_collections"].items():
            # TODO: remove HistoryDatasetCollectionAssociation fallback on 22.01, model_class used to not be serialized prior to 21.09
<<<<<<< HEAD
            model_class = output_collection.get("model_class", "HistoryDatasetCollectionAssociation")
            collection = import_model_store.sa_session.query(getattr(galaxy.model, model_class)).find(
                output_collection["id"]
            )
            output_collections[name] = collection
        output_instances = {}
        for name, output in metadata_params["outputs"].items():
            klass = getattr(galaxy.model, output.get("model_class", "HistoryDatasetAssociation"))
            output_instances[name] = import_model_store.sa_session.query(klass).find(output["id"])
=======
            model_class = output_collection.get(
                "model_class", "HistoryDatasetCollectionAssociation"
            )
            collection = import_model_store.sa_session.query(
                getattr(galaxy.model, model_class)
            ).find(output_collection["id"])
            output_collections[name] = collection
        output_instances = {}
        for name, output in metadata_params["outputs"].items():
            klass = getattr(
                galaxy.model, output.get("model_class", "HistoryDatasetAssociation")
            )
            output_instances[name] = import_model_store.sa_session.query(klass).find(
                output["id"]
            )
>>>>>>> e62ed07a

        input_ext = json.loads(
            metadata_params["job_params"].get("__input_ext") or '"data"'
        )
        try:
            collect_primary_datasets(
                job_context,
                output_instances,
                input_ext=input_ext,
            )
            collect_dynamic_outputs(job_context, output_collections)
        except MaxDiscoveredFilesExceededError as e:
            final_job_state = Job.states.ERROR
            job_messages.append(str(e))
        if job:
            job.job_messages = job_messages
            job.state = final_job_state
        if os.path.exists(tool_script_file):
            with open(tool_script_file) as command_fh:
                command_line_lines = []
                for i, line in enumerate(command_fh):
                    if i == 0 and line.endswith("COMMAND_VERSION 2>&1;"):
                        # Don't record version command as part of command line
                        continue
                    command_line_lines.append(line)
                job.command_line = "".join(command_line_lines).strip()
                export_store.export_job(job, include_job_data=False)

    unnamed_id_to_path = {}
    for unnamed_output_dict in job_context.tool_provided_metadata.get_unnamed_outputs():
        destination = unnamed_output_dict["destination"]
        elements = unnamed_output_dict["elements"]
        destination_type = destination["type"]
        if destination_type == "hdas":
            for element in elements:
                filename = element.get("filename")
                object_id = element.get("object_id")
                if filename and object_id:
                    unnamed_id_to_path[object_id] = os.path.join(
                        job_context.job_working_directory, filename
                    )

    for output_name, output_dict in outputs.items():
        dataset_instance_id = output_dict["id"]
<<<<<<< HEAD
        klass = getattr(galaxy.model, output_dict.get("model_class", "HistoryDatasetAssociation"))
=======
        klass = getattr(
            galaxy.model, output_dict.get("model_class", "HistoryDatasetAssociation")
        )
>>>>>>> e62ed07a
        dataset = None
        if import_model_store:
            dataset = import_model_store.sa_session.query(klass).find(
                dataset_instance_id
            )
        if dataset is None:
            # legacy check for jobs that started before 21.01, remove on 21.05
            filename_in = os.path.join(f"metadata/metadata_in_{output_name}")
            import pickle

            dataset = pickle.load(open(filename_in, "rb"))  # load DatasetInstance
        assert dataset is not None

        filename_kwds = os.path.join(f"metadata/metadata_kwds_{output_name}")
        filename_out = os.path.join(f"metadata/metadata_out_{output_name}")
        filename_results_code = os.path.join(f"metadata/metadata_results_{output_name}")
        override_metadata = os.path.join(f"metadata/metadata_override_{output_name}")
        dataset_filename_override = output_dict["filename_override"]
        # pre-20.05 this was a per job parameter and not a per dataset parameter, drop in 21.XX
        legacy_object_store_store_by = metadata_params.get(
            "object_store_store_by", "id"
        )

        # Same block as below...
        set_meta_kwds = stringify_dictionary_keys(
            json.load(open(filename_kwds))
        )  # load kwds; need to ensure our keywords are not unicode
        try:
            external_filename = unnamed_id_to_path.get(
                dataset_instance_id, dataset_filename_override
            )
            if not os.path.exists(external_filename):
                matches = glob.glob(external_filename)
                assert (
                    len(matches) == 1
                ), f"More than one file matched by output glob '{external_filename}'"
                external_filename = matches[0]
                assert safe_contains(
                    tool_job_working_directory, external_filename
                ), f"Cannot collect output '{external_filename}' from outside of working directory"
                created_from_basename = os.path.relpath(
<<<<<<< HEAD
                    external_filename, os.path.join(tool_job_working_directory, "working")
=======
                    external_filename,
                    os.path.join(tool_job_working_directory, "working"),
>>>>>>> e62ed07a
                )
                dataset.dataset.created_from_basename = created_from_basename
            # override filename if we're dealing with outputs to working directory and dataset is not linked to
            link_data_only = metadata_params.get("link_data_only")
            if not link_data_only:
                # Only set external filename if we're dealing with files in job working directory.
                # Fixes link_data_only uploads
                dataset.dataset.external_filename = external_filename
                store_by = output_dict.get(
                    "object_store_store_by", legacy_object_store_store_by
                )
                extra_files_dir_name = (
                    f"dataset_{getattr(dataset.dataset, store_by)}_files"
                )
                files_path = os.path.abspath(
                    os.path.join(
                        tool_job_working_directory, "working", extra_files_dir_name
                    )
                )
                dataset.dataset.external_extra_files_path = files_path
<<<<<<< HEAD
            file_dict = tool_provided_metadata.get_dataset_meta(output_name, dataset.dataset.id, dataset.dataset.uuid)
=======
            file_dict = tool_provided_metadata.get_dataset_meta(
                output_name, dataset.dataset.id, dataset.dataset.uuid
            )
>>>>>>> e62ed07a
            if "ext" in file_dict:
                dataset.extension = file_dict["ext"]
            # Metadata FileParameter types may not be writable on a cluster node, and are therefore temporarily substituted with MetadataTempFiles
            override_metadata = json.load(open(override_metadata))
            for metadata_name, metadata_file_override in override_metadata:
                if MetadataTempFile.is_JSONified_value(metadata_file_override):
                    metadata_file_override = MetadataTempFile.from_JSON(
                        metadata_file_override
                    )
                setattr(dataset.metadata, metadata_name, metadata_file_override)
            if output_dict.get("validate", False):
                set_validated_state(dataset)
            if dataset_instance_id not in unnamed_id_to_path:
                # We're going to run through set_metadata in collect_dynamic_outputs with more contextual metadata,
                # so skip set_meta here.
                set_meta(dataset, file_dict)
                if extended_metadata_collection:
                    collect_extra_files(object_store, dataset, ".")
                    dataset.state = dataset.dataset.state = final_job_state

            if extended_metadata_collection:
                if not link_data_only and os.path.getsize(external_filename):
                    # Here we might be updating a disk based objectstore when outputs_to_working_directory is used,
                    # or a remote object store from its cache path.
                    object_store.update_from_file(
                        dataset.dataset, file_name=external_filename, create=True
                    )
                # TODO: merge expression_context into tool_provided_metadata so we don't have to special case this (here and in _finish_dataset)
                meta = tool_provided_metadata.get_dataset_meta(
                    output_name, dataset.dataset.id, dataset.dataset.uuid
                )
                if meta:
                    context = ExpressionContext(meta, expression_context)
                else:
                    context = expression_context
                dataset.blurb = "done"
                dataset.peek = "no peek"
                dataset.info = dataset.info or ""
                if context["stdout"].strip():
                    # Ensure white space between entries
<<<<<<< HEAD
                    dataset.info = f"{dataset.info.rstrip()}\n{context['stdout'].strip()}"
=======
                    dataset.info = (
                        f"{dataset.info.rstrip()}\n{context['stdout'].strip()}"
                    )
>>>>>>> e62ed07a
                if context["stderr"].strip():
                    # Ensure white space between entries
                    dataset.info = (
                        f"{dataset.info.rstrip()}\n{context['stderr'].strip()}"
                    )
                dataset.tool_version = version_string
                if "uuid" in context:
                    dataset.dataset.uuid = context["uuid"]
                if not final_job_state == Job.states.ERROR:
                    line_count = context.get("line_count", None)
                    try:
                        # Certain datatype's set_peek methods contain a line_count argument
                        dataset.set_peek(line_count=line_count)
                    except TypeError:
                        # ... and others don't
                        dataset.set_peek()
                for context_key in TOOL_PROVIDED_JOB_METADATA_KEYS:
                    if context_key in context:
                        context_value = context[context_key]
                        setattr(dataset, context_key, context_value)
                # We only want to persist the external_filename if the dataset has been linked in.
                if not link_data_only:
                    dataset.dataset.external_filename = None
                    dataset.dataset.extra_files_path = None
                export_store.add_dataset(dataset)
            else:
<<<<<<< HEAD
                dataset.metadata.to_JSON_dict(filename_out)  # write out results of set_meta

            json.dump(
                (True, "Metadata has been set successfully"), open(filename_results_code, "wt+")
=======
                dataset.metadata.to_JSON_dict(
                    filename_out
                )  # write out results of set_meta

            json.dump(
                (True, "Metadata has been set successfully"),
                open(filename_results_code, "wt+"),
>>>>>>> e62ed07a
            )  # setting metadata has succeeded
        except Exception:
            json.dump(
                (False, traceback.format_exc()), open(filename_results_code, "wt+")
            )  # setting metadata has failed somehow

    if export_store:
        export_store.push_metadata_files()
        export_store._finalize()
    write_job_metadata(
        tool_job_working_directory, job_metadata, set_meta, tool_provided_metadata
    )


def validate_and_load_datatypes_config(datatypes_config):
    galaxy_root = os.path.abspath(
        os.path.join(os.path.dirname(__file__), os.pardir, os.pardir, os.pardir)
    )

    if not os.path.exists(datatypes_config):
        # Hack for Pulsar on usegalaxy.org, drop ASAP.
        datatypes_config = "configs/registry.xml"

    if not os.path.exists(datatypes_config):
        print(
            f"Metadata setting failed because registry.xml [{datatypes_config}] could not be found. You may retry setting metadata."
        )
        sys.exit(1)
    datatypes_registry = galaxy.datatypes.registry.Registry()
    datatypes_registry.load_datatypes(
        root_dir=galaxy_root,
        config=datatypes_config,
        use_build_sites=False,
        use_converters=False,
        use_display_applications=False,
    )
    galaxy.model.set_datatypes_registry(datatypes_registry)
    return datatypes_registry


def load_job_metadata(job_metadata, provided_metadata_style):
    return parse_tool_provided_metadata(
        job_metadata, provided_metadata_style=provided_metadata_style
    )


def write_job_metadata(
    tool_job_working_directory, job_metadata, set_meta, tool_provided_metadata
):
    for i, file_dict in enumerate(
        tool_provided_metadata.get_new_datasets_for_metadata_collection(), start=1
    ):
        filename = file_dict["filename"]
        new_dataset_filename = os.path.join(
            tool_job_working_directory, "working", filename
        )
        new_dataset = Dataset(id=-i, external_filename=new_dataset_filename)
        extra_files = file_dict.get("extra_files", None)
        if extra_files is not None:
            new_dataset._extra_files_path = os.path.join(
                tool_job_working_directory, "working", extra_files
            )
        new_dataset.state = new_dataset.states.OK
        new_dataset_instance = HistoryDatasetAssociation(
            id=-i, dataset=new_dataset, extension=file_dict.get("ext", "data")
        )
        set_meta(new_dataset_instance, file_dict)
        file_dict["metadata"] = json.loads(
            new_dataset_instance.metadata.to_JSON_dict()
        )  # storing metadata in external form, need to turn back into dict, then later jsonify

    tool_provided_metadata.rewrite()<|MERGE_RESOLUTION|>--- conflicted
+++ resolved
@@ -82,15 +82,11 @@
 
 
 def set_meta_with_tool_provided(
-<<<<<<< HEAD
-    dataset_instance, file_dict, set_meta_kwds, datatypes_registry, max_metadata_value_size
-=======
     dataset_instance,
     file_dict,
     set_meta_kwds,
     datatypes_registry,
     max_metadata_value_size,
->>>>>>> e62ed07a
 ):
     # This method is somewhat odd, in that we set the metadata attributes from tool,
     # then call set_meta, then set metadata attributes from tool again.
@@ -172,15 +168,11 @@
 
     def set_meta(new_dataset_instance, file_dict):
         set_meta_with_tool_provided(
-<<<<<<< HEAD
-            new_dataset_instance, file_dict, set_meta_kwds, datatypes_registry, max_metadata_value_size
-=======
             new_dataset_instance,
             file_dict,
             set_meta_kwds,
             datatypes_registry,
             max_metadata_value_size,
->>>>>>> e62ed07a
         )
 
     try:
@@ -213,14 +205,10 @@
         locations = [
             (outputs_directory, "tool_"),
             (tool_job_working_directory, ""),
-<<<<<<< HEAD
-            (outputs_directory, ""),  # # Pulsar style output directory? Was this ever used - did this ever work?
-=======
             (
                 outputs_directory,
                 "",
             ),  # # Pulsar style output directory? Was this ever used - did this ever work?
->>>>>>> e62ed07a
         ]
         for directory, prefix in locations:
             if os.path.exists(os.path.join(directory, f"{prefix}stdout")):
@@ -239,15 +227,11 @@
                     with open(path / "outputs" / "tool_stdout", "rb") as f:
                         task_stdout = f.read(MAX_STDIO_READ_BYTES)
                         if task_stdout:
-<<<<<<< HEAD
-                            tool_stdout = b"%s[%s stdout]\n%s\n" % (tool_stdout, path.name.encode(), task_stdout)
-=======
                             tool_stdout = b"%s[%s stdout]\n%s\n" % (
                                 tool_stdout,
                                 path.name.encode(),
                                 task_stdout,
                             )
->>>>>>> e62ed07a
                     with open(path / "outputs" / "tool_stderr", "rb") as f:
                         task_stderr = f.read(MAX_STDIO_READ_BYTES)
                         if task_stderr:
@@ -271,12 +255,6 @@
         exit_code_file = default_exit_code_file(".", job_id_tag)
         tool_exit_code = read_exit_code_from(exit_code_file, job_id_tag)
 
-<<<<<<< HEAD
-        check_output_detected_state, tool_stdout, tool_stderr, job_messages = check_output(
-            stdio_regexes, stdio_exit_codes, tool_stdout, tool_stderr, tool_exit_code, job_id_tag
-        )
-        if check_output_detected_state == DETECTED_JOB_STATE.OK and not tool_provided_metadata.has_failed_outputs():
-=======
         (
             check_output_detected_state,
             tool_stdout,
@@ -294,7 +272,6 @@
             check_output_detected_state == DETECTED_JOB_STATE.OK
             and not tool_provided_metadata.has_failed_outputs()
         ):
->>>>>>> e62ed07a
             final_job_state = Job.states.OK
         else:
             final_job_state = Job.states.ERROR
@@ -315,13 +292,9 @@
             serialize_jobs=True,
         )
     try:
-<<<<<<< HEAD
-        import_model_store = store.imported_store_for_metadata("metadata/outputs_new", object_store=object_store)
-=======
         import_model_store = store.imported_store_for_metadata(
             "metadata/outputs_new", object_store=object_store
         )
->>>>>>> e62ed07a
     except AssertionError:
         # Remove in 21.09, this should only happen for jobs that started on <= 20.09 and finish now
         import_model_store = None
@@ -347,17 +320,6 @@
         output_collections = {}
         for name, output_collection in metadata_params["output_collections"].items():
             # TODO: remove HistoryDatasetCollectionAssociation fallback on 22.01, model_class used to not be serialized prior to 21.09
-<<<<<<< HEAD
-            model_class = output_collection.get("model_class", "HistoryDatasetCollectionAssociation")
-            collection = import_model_store.sa_session.query(getattr(galaxy.model, model_class)).find(
-                output_collection["id"]
-            )
-            output_collections[name] = collection
-        output_instances = {}
-        for name, output in metadata_params["outputs"].items():
-            klass = getattr(galaxy.model, output.get("model_class", "HistoryDatasetAssociation"))
-            output_instances[name] = import_model_store.sa_session.query(klass).find(output["id"])
-=======
             model_class = output_collection.get(
                 "model_class", "HistoryDatasetCollectionAssociation"
             )
@@ -373,7 +335,6 @@
             output_instances[name] = import_model_store.sa_session.query(klass).find(
                 output["id"]
             )
->>>>>>> e62ed07a
 
         input_ext = json.loads(
             metadata_params["job_params"].get("__input_ext") or '"data"'
@@ -418,13 +379,9 @@
 
     for output_name, output_dict in outputs.items():
         dataset_instance_id = output_dict["id"]
-<<<<<<< HEAD
-        klass = getattr(galaxy.model, output_dict.get("model_class", "HistoryDatasetAssociation"))
-=======
         klass = getattr(
             galaxy.model, output_dict.get("model_class", "HistoryDatasetAssociation")
         )
->>>>>>> e62ed07a
         dataset = None
         if import_model_store:
             dataset = import_model_store.sa_session.query(klass).find(
@@ -466,12 +423,8 @@
                     tool_job_working_directory, external_filename
                 ), f"Cannot collect output '{external_filename}' from outside of working directory"
                 created_from_basename = os.path.relpath(
-<<<<<<< HEAD
-                    external_filename, os.path.join(tool_job_working_directory, "working")
-=======
                     external_filename,
                     os.path.join(tool_job_working_directory, "working"),
->>>>>>> e62ed07a
                 )
                 dataset.dataset.created_from_basename = created_from_basename
             # override filename if we're dealing with outputs to working directory and dataset is not linked to
@@ -492,13 +445,9 @@
                     )
                 )
                 dataset.dataset.external_extra_files_path = files_path
-<<<<<<< HEAD
-            file_dict = tool_provided_metadata.get_dataset_meta(output_name, dataset.dataset.id, dataset.dataset.uuid)
-=======
             file_dict = tool_provided_metadata.get_dataset_meta(
                 output_name, dataset.dataset.id, dataset.dataset.uuid
             )
->>>>>>> e62ed07a
             if "ext" in file_dict:
                 dataset.extension = file_dict["ext"]
             # Metadata FileParameter types may not be writable on a cluster node, and are therefore temporarily substituted with MetadataTempFiles
@@ -539,13 +488,9 @@
                 dataset.info = dataset.info or ""
                 if context["stdout"].strip():
                     # Ensure white space between entries
-<<<<<<< HEAD
-                    dataset.info = f"{dataset.info.rstrip()}\n{context['stdout'].strip()}"
-=======
                     dataset.info = (
                         f"{dataset.info.rstrip()}\n{context['stdout'].strip()}"
                     )
->>>>>>> e62ed07a
                 if context["stderr"].strip():
                     # Ensure white space between entries
                     dataset.info = (
@@ -572,12 +517,6 @@
                     dataset.dataset.extra_files_path = None
                 export_store.add_dataset(dataset)
             else:
-<<<<<<< HEAD
-                dataset.metadata.to_JSON_dict(filename_out)  # write out results of set_meta
-
-            json.dump(
-                (True, "Metadata has been set successfully"), open(filename_results_code, "wt+")
-=======
                 dataset.metadata.to_JSON_dict(
                     filename_out
                 )  # write out results of set_meta
@@ -585,7 +524,6 @@
             json.dump(
                 (True, "Metadata has been set successfully"),
                 open(filename_results_code, "wt+"),
->>>>>>> e62ed07a
             )  # setting metadata has succeeded
         except Exception:
             json.dump(
