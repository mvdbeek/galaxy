--- conflicted
+++ resolved
@@ -78,21 +78,11 @@
     auth_result, auto_email, auto_username = auth_results[:3]
     auto_username = str(auto_username).lower()
     # make username unique
-<<<<<<< HEAD
     max_retries = int(options.get('max-retries', "10"))
     try_number = 0
     while try_number <= max_retries:
         if try_number == 0:
             test_name = auto_username
-=======
-    if validate_publicname(trans, auto_username) != "":
-        i = 1
-        while i <= 10:  # stop after 10 tries
-            if validate_publicname(trans, "%s-%i" % (auto_username, i)) == "":
-                auto_username = "%s-%i" % (auto_username, i)
-                break
-            i += 1
->>>>>>> bc4f8041
         else:
             test_name = f"{auto_username}-{try_number}"
         validate_result = validate_publicname(trans, test_name)
