--- conflicted
+++ resolved
@@ -528,7 +528,6 @@
         dir_only = kwargs.get('dir_only', False)
         obj_dir = kwargs.get('obj_dir', False)
 
-<<<<<<< HEAD
         try:
             # Remove temparory data in JOB_WORK directory
             if base_dir and dir_only and obj_dir:
@@ -541,41 +540,6 @@
             # but requires iterating through each individual key in irods and deleing it.
             if entire_dir and extra_dir:
                 shutil.rmtree(self._get_cache_path(rel_path))
-=======
-            try:
-                # Remove temporary data in JOB_WORK directory
-                if base_dir and dir_only and obj_dir:
-                    shutil.rmtree(os.path.abspath(rel_path))
-                    return True
-
-                # For the case of extra_files, because we don't have a reference to
-                # individual files we need to remove the entire directory structure
-                # with all the files in it. This is easy for the local file system,
-                # but requires iterating through each individual key in irods and deleting it.
-                if entire_dir and extra_dir:
-                    shutil.rmtree(self._get_cache_path(rel_path))
-
-                    col_path = self.home + "/" + str(rel_path)
-                    col = None
-                    try:
-                        col = session.collections.get(col_path)
-                    except CollectionDoesNotExist:
-                        log.warn("Collection (%s) does not exist!", col_path)
-                        return False
-                    except NetworkException as e:
-                        log.exception(e)
-                        return False
-
-                    cols = col.walk()
-                    # Traverse the tree only one level deep
-                    for _ in range(2):
-                        # get next result
-                        _, _, data_objects = next(cols)
-
-                        # Delete data objects
-                        for data_object in data_objects:
-                            data_object.unlink(force=True)
->>>>>>> fc463212
 
                 col_path = self.home + "/" + str(rel_path)
                 col = None
