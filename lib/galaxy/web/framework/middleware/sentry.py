"""
raven.middleware
~~~~~~~~~~~~~~~~~~~~~~~~

:copyright: (c) 2010-2012 by the Sentry Team, see AUTHORS for more details.
:license: BSD, see LICENSE for more details.
"""

<<<<<<< HEAD
=======
import galaxy.eggs
galaxy.eggs.require( "raven" )

>>>>>>> c7394bd0
from raven import Client
from raven.utils.wsgi import get_current_url, get_headers, get_environ


class Sentry(object):
    """
    A WSGI middleware which will attempt to capture any
    uncaught exceptions and send them to Sentry.
    """
    def __init__(self, application, dsn):
        self.application = application
        self.client = Client( dsn )

    def __call__(self, environ, start_response):
        try:
            iterable = self.application(environ, start_response)
        except Exception:
            self.handle_exception(environ)
            raise

        try:
            for event in iterable:
                yield event
        except Exception:
            self.handle_exception(environ)
            raise
        finally:
            # wsgi spec requires iterable to call close if it exists
            # see http://blog.dscpl.com.au/2012/10/obligations-for-calling-close-on.html
            if iterable and hasattr(iterable, 'close') and callable(iterable.close):
                try:
                    iterable.close()
                except Exception:
                    self.handle_exception(environ)

    def handle_exception(self, environ):
        headers = dict(get_headers(environ))
        # Authorization header for REMOTE_USER sites consists of a base64() of
        # their plaintext password. It is a security issue for this password to
        # be exposed to a third party system which may or may not be under
        # control of the same administrators as the local Authentication
        # system. E.g. university LDAP systems.
        if 'Authorization' in headers:
            # Redact so the administrator knows that a value is indeed present.
            headers['Authorization'] = 'redacted'
        # Passing cookies allows for impersonation of users (depending on
        # remote service) and can be considered a security risk as well. For
        # multiple services running alongside Galaxy on the same host, this
        # could allow a sentry user with access to logs to impersonate a user
        # on another service. In the case of services like IPython, this can be
        # a serious concern as that would allow for terminal access. Furthermore,
        # very little debugging information can be gained as a result of having
        # access to all of the users cookies (including Galaxy cookies)
        if 'Cookie' in headers:
            headers['Cookie'] = 'redacted'
        event_id = self.client.captureException(
            data={
                'sentry.interfaces.Http': {
                    'method': environ.get('REQUEST_METHOD'),
                    'url': get_current_url(environ, strip_querystring=True),
                    'query_string': environ.get('QUERY_STRING'),
                    # TODO
                    # 'data': environ.get('wsgi.input'),
                    'headers': headers,
                    'env': dict(get_environ(environ)),
                }
            },
            # Galaxy: add request id from environment if available
            extra={
                'request_id': environ.get( 'request_id', 'Unknown' )
            }
        )
        # Galaxy: store event_id in environment so we can show it to the user
        environ['sentry_event_id'] = event_id[0]

        return event_id<|MERGE_RESOLUTION|>--- conflicted
+++ resolved
@@ -6,12 +6,6 @@
 :license: BSD, see LICENSE for more details.
 """
 
-<<<<<<< HEAD
-=======
-import galaxy.eggs
-galaxy.eggs.require( "raven" )
-
->>>>>>> c7394bd0
 from raven import Client
 from raven.utils.wsgi import get_current_url, get_headers, get_environ
 
