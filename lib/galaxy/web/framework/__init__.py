--- conflicted
+++ resolved
@@ -164,7 +164,6 @@
         tstamp = time.localtime ( time.time() + 3600 * 24 * age )
         self.response.cookies[name]['expires'] = time.strftime( '%a, %d-%b-%Y %H:%M:%S GMT', tstamp ) 
         self.response.cookies[name]['version'] = version
-<<<<<<< HEAD
     #@property
     #def galaxy_session( self ):
     #    if not self.__galaxy_session:
@@ -212,51 +211,6 @@
                     user_for_new_session = self.__get_or_create_remote_user( remote_user_email )
                     log.warning( "User logged in as '%s' externally, but has a cookie as '%s' invalidating session",
                                  remote_user_email, prev_galaxy_session.user.email )
-=======
-    def get_history( self, create=False ):
-        """Load the current history"""
-        if self.__history is NOT_SET:
-            self.__history = None
-            # See if we have a galaxysession cookie
-            secure_id = self.get_cookie( name='galaxysession' )
-            if secure_id:
-                session_key = self.security.decode_session_key( secure_id )
-                try:
-                    galaxy_session = self.app.model.GalaxySession.filter_by( session_key=session_key ).first()
-                    if galaxy_session and galaxy_session.is_valid and galaxy_session.current_history_id:
-                        history = self.app.model.History.get( galaxy_session.current_history_id )
-                        if history and not history.deleted:
-                            self.__history = history
-                except Exception, e:
-                    # This should only occur in development if the cookie is not synced with the db
-                    pass
-            else:
-                # See if we have a deprecated universe cookie
-                # TODO: this should be eliminated some time after October 1, 2008
-                # We'll keep it until then because the old universe cookies are valid for 90 days
-                history_id = self.get_cookie( name='universe' )
-                if history_id:
-                    history = self.app.model.History.get( int( history_id ) )
-                    if history and not history.deleted:
-                        self.__history = history
-                    # Expire the universe cookie since it is deprecated
-                    self.set_cookie( name='universe', value=id, age=0 )
-            if self.__history is None:
-                return self.new_history()
-        if create is True and self.__history is None:
-            return self.new_history()
-        return self.__history          
-    def new_history( self ):
-        history = self.app.model.History( user = self.user )
-        # Make sure we have an id
-        history.flush()
-        self.app.security_agent.history_set_default_permissions( history )
-        # Immediately associate the new history with self
-        self.__history = history
-        # Make sure we have a valid session to associate with the new history
-        if self.galaxy_session_is_valid():
-            galaxy_session = self.get_galaxy_session()
->>>>>>> af7ac830
         else:
             if galaxy_session is not None and galaxy_session.user and galaxy_session.user.external:
                 # Remote user support is not enabled, but there is an existing
@@ -314,25 +268,12 @@
         Caller is responsible for flushing the returned user.
         """
         # remote_user middleware ensures HTTP_REMOTE_USER exists
-<<<<<<< HEAD
         user = self.app.model.User.filter_by( email=remote_user_email ).first()
         if user is None:
             user = self.app.model.User( email=remote_user_email )
             user.set_password_cleartext( 'external' )
             user.external = True
             self.log_event( "Automatically created account '%s'", user.email )
-=======
-        try:
-            user = self.app.model.User.filter_by( email=self.environ[ 'HTTP_REMOTE_USER' ] ).first()
-            assert user is not None
-        except:
-            user = self.app.model.User( email=self.environ[ 'HTTP_REMOTE_USER' ] )
-            user.set_password_cleartext( 'external' )
-            user.external = True
-            user.flush()
-            self.app.security_agent.setup_new_user( user )
-            self.log_event( "Automatically created account '%s'" % user.email )
->>>>>>> af7ac830
         return user
     def __update_session_cookie( self ):
         """
@@ -425,137 +366,6 @@
         self.galaxy_session.user = user
         self.sa_session.flush( [ self.galaxy_session ] )
     user = property( get_user, set_user )
-<<<<<<< HEAD
-=======
-    def get_galaxy_session( self, create=False ):
-        """Return the current user's GalaxySession"""
-        if self.__galaxy_session is NOT_SET:
-            self.__galaxy_session = None
-            # See if we have a galaxysession cookie
-            secure_id = self.get_cookie( name='galaxysession' )
-            if secure_id:
-                # Decode the cookie value to get the session_key
-                session_key = self.security.decode_session_key( secure_id )
-                try:
-                    # Retrive the galaxy_session id via the unique session_key
-                    galaxy_session = self.app.model.GalaxySession.filter_by( session_key=session_key ).first()
-                    if galaxy_session and galaxy_session.is_valid:
-                        self.__galaxy_session = galaxy_session
-                except:
-                    # This should only occur in development if the cookie is not synced with the db
-                    pass
-            else:
-                # See if we have a deprecated universe_session cookie
-                # TODO: this should be eliminated some time after October 1, 2008
-                # We'll keep it until then because the old universe cookies are valid for 90 days
-                session_id = self.get_cookie( name='universe_session' )
-                if session_id:
-                    galaxy_session = self.app.model.GalaxySession.get( int( session_id ) )
-                    # NOTE: We can't test for is_valid here since the old session records did not include this flag
-                    if galaxy_session:
-                        # Set the new galaxysession cookie value, old session records did not have a session_key or is_valid flag
-                        session_key = self.security.get_new_session_key()
-                        galaxy_session.session_key = session_key
-                        galaxy_session.is_valid = True
-                        galaxy_session.flush()
-                        secure_id = self.security.encode_session_key( session_key )
-                        self.set_cookie( name='galaxysession', value=secure_id )
-                        # Expire the universe_user cookie since it is deprecated
-                        self.set_cookie( name='universe_session', value='', age=0 )
-                        self.__galaxy_session = galaxy_session
-        if create is True and self.__galaxy_session is None:
-            return self.new_galaxy_session()
-        return self.__galaxy_session
-    def new_galaxy_session( self, prev_session_id=None ):
-        """Create a new secure galaxy_session"""
-        session_key = self.security.get_new_session_key()
-        galaxy_session = self.app.model.GalaxySession( session_key=session_key, is_valid=True, prev_session_id=prev_session_id )
-        # Make sure we have an id
-        galaxy_session.flush()
-        # Immediately associate the new session with self
-        self.__galaxy_session = galaxy_session
-        if prev_session_id is not None:
-            # User logged out, so we need to create a new history for this session
-            self.history = self.new_history()
-            galaxy_session.current_history_id = self.history.id
-        elif self.user is not None:
-            galaxy_session.user_id = self.user.id
-            # Set this session's current_history_id to the user's last updated history
-            h = self.app.model.History
-            ht = h.table
-            where = ( ht.c.user_id==self.user.id ) & ( ht.c.deleted=='f' )
-            history = h.query().filter( where ).order_by( desc( ht.c.update_time ) ).first()
-            if history:
-                self.history = history
-                galaxy_session.current_history_id = self.history.id
-        elif self.history:
-            galaxy_session.current_history_id = self.history.id
-        galaxy_session.remote_host = self.request.remote_host
-        galaxy_session.remote_addr = self.request.remote_addr
-        try:
-            galaxy_session.referer = self.request.headers['Referer']
-        except:
-            galaxy_session.referer = None
-        if self.history is not None:
-            # See if we have already associated the session with the history
-            try:
-                association = self.app.model.GalaxySessionToHistoryAssociation.filter_by( session_id=galaxy_session.id, history_id=self.history.id ).first()
-            except:
-                association = None
-            galaxy_session.add_history( self.history, association=association )
-        galaxy_session.flush()
-        # Set the cookie value to the encrypted session_key
-        self.set_cookie( name='galaxysession', value=self.security.encode_session_key( session_key ) )
-        self.__galaxy_session = galaxy_session
-        return self.__galaxy_session
-    def set_galaxy_session( self, galaxy_session ):
-        """Set the current galaxy_session"""
-        self.__galaxy_session = galaxy_session
-    galaxy_session = property( get_galaxy_session, set_galaxy_session )
-    def galaxy_session_is_valid( self ):
-        try:
-            return self.galaxy_session.is_valid
-        except:
-            return False
-    def ensure_valid_galaxy_session( self ):
-        """Make sure we have a valid galaxy session, create a new one if necessary."""
-        if not self.galaxy_session_is_valid():
-            galaxy_session = self.new_galaxy_session()
-    def logout_galaxy_session( self ):
-        """
-        Logout the current user by setting user to None and galaxy_session.is_valid to False 
-        in the db.  A new galaxy_session is automatically created with prev_session_id is set 
-        to save a reference to the current one as a way of chaining them together
-        """
-        if self.galaxy_session_is_valid():
-            galaxy_session = self.get_galaxy_session()
-            old_session_id = galaxy_session.id
-            galaxy_session.is_valid = False
-            galaxy_session.flush()
-            self.set_user( None )
-            return self.new_galaxy_session( prev_session_id=old_session_id )
-        else:
-            error( "Attempted to logout an invalid galaxy_session" )
-    def make_associations( self ):
-        history = self.get_history()
-        user = self.get_user()
-        if self.galaxy_session_is_valid():
-            galaxy_session = self.get_galaxy_session()
-            if galaxy_session.user_id is None and user is not None:
-                galaxy_session.user_id = user.id
-            if history is not None:
-                galaxy_session.current_history_id = history.id
-            galaxy_session.flush()
-            self.__galaxy_session = galaxy_session
-        if history is not None and user is not None:
-            if not history.user:
-                # This user will now acquire previously non-owned history, so set permitted actions to user's default
-                history.user = user
-                self.app.security_agent.history_set_default_permissions( history, dataset=True, bypass_manage_permission=True )
-            history.user_id = user.id
-            history.flush()
-            self.__history = history
->>>>>>> af7ac830
                 
     def get_toolbox(self):
         """Returns the application toolbox"""
