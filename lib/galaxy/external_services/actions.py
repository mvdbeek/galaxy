# Contains actions that are used in External Services
import logging
import requests
from galaxy.web import url_for
from galaxy.util.template import fill_template
from result_handlers.basic import ExternalServiceActionResultHandler

log = logging.getLogger(__name__)


class PopulatedExternalServiceAction(object):
    def __init__(self, action, param_dict):
        self.action = action
        self.param_dict = param_dict
        self.result = None
        self.handled_results = None

    def __getattr__(self, name):
        return getattr(self.action, name)

    def get_action_access_link(self, trans):
        return self.action.get_action_access_link(trans, self.param_dict)

    def perform_action(self):
        if self.result is None:
            self.result = self.action.perform_action(self.param_dict)
        return self.result

    def handle_results(self, trans):
        if self.result is None:
            self.perform_action()
        if self.handled_results is None:
            self.handled_results = self.action.handle_action(self.result, self.param_dict, trans)
        return self.handled_results


class ExternalServiceAction(object):
    """ Abstract Class for External Service Actions """

    type = None

    @classmethod
    def from_elem(cls, elem, parent):
        action_type = elem.get('type', None)
        assert action_type, 'ExternalServiceAction requires a type'
        return action_type_to_class[action_type](elem, parent)

    def __init__(self, elem, parent):
        self.name = elem.get('name', None)
        assert self.name, 'ExternalServiceAction requires a name'
        self.label = elem.get('label', self.name)
        self.parent = parent
        self.result_handlers = []
        for handler in elem.findall('result_handler'):
            self.result_handlers.append(ExternalServiceActionResultHandler.from_elem(handler, self))

    def __action_url_id(self, param_dict):
        rval = self.name
        parent = self.parent
        while hasattr(parent.parent, 'parent'):
            rval = "%s|%s" % (parent.name, rval)
            parent = parent.parent
        rval = "%s|%s" % (param_dict['service_instance'].id, rval)
        return rval

    def get_action_access_link(self, trans, param_dict):
        return url_for(controller='/external_services',
                       action="access_action",
                       external_service_action=self.__action_url_id(param_dict),
                       item=param_dict['item'].id,
                       item_type=param_dict['item'].__class__.__name__)

    def populate_action(self, param_dict):
        return PopulatedExternalServiceAction(self, param_dict)

    def handle_action(self, completed_action, param_dict, trans):
        handled_results = []
        for handled_result in self.result_handlers:
            handled_results.append(handled_result.handle_result(completed_action, param_dict, trans))
        return handled_results

    def perform_action(self, param_dict):
        raise Exception('Abstract Method')


class ExternalServiceResult(object):
    def __init__(self, name, param_dict):
        self.name = name
        self.param_dict = param_dict

    @property
    def content(self):
        raise Exception('Abstract Method')


class ExternalServiceWebAPIActionResult(ExternalServiceResult):
    def __init__(self, name, param_dict, url, method, target):  # display_handler = None ):
        ExternalServiceResult.__init__(self, name, param_dict)
        self.url = url
        self.method = method
        self.target = target
        self._content = None

    @property
    def content(self):
        if self._content is None:
<<<<<<< HEAD
            self._content = urlopen(self.url).read()
=======
            self._content = requests.get(self.url).text
>>>>>>> 2f2acb98
        return self._content


class ExternalServiceValueResult(ExternalServiceResult):
    def __init__(self, name, param_dict, value):
        self.name = name
        self.param_dict = param_dict
        self.value = value

    @property
    def content(self):
        return self.value


class ExternalServiceWebAPIAction(ExternalServiceAction):
    """ Action that accesses an external Web API and provides handlers for the requested content """

    type = 'web_api'

    class ExternalServiceWebAPIActionRequest(object):
        def __init__(self, elem, parent):
            self.target = elem.get('target', '_blank')
            self.method = elem.get('method', 'post')
            self.parent = parent
            self.url = Template(elem.find('url'), parent)

        def get_web_api_action(self, param_dict):
            name = self.parent.name
            target = self.target
            method = self.method
            url = self.url.build_template(param_dict).strip()
            return ExternalServiceWebAPIActionResult(name, param_dict, url, method, target)

    def __init__(self, elem, parent):
        ExternalServiceAction.__init__(self, elem, parent)
        self.web_api_request = self.ExternalServiceWebAPIActionRequest(elem.find('request'), parent)

    def perform_action(self, param_dict):
        return self.web_api_request.get_web_api_action(param_dict)


class ExternalServiceWebAction(ExternalServiceAction):
    """ Action that accesses an external web application  """

    type = 'web'

    def __init__(self, elem, parent):
        ExternalServiceAction.__init__(self, elem, parent)
        self.request_elem = elem.find('request')
        self.url = Template(self.request_elem.find('url'), parent)
        self.target = self.request_elem.get('target', '_blank')
        self.method = self.request_elem.get('method', 'get')

    def get_action_access_link(self, trans, param_dict):
        url = self.url.build_template(param_dict).strip()
        return url


class ExternalServiceTemplateAction(ExternalServiceAction):
    """ Action that redirects to an external URL """

    type = 'template'

    def __init__(self, elem, parent):
        ExternalServiceAction.__init__(self, elem, parent)
        self.template = Template(elem.find('template'), parent)

    def perform_action(self, param_dict):
        return ExternalServiceValueResult(self.name, param_dict, self.template.build_template(param_dict))


action_type_to_class = {
    ExternalServiceWebAction.type: ExternalServiceWebAction,
    ExternalServiceWebAPIAction.type: ExternalServiceWebAPIAction,
    ExternalServiceTemplateAction.type: ExternalServiceTemplateAction}


# utility classes
class Template(object):
    def __init__(self, elem, parent):
        self.text = elem.text
        self.parent = parent

    def build_template(self, param_dict):
        template = fill_template(self.text, context=param_dict)
        return template<|MERGE_RESOLUTION|>--- conflicted
+++ resolved
@@ -104,11 +104,7 @@
     @property
     def content(self):
         if self._content is None:
-<<<<<<< HEAD
-            self._content = urlopen(self.url).read()
-=======
             self._content = requests.get(self.url).text
->>>>>>> 2f2acb98
         return self._content
 
 
