--- conflicted
+++ resolved
@@ -31,22 +31,20 @@
           Where the hgweb.config file is stored.
           The default is the Galaxy installation directory.
 
-<<<<<<< HEAD
+      hgweb_repo_prefix:
+        type: str
+        required: false
+        default: repos/
+        desc: |
+          Default URL prefix for repositories served via hgweb.
+          If running an external hgweb server you should set this to an empty string.
+
       config_hg_for_dev:
         type: str
         required: false
         desc: |
           Allow pushing directly to mercurial repositories directly
           and without authentication.
-=======
-      hgweb_repo_prefix:
-        type: str
-        required: false
-        default: repos/
-        desc: |
-          Default URL prefix for repositories served via hgweb.
-          If running an external hgweb server you should set this to an empty string.
->>>>>>> b121db54
 
       file_path:
         type: str
