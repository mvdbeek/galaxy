--- conflicted
+++ resolved
@@ -431,11 +431,7 @@
     "9009",
     ["tool_shed.webapp.buildapp:app_factory"],
     "config/tool_shed.yml",
-<<<<<<< HEAD
-    "lib/tool_shed/webapp/config_schema.yml",
-=======
     str(TOOL_SHED_CONFIG_SCHEMA_PATH),
->>>>>>> e886d381
     "tool_shed.webapp.buildapp:uwsgi_app()",
 )
 REPORTS_APP = App(
@@ -443,11 +439,7 @@
     "9001",
     ["galaxy.webapps.reports.buildapp:app_factory"],
     "config/reports.yml",
-<<<<<<< HEAD
-    "lib/galaxy/webapps/reports/config_schema.yml",
-=======
     str(REPORTS_CONFIG_SCHEMA_PATH),
->>>>>>> e886d381
     "galaxy.webapps.reports.buildapp:uwsgi_app()",
 )
 APPS = {"galaxy": GALAXY_APP, "tool_shed": SHED_APP, "reports": REPORTS_APP}
