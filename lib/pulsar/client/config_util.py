""" Generic interface for reading YAML/INI/JSON config files into nested dictionaries.
"""

<<<<<<< HEAD
import yaml

=======
import codecs
try:
    from galaxy import eggs
    eggs.require('PyYAML')
except Exception:
    # If not in Galaxy, ignore this.
    pass

try:
    import yaml
except ImportError:
    yaml = None
>>>>>>> c7394bd0
try:
    from ConfigParser import ConfigParser
except ImportError:
    from configparser import ConfigParser
import json


CONFIG_TYPE_JSON = "json"
CONFIG_TYPE_YAML = "yaml"
CONFIG_TYPE_INI = "ini"

DEFAULT_CONFIG_TYPE = CONFIG_TYPE_YAML

JSON_EXTS = [".json"]
YAML_EXTS = [".yaml", ".yml"]
INI_EXTS = [".ini"]

EXT_MAP = {
    CONFIG_TYPE_JSON: JSON_EXTS,
    CONFIG_TYPE_YAML: YAML_EXTS,
    CONFIG_TYPE_INI: INI_EXTS,
}


def read_file(path, type=None, default_type=DEFAULT_CONFIG_TYPE):
    if path is None:
        raise ValueError("Undefined path supplied.")

    config_type = __find_type(path, type, default_type)
    return EXT_READERS[config_type](path)


def __find_type(path, explicit_type, default_type):
    if explicit_type:
        return explicit_type

    for config_type, config_exts in EXT_MAP.items():
        for ext in config_exts:
            if path.endswith(ext):
                return config_type

    return default_type


def __read_yaml(path):
    with open(path, "rb") as f:
        return yaml.load(f)


def __read_ini(path):
    config = ConfigParser()
    config.read(path)
    return config._sections


def __read_json(path):
    reader = codecs.getreader("utf-8")
    with open(path, "rb") as f:
        return json.load(reader(f))

EXT_READERS = {
    CONFIG_TYPE_JSON: __read_json,
    CONFIG_TYPE_YAML: __read_yaml,
    CONFIG_TYPE_INI: __read_ini,
}<|MERGE_RESOLUTION|>--- conflicted
+++ resolved
@@ -1,10 +1,6 @@
 """ Generic interface for reading YAML/INI/JSON config files into nested dictionaries.
 """
 
-<<<<<<< HEAD
-import yaml
-
-=======
 import codecs
 try:
     from galaxy import eggs
@@ -17,7 +13,6 @@
     import yaml
 except ImportError:
     yaml = None
->>>>>>> c7394bd0
 try:
     from ConfigParser import ConfigParser
 except ImportError:
