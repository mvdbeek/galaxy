import datetime
import json
import os
import time
from operator import itemgetter

import requests

from galaxy.util import DEFAULT_SOCKET_TIMEOUT
from galaxy_test.api.test_tools import TestsTools
from galaxy_test.base.api_asserts import assert_status_code_is_ok
from galaxy_test.base.populators import (
    DatasetCollectionPopulator,
    DatasetPopulator,
    skip_without_tool,
    uses_test_history,
    wait_on,
    wait_on_state,
    WorkflowPopulator
)
from ._framework import ApiTestCase


class JobsApiTestCase(ApiTestCase, TestsTools):

    def setUp(self):
        super().setUp()
        self.workflow_populator = WorkflowPopulator(self.galaxy_interactor)
        self.dataset_populator = DatasetPopulator(self.galaxy_interactor)
        self.dataset_collection_populator = DatasetCollectionPopulator(self.galaxy_interactor)

    @uses_test_history(require_new=True)
    def test_index(self, history_id):
        # Create HDA to ensure at least one job exists...
        self.__history_with_new_dataset(history_id)
        jobs = self.__jobs_index()
        assert "upload1" in map(itemgetter("tool_id"), jobs)

    @uses_test_history(require_new=True)
    def test_system_details_admin_only(self, history_id):
        self.__history_with_new_dataset(history_id)
        jobs = self.__jobs_index(admin=False)
        job = jobs[0]
        self._assert_not_has_keys(job, "external_id")

        jobs = self.__jobs_index(admin=True)
        job = jobs[0]
        self._assert_has_keys(job, "command_line", "external_id")

    @uses_test_history(require_new=True)
    def test_admin_job_list(self, history_id):
        self.__history_with_new_dataset(history_id)
        jobs_response = self._get("jobs?view=admin_job_list", admin=False)
        assert jobs_response.status_code == 403
        assert jobs_response.json()['err_msg'] == 'Only admins can use the admin_job_list view'

        jobs = self._get("jobs?view=admin_job_list", admin=True).json()
        job = jobs[0]
        self._assert_has_keys(job, "command_line", "external_id", 'handler')

    @uses_test_history(require_new=True)
    def test_index_state_filter(self, history_id):
        # Initial number of ok jobs
        original_count = len(self.__uploads_with_state("ok"))
        # Run through dataset upload to ensure num uplaods at least greater
        # by 1.
        self.__history_with_ok_dataset(history_id)

        # Verify number of ok jobs is actually greater.
        count_increased = False
        for _ in range(10):
            new_count = len(self.__uploads_with_state("ok"))
            if original_count < new_count:
                count_increased = True
                break
            time.sleep(.1)

        if not count_increased:
            template = "Jobs in ok state did not increase (was %d, now %d)"
            message = template % (original_count, new_count)
            raise AssertionError(message)

    @uses_test_history(require_new=True)
    def test_index_date_filter(self, history_id):
        self.__history_with_new_dataset(history_id)
        two_weeks_ago = (datetime.datetime.utcnow() - datetime.timedelta(14)).isoformat()
        last_week = (datetime.datetime.utcnow() - datetime.timedelta(7)).isoformat()
        next_week = (datetime.datetime.utcnow() + datetime.timedelta(7)).isoformat()
        today = datetime.datetime.utcnow().isoformat()
        tomorrow = (datetime.datetime.utcnow() + datetime.timedelta(1)).isoformat()

        jobs = self.__jobs_index(data={"date_range_min": today[0:10], "date_range_max": tomorrow[0:10]})
        assert len(jobs) > 0
        today_job_id = jobs[0]["id"]

        jobs = self.__jobs_index(data={"date_range_min": two_weeks_ago, "date_range_max": last_week})
        assert today_job_id not in map(itemgetter("id"), jobs)

        jobs = self.__jobs_index(data={"date_range_min": last_week, "date_range_max": next_week})
        assert today_job_id in map(itemgetter("id"), jobs)

    @uses_test_history(require_new=True)
    def test_index_history(self, history_id):
        self.__history_with_new_dataset(history_id)
        jobs = self.__jobs_index(data={"history_id": history_id})
        assert len(jobs) > 0

        with self.dataset_populator.test_history() as other_history_id:
            jobs = self.__jobs_index(data={"history_id": other_history_id})
            assert len(jobs) == 0

    @uses_test_history(require_new=True)
    def test_index_workflow_and_invocation_filter(self, history_id):
        workflow_simple = """
class: GalaxyWorkflow
name: Simple Workflow
inputs:
  input1: data
outputs:
  wf_output_1:
    outputSource: first_cat/out_file1
steps:
  first_cat:
    tool_id: cat1
    in:
      input1: input1
"""
        summary = self.workflow_populator.run_workflow(workflow_simple, history_id=history_id, test_data={"input1": "hello world"})
        invocation_id = summary.invocation_id
        workflow_id = self._get(f"invocations/{invocation_id}").json()['workflow_id']
        self.workflow_populator.wait_for_invocation(workflow_id, invocation_id)
        jobs1 = self.__jobs_index(data={"workflow_id": workflow_id})
        assert len(jobs1) == 1
        jobs2 = self.__jobs_index(data={"invocation_id": invocation_id})
        assert len(jobs2) == 1
        assert jobs1 == jobs2

    @uses_test_history(require_new=True)
    def test_index_workflow_filter_implicit_jobs(self, history_id):
        workflow_id = self.workflow_populator.upload_yaml_workflow("""
class: GalaxyWorkflow
inputs:
  input_datasets: collection
steps:
  multi_data_optional:
    tool_id: multi_data_optional
    in:
      input1: input_datasets
""")
        hdca_id = self.dataset_collection_populator.create_list_of_list_in_history(history_id).json()
        self.dataset_populator.wait_for_history(history_id, assert_ok=True)
        inputs = {
            '0': self.dataset_populator.ds_entry(hdca_id),
        }
        invocation_id = self.workflow_populator.invoke_workflow_and_wait(workflow_id, history_id=history_id, inputs=inputs, assert_ok=True)
        jobs1 = self.__jobs_index(data={"workflow_id": workflow_id})
        jobs2 = self.__jobs_index(data={"invocation_id": invocation_id})
        assert len(jobs1) == len(jobs2) == 1
        second_invocation_id = self.workflow_populator.invoke_workflow_and_wait(workflow_id, history_id=history_id, inputs=inputs, assert_ok=True)
        workflow_jobs = self.__jobs_index(data={"workflow_id": workflow_id})
        second_invocation_jobs = self.__jobs_index(data={"invocation_id": second_invocation_id})
        assert len(workflow_jobs) == 2
        assert len(second_invocation_jobs) == 1

    @uses_test_history(require_new=True)
    def test_index_limit_and_offset_filter(self, history_id):
        self.__history_with_new_dataset(history_id)
        jobs = self.__jobs_index(data={"history_id": history_id})
        assert len(jobs) > 0
        length = len(jobs)
        jobs = self.__jobs_index(data={"history_id": history_id, "offset": 1})
        assert len(jobs) == length - 1
        jobs = self.__jobs_index(data={"history_id": history_id, "limit": 0})
        assert len(jobs) == 0

    @uses_test_history(require_new=True)
    def test_index_user_filter(self, history_id):
        test_user_email = "user_for_jobs_index_test@bx.psu.edu"
        user = self._setup_user(test_user_email)
        with self._different_user(email=test_user_email):
            # User should be able to jobs for their own ID.
            jobs = self.__jobs_index(data={"user_id": user["id"]})
            assert jobs == []
        # Admin should be able to see jobs of another user.
        jobs = self.__jobs_index(data={"user_id": user["id"]}, admin=True)
        assert jobs == []
        # Normal user should not be able to see jobs of another user.
        jobs_response = self._get("jobs", data={"user_id": user["id"]})
        self._assert_status_code_is(jobs_response, 403)
        assert jobs_response.json() == {"err_msg": "Only admins can index the jobs of others", "err_code": 403006}

    @uses_test_history(require_new=True)
    def test_index_multiple_states_filter(self, history_id):
        # Initial number of ok jobs
        original_count = len(self.__uploads_with_state("ok", "new"))

        # Run through dataset upload to ensure num uplaods at least greater
        # by 1.
        self.__history_with_ok_dataset(history_id)

        # Verify number of ok jobs is actually greater.
        new_count = len(self.__uploads_with_state("new", "ok"))
        assert original_count < new_count, new_count

    @uses_test_history(require_new=True)
    def test_show(self, history_id):
        # Create HDA to ensure at least one job exists...
        self.__history_with_new_dataset(history_id)

        jobs_response = self._get("jobs")
        first_job = jobs_response.json()[0]
        self._assert_has_key(first_job, 'id', 'state', 'exit_code', 'update_time', 'create_time')

        job_id = first_job["id"]
        show_jobs_response = self._get(f"jobs/{job_id}")
        self._assert_status_code_is(show_jobs_response, 200)

        job_details = show_jobs_response.json()
        self._assert_has_key(job_details, 'id', 'state', 'exit_code', 'update_time', 'create_time')

        show_jobs_response = self._get(f"jobs/{job_id}", {"full": True})
        self._assert_status_code_is(show_jobs_response, 200)

        job_details = show_jobs_response.json()
        self._assert_has_key(job_details, 'id', 'state', 'exit_code', 'update_time', 'create_time', 'stdout', 'stderr', 'job_messages')

    @uses_test_history(require_new=True)
    def test_show_security(self, history_id):
        self.__history_with_new_dataset(history_id)
        jobs_response = self._get("jobs", data={"history_id": history_id})
        job = jobs_response.json()[0]
        job_id = job["id"]

        job_lock_response = self._get("job_lock", admin=True)
        job_lock_response.raise_for_status()
        assert not job_lock_response.json()["active"]

        show_jobs_response = self._get(f"jobs/{job_id}", admin=False)
        self._assert_not_has_keys(show_jobs_response.json(), "external_id")

        # TODO: Re-activate test case when API accepts privacy settings
        # with self._different_user():
        #    show_jobs_response = self._get( "jobs/%s" % job_id, admin=False )
        #    self._assert_status_code_is( show_jobs_response, 200 )

        show_jobs_response = self._get(f"jobs/{job_id}", admin=True)
        self._assert_has_keys(show_jobs_response.json(), "command_line", "external_id")

    def _run_detect_errors(self, history_id, inputs):
        payload = self.dataset_populator.run_tool_payload(
            tool_id='detect_errors_aggressive',
            inputs=inputs,
            history_id=history_id,
        )
        return self._post("tools", data=payload).json()

    @skip_without_tool("detect_errors_aggressive")
    def test_unhide_on_error(self):
        with self.dataset_populator.test_history() as history_id:
            inputs = {'error_bool': 'true'}
            run_response = self._run_detect_errors(history_id=history_id, inputs=inputs)
            job_id = run_response['jobs'][0]["id"]
            self.dataset_populator.wait_for_job(job_id)
            job = self.dataset_populator.get_job_details(job_id).json()
            assert job['state'] == 'error'
            dataset = self.dataset_populator.get_history_dataset_details(history_id=history_id,
                                                                         dataset_id=run_response['outputs'][0]['id'],
                                                                         assert_ok=False)
            assert dataset['visible']

    @skip_without_tool("detect_errors_aggressive")
    def test_no_unhide_on_error_if_mapped_over(self):
        with self.dataset_populator.test_history() as history_id:
            hdca1 = self.dataset_collection_populator.create_list_in_history(history_id, contents=[("sample1-1", "1 2 3")]).json()
            inputs = {
                'error_bool': 'true',
                'dataset': {
                    'batch': True,
                    'values': [{'src': 'hdca', 'id': hdca1['id']}],
                }
            }
            run_response = self._run_detect_errors(history_id=history_id, inputs=inputs)
            job_id = run_response['jobs'][0]["id"]
            self.dataset_populator.wait_for_job(job_id)
            job = self.dataset_populator.get_job_details(job_id).json()
            assert job['state'] == 'error'
            dataset = self.dataset_populator.get_history_dataset_details(history_id=history_id,
                                                                         dataset_id=run_response['outputs'][0]['id'],
                                                                         assert_ok=False)
            assert not dataset['visible']

    @skip_without_tool('empty_output')
    def test_common_problems(self):
        with self.dataset_populator.test_history() as history_id:
            empty_run_response = self.dataset_populator.run_tool(
                tool_id='empty_output',
                inputs={},
                history_id=history_id,
            )
            empty_hda = empty_run_response["outputs"][0]
            cat_empty_twice_run_response = self.dataset_populator.run_tool(
                tool_id='cat1',
                inputs={
                    'input1': {'src': 'hda', 'id': empty_hda['id']},
                    'queries_0|input2': {'src': 'hda', 'id': empty_hda['id']}
                },
                history_id=history_id,
            )
            empty_output_job = empty_run_response["jobs"][0]
            cat_empty_job = cat_empty_twice_run_response["jobs"][0]
            empty_output_common_problems_response = self._get(f"jobs/{empty_output_job['id']}/common_problems").json()
            cat_empty_common_problems_response = self._get(f"jobs/{cat_empty_job['id']}/common_problems").json()
            self._assert_has_keys(empty_output_common_problems_response, "has_empty_inputs", "has_duplicate_inputs")
            self._assert_has_keys(cat_empty_common_problems_response, "has_empty_inputs", "has_duplicate_inputs")
            assert not empty_output_common_problems_response["has_empty_inputs"]
            assert cat_empty_common_problems_response["has_empty_inputs"]
            assert not empty_output_common_problems_response["has_duplicate_inputs"]
            assert cat_empty_common_problems_response["has_duplicate_inputs"]

    @skip_without_tool('detect_errors_aggressive')
    def test_report_error(self):
        with self.dataset_populator.test_history() as history_id:
            payload = self.dataset_populator.run_tool_payload(
                tool_id='detect_errors_aggressive',
                inputs={'error_bool': 'true'},
                history_id=history_id,
            )
            run_response = self._post("tools", data=payload).json()
            job_id = run_response['jobs'][0]["id"]
            self.dataset_populator.wait_for_job(job_id)
            dataset_id = run_response['outputs'][0]['id']
            response = self._post(f'jobs/{job_id}/error',
                                  data={'dataset_id': dataset_id})
            assert response.status_code == 200, response.text

    @skip_without_tool('detect_errors_aggressive')
    def test_report_error_anon(self):
        # Need to get a cookie and use that for anonymous tool runs
        cookies = requests.get(self.url, timeout=DEFAULT_SOCKET_TIMEOUT).cookies
        payload = json.dumps({"tool_id": "detect_errors_aggressive",
                              "inputs": {"error_bool": "true"}})
        run_response = requests.post(f"{self.galaxy_interactor.api_url}/tools", data=payload, cookies=cookies, timeout=DEFAULT_SOCKET_TIMEOUT).json()
        job_id = run_response['jobs'][0]["id"]
        dataset_id = run_response['outputs'][0]['id']
        response = requests.post(f'{self.galaxy_interactor.api_url}/jobs/{job_id}/error',
                                 data={'email': 'someone@domain.com', 'dataset_id': dataset_id},
                                 cookies=cookies,
                                 timeout=DEFAULT_SOCKET_TIMEOUT)
        assert response.status_code == 200, response.text

<<<<<<< HEAD
=======
    @skip_without_tool('detect_errors_aggressive')
    def test_report_error_bootstrap_admin(self):
        with self.dataset_populator.test_history() as history_id:
            payload = self.dataset_populator.run_tool_payload(
                tool_id='detect_errors_aggressive',
                inputs={'error_bool': 'true'},
                history_id=history_id,
            )
            run_response = self._post("tools", data=payload, key=self.master_api_key)
            self._assert_status_code_is(run_response, 400)

>>>>>>> 80595ebd
    @skip_without_tool("create_2")
    @uses_test_history(require_new=True)
    def test_deleting_output_keep_running_until_all_deleted(self, history_id):
        job_state, outputs = self._setup_running_two_output_job(history_id, 120)

        self._hack_to_skip_test_if_state_ok(job_state)

        # Delete one of the two outputs and make sure the job is still running.
        self._raw_update_history_item(history_id, outputs[0]["id"], {"deleted": True})

        self._hack_to_skip_test_if_state_ok(job_state)

        time.sleep(1)

        self._hack_to_skip_test_if_state_ok(job_state)

        state = job_state().json()["state"]
        assert state == "running", state

        # Delete the second output and make sure the job is cancelled.
        self._raw_update_history_item(history_id, outputs[1]["id"], {"deleted": True})
        final_state = wait_on_state(job_state, assert_ok=False, timeout=15)
        assert final_state in ["deleting", "deleted"], final_state

    @skip_without_tool("create_2")
    @uses_test_history(require_new=True)
    def test_purging_output_keep_running_until_all_purged(self, history_id):
        job_state, outputs = self._setup_running_two_output_job(history_id, 120)

        # Pretty much right away after the job is running, these paths should be populated -
        # if they are grab them and make sure they are deleted at the end of the job.
        dataset_1 = self._get_history_item_as_admin(history_id, outputs[0]["id"])
        dataset_2 = self._get_history_item_as_admin(history_id, outputs[1]["id"])
        if "file_name" in dataset_1:
            output_dataset_paths = [dataset_1["file_name"], dataset_2["file_name"]]
            # This may or may not exist depending on if the test is local or not.
            output_dataset_paths_exist = os.path.exists(output_dataset_paths[0])
        else:
            output_dataset_paths = []
            output_dataset_paths_exist = False

        self._hack_to_skip_test_if_state_ok(job_state)

        current_state = job_state().json()["state"]
        assert current_state == "running", current_state

        # Purge one of the two outputs and make sure the job is still running.
        self._raw_update_history_item(history_id, outputs[0]["id"], {"purged": True})
        time.sleep(1)

        self._hack_to_skip_test_if_state_ok(job_state)

        current_state = job_state().json()["state"]
        assert current_state == "running", current_state

        # Purge the second output and make sure the job is cancelled.
        self._raw_update_history_item(history_id, outputs[1]["id"], {"purged": True})
        final_state = wait_on_state(job_state, assert_ok=False, timeout=15)
        assert final_state in ["deleting", "deleted"], final_state

        def paths_deleted():
            if not os.path.exists(output_dataset_paths[0]) and not os.path.exists(output_dataset_paths[1]):
                return True

        if output_dataset_paths_exist:
            wait_on(paths_deleted, "path deletion")

    @skip_without_tool("create_2")
    @uses_test_history(require_new=True)
    def test_purging_output_cleaned_after_ok_run(self, history_id):
        job_state, outputs = self._setup_running_two_output_job(history_id, 10)

        # Pretty much right away after the job is running, these paths should be populated -
        # if they are grab them and make sure they are deleted at the end of the job.
        dataset_1 = self._get_history_item_as_admin(history_id, outputs[0]["id"])
        dataset_2 = self._get_history_item_as_admin(history_id, outputs[1]["id"])
        if "file_name" in dataset_1:
            output_dataset_paths = [dataset_1["file_name"], dataset_2["file_name"]]
            # This may or may not exist depending on if the test is local or not.
            output_dataset_paths_exist = os.path.exists(output_dataset_paths[0])
        else:
            output_dataset_paths = []
            output_dataset_paths_exist = False

        if not output_dataset_paths_exist:
            # Given this Galaxy configuration - there is nothing more to be tested here.
            # Consider throwing a skip instead.
            return

        # Purge one of the two outputs and wait for the job to complete.
        self._raw_update_history_item(history_id, outputs[0]["id"], {"purged": True})
        wait_on_state(job_state, assert_ok=True)

        if output_dataset_paths_exist:
            time.sleep(.5)
            # Make sure the non-purged dataset is on disk and the purged one is not.
            assert os.path.exists(output_dataset_paths[1])
            assert not os.path.exists(output_dataset_paths[0])

    def _hack_to_skip_test_if_state_ok(self, job_state):
        from nose.plugins.skip import SkipTest
        if job_state().json()["state"] == "ok":
            message = "Job state switch from running to ok too quickly - the rest of the test requires the job to be in a running state. Skipping test."
            raise SkipTest(message)

    def _setup_running_two_output_job(self, history_id, sleep_time):
        payload = self.dataset_populator.run_tool_payload(
            tool_id='create_2',
            inputs=dict(
                sleep_time=sleep_time,
            ),
            history_id=history_id,
        )
        run_response = self._post("tools", data=payload)
        run_response.raise_for_status()
        run_object = run_response.json()
        outputs = run_object["outputs"]
        jobs = run_object["jobs"]

        assert len(outputs) == 2
        assert len(jobs) == 1

        def job_state():
            jobs_response = self._get(f"jobs/{jobs[0]['id']}")
            return jobs_response

        # Give job some time to get up and running.
        time.sleep(2)
        running_state = wait_on_state(job_state, skip_states=["queued", "new"], assert_ok=False, timeout=15)
        assert running_state == "running", running_state

        return job_state, outputs

    def _raw_update_history_item(self, history_id, item_id, data):
        update_url = self._api_url(f"histories/{history_id}/contents/{item_id}", use_key=True)
        update_response = requests.put(update_url, json=data)
        assert_status_code_is_ok(update_response)
        return update_response

    @skip_without_tool("cat_data_and_sleep")
    @uses_test_history(require_new=True)
    def test_resume_job(self, history_id):
        hda1 = self.dataset_populator.new_dataset(history_id, content="samp1\t10.0\nsamp2\t20.0\n")
        hda2 = self.dataset_populator.new_dataset(history_id, content="samp1\t30.0\nsamp2\t40.0\n")
        # Submit first job
        payload = self.dataset_populator.run_tool_payload(
            tool_id='cat_data_and_sleep',
            inputs={
                'sleep_time': 15,
                'input1': {'src': 'hda', 'id': hda2['id']},
                'queries_0|input2': {'src': 'hda', 'id': hda2['id']}
            },
            history_id=history_id,
        )
        run_response = self._post("tools", data=payload).json()
        output = run_response["outputs"][0]
        # Submit second job that waits on job1
        payload = self.dataset_populator.run_tool_payload(
            tool_id='cat1',
            inputs={
                'input1': {'src': 'hda', 'id': hda1['id']},
                'queries_0|input2': {'src': 'hda', 'id': output['id']}
            },
            history_id=history_id,
        )
        run_response = self._post("tools", data=payload).json()
        job_id = run_response['jobs'][0]['id']
        output = run_response["outputs"][0]
        # Delete second jobs input while second job is waiting for first job
        delete_response = self._delete(f"histories/{history_id}/contents/{hda1['id']}")
        self._assert_status_code_is(delete_response, 200)
        self.dataset_populator.wait_for_history_jobs(history_id, assert_ok=False)
        dataset_details = self._get(f"histories/{history_id}/contents/{output['id']}").json()
        assert dataset_details['state'] == 'paused'
        # Undelete input dataset
        undelete_response = self._put(f"histories/{history_id}/contents/{hda1['id']}",
                                      data={'deleted': False}, json=True)
        self._assert_status_code_is(undelete_response, 200)
        resume_response = self._put(f"jobs/{job_id}/resume")
        self._assert_status_code_is(resume_response, 200)
        self.dataset_populator.wait_for_history_jobs(history_id, assert_ok=True)
        dataset_details = self._get(f"histories/{history_id}/contents/{output['id']}").json()
        assert dataset_details['state'] == 'ok'

    def _get_history_item_as_admin(self, history_id, item_id):
        response = self._get(f"histories/{history_id}/contents/{item_id}?view=detailed", admin=True)
        assert_status_code_is_ok(response)
        return response.json()

    @uses_test_history(require_new=True)
    def test_search(self, history_id):
        dataset_id = self.__history_with_ok_dataset(history_id)
        # We first copy the datasets, so that the update time is lower than the job creation time
        new_history_id = self.dataset_populator.new_history()
        copy_payload = {"content": dataset_id, "source": "hda", "type": "dataset"}
        copy_response = self._post(f"histories/{new_history_id}/contents", data=copy_payload)
        self._assert_status_code_is(copy_response, 200)
        inputs = json.dumps({
            'input1': {'src': 'hda', 'id': dataset_id}
        })
        self._job_search(tool_id='cat1', history_id=history_id, inputs=inputs)
        # We test that a job can be found even if the dataset has been copied to another history
        new_dataset_id = copy_response.json()['id']
        copied_inputs = json.dumps({
            'input1': {'src': 'hda', 'id': new_dataset_id}
        })
        search_payload = self._search_payload(history_id=history_id, tool_id='cat1', inputs=copied_inputs)
        self._search(search_payload, expected_search_count=1)
        # Now we delete the original input HDA that was used -- we should still be able to find the job
        delete_respone = self._delete(f"histories/{history_id}/contents/{dataset_id}")
        self._assert_status_code_is(delete_respone, 200)
        self._search(search_payload, expected_search_count=1)
        # Now we also delete the copy -- we shouldn't find a job
        delete_respone = self._delete(f"histories/{new_history_id}/contents/{new_dataset_id}")
        self._assert_status_code_is(delete_respone, 200)
        self._search(search_payload, expected_search_count=0)

    @uses_test_history(require_new=True)
    def test_search_handle_identifiers(self, history_id):
        # Test that input name and element identifier of a jobs' output must match for a job to be returned.
        dataset_id = self.__history_with_ok_dataset(history_id)
        inputs = json.dumps({
            'input1': {'src': 'hda', 'id': dataset_id}
        })
        self._job_search(tool_id='identifier_single', history_id=history_id, inputs=inputs)
        dataset_details = self._get(f"histories/{history_id}/contents/{dataset_id}").json()
        dataset_details['name'] = 'Renamed Test Dataset'
        dataset_update_response = self._put(f"histories/{history_id}/contents/{dataset_id}", data=dict(name='Renamed Test Dataset'), json=True)
        self._assert_status_code_is(dataset_update_response, 200)
        assert dataset_update_response.json()['name'] == 'Renamed Test Dataset'
        search_payload = self._search_payload(history_id=history_id, tool_id='identifier_single', inputs=inputs)
        self._search(search_payload, expected_search_count=0)

    @uses_test_history(require_new=True)
    def test_search_delete_outputs(self, history_id):
        dataset_id = self.__history_with_ok_dataset(history_id)
        inputs = json.dumps({
            'input1': {'src': 'hda', 'id': dataset_id}
        })
        tool_response = self._job_search(tool_id='cat1', history_id=history_id, inputs=inputs)
        output_id = tool_response.json()['outputs'][0]['id']
        delete_respone = self._delete(f"histories/{history_id}/contents/{output_id}")
        self._assert_status_code_is(delete_respone, 200)
        search_payload = self._search_payload(history_id=history_id, tool_id='cat1', inputs=inputs)
        self._search(search_payload, expected_search_count=0)

    @uses_test_history(require_new=True)
    def test_search_with_hdca_list_input(self, history_id):
        list_id_a = self.__history_with_ok_collection(collection_type='list', history_id=history_id)
        list_id_b = self.__history_with_ok_collection(collection_type='list', history_id=history_id)
        inputs = json.dumps({
            'f1': {'src': 'hdca', 'id': list_id_a},
            'f2': {'src': 'hdca', 'id': list_id_b},
        })
        tool_response = self._job_search(tool_id='multi_data_param', history_id=history_id, inputs=inputs)
        # We switch the inputs, this should not return a match
        inputs_switched = json.dumps({
            'f2': {'src': 'hdca', 'id': list_id_a},
            'f1': {'src': 'hdca', 'id': list_id_b},
        })
        search_payload = self._search_payload(history_id=history_id, tool_id='multi_data_param', inputs=inputs_switched)
        self._search(search_payload, expected_search_count=0)
        # We delete the ouput (this is a HDA, as multi_data_param reduces collections)
        # and use the correct input job definition, the job should not be found
        output_id = tool_response.json()['outputs'][0]['id']
        delete_respone = self._delete(f"histories/{history_id}/contents/{output_id}")
        self._assert_status_code_is(delete_respone, 200)
        search_payload = self._search_payload(history_id=history_id, tool_id='multi_data_param', inputs=inputs)
        self._search(search_payload, expected_search_count=0)

    @uses_test_history(require_new=True)
    def test_search_delete_hdca_output(self, history_id):
        list_id_a = self.__history_with_ok_collection(collection_type='list', history_id=history_id)
        inputs = json.dumps({
            'input1': {'src': 'hdca', 'id': list_id_a},
        })
        tool_response = self._job_search(tool_id='collection_creates_list', history_id=history_id, inputs=inputs)
        output_id = tool_response.json()['outputs'][0]['id']
        # We delete a single tool output, no job should be returned
        delete_respone = self._delete(f"histories/{history_id}/contents/{output_id}")
        self._assert_status_code_is(delete_respone, 200)
        search_payload = self._search_payload(history_id=history_id, tool_id='collection_creates_list', inputs=inputs)
        self._search(search_payload, expected_search_count=0)
        tool_response = self._job_search(tool_id='collection_creates_list', history_id=history_id, inputs=inputs)
        output_collection_id = tool_response.json()['output_collections'][0]['id']
        # We delete a collection output, no job should be returned
        delete_respone = self._delete(f"histories/{history_id}/contents/dataset_collections/{output_collection_id}")
        self._assert_status_code_is(delete_respone, 200)
        search_payload = self._search_payload(history_id=history_id, tool_id='collection_creates_list', inputs=inputs)
        self._search(search_payload, expected_search_count=0)

    @uses_test_history(require_new=True)
    def test_search_with_hdca_pair_input(self, history_id):
        list_id_a = self.__history_with_ok_collection(collection_type='pair', history_id=history_id)
        inputs = json.dumps({
            'f1': {'src': 'hdca', 'id': list_id_a},
            'f2': {'src': 'hdca', 'id': list_id_a},
        })
        self._job_search(tool_id='multi_data_param', history_id=history_id, inputs=inputs)
        # We test that a job can be found even if the collection has been copied to another history
        new_history_id = self.dataset_populator.new_history()
        copy_payload = {"content": list_id_a, "source": "hdca", "type": "dataset_collection"}
        copy_response = self._post(f"histories/{new_history_id}/contents", data=copy_payload)
        self._assert_status_code_is(copy_response, 200)
        new_list_a = copy_response.json()['id']
        copied_inputs = json.dumps({
            'f1': {'src': 'hdca', 'id': new_list_a},
            'f2': {'src': 'hdca', 'id': new_list_a},
        })
        search_payload = self._search_payload(history_id=new_history_id, tool_id='multi_data_param', inputs=copied_inputs)
        self._search(search_payload, expected_search_count=1)
        # Now we delete the original input HDCA that was used -- we should still be able to find the job
        delete_respone = self._delete(f"histories/{history_id}/contents/dataset_collections/{list_id_a}")
        self._assert_status_code_is(delete_respone, 200)
        self._search(search_payload, expected_search_count=1)
        # Now we also delete the copy -- we shouldn't find a job
        delete_respone = self._delete(f"histories/{history_id}/contents/dataset_collections/{new_list_a}")
        self._assert_status_code_is(delete_respone, 200)
        self._search(search_payload, expected_search_count=0)

    @uses_test_history(require_new=True)
    def test_search_with_hdca_list_pair_input(self, history_id):
        list_id_a = self.__history_with_ok_collection(collection_type='list:pair', history_id=history_id)
        inputs = json.dumps({
            'f1': {'src': 'hdca', 'id': list_id_a},
            'f2': {'src': 'hdca', 'id': list_id_a},
        })
        self._job_search(tool_id='multi_data_param', history_id=history_id, inputs=inputs)

    @uses_test_history(require_new=True)
    def test_search_with_hdca_list_pair_collection_mapped_over_pair_input(self, history_id):
        list_id_a = self.__history_with_ok_collection(collection_type='list:pair', history_id=history_id)
        inputs = json.dumps({
            'f1': {'batch': True, 'values': [{'src': 'hdca', 'id': list_id_a, 'map_over_type': 'paired'}]},
        })
        self._job_search(tool_id='collection_paired_test', history_id=history_id, inputs=inputs)

    def _get_simple_rerun_params(self, history_id, private=False):
        list_id_a = self.__history_with_ok_collection(collection_type='list:pair', history_id=history_id)
        inputs = {'f1': {'batch': True, 'values': [{'src': 'hdca', 'id': list_id_a, 'map_over_type': 'paired'}]}}
        run_response = self._run(
            history_id=history_id,
            tool_id="collection_paired_test",
            inputs=inputs,
            wait_for_job=True,
            assert_ok=True,
        )
        rerun_params = self._get(f"jobs/{run_response['jobs'][0]['id']}/build_for_rerun").json()
        # Since we call rerun on the first (and only) job we should get the expanded input
        # which is a dataset collection element (and not the list:pair hdca that was used as input to the original
        # job).
        assert rerun_params['state_inputs']['f1']['values'][0]['src'] == 'dce'
        if private:
            hdca = self.dataset_populator.get_history_collection_details(history_id=history_id, content_id=list_id_a)
            for element in hdca['elements'][0]['object']['elements']:
                self.dataset_populator.make_private(history_id, element['object']['id'])
        return rerun_params

    @skip_without_tool("collection_paired_test")
    @uses_test_history(require_new=False)
    def test_job_build_for_rerun(self, history_id):
        rerun_params = self._get_simple_rerun_params(history_id)
        self._run(
            history_id=history_id,
            tool_id="collection_paired_test",
            inputs=rerun_params['state_inputs'],
            wait_for_job=True,
            assert_ok=True,
        )

    @skip_without_tool("collection_paired_test")
    @uses_test_history(require_new=False)
    def test_dce_submission_security(self, history_id):
        rerun_params = self._get_simple_rerun_params(history_id, private=True)
        with self._different_user():
            other_history_id = self.dataset_populator.new_history()
            response = self._run(
                history_id=other_history_id,
                tool_id="collection_paired_test",
                inputs=rerun_params['state_inputs'],
                wait_for_job=False,
                assert_ok=False,
            )
            assert response.status_code == 403

    @skip_without_tool("identifier_collection")
    @uses_test_history(require_new=False)
    def test_job_build_for_rerun_list_list(self, history_id):
        list_id_a = self.__history_with_ok_collection(collection_type='list', history_id=history_id)
        list_id_b = self.__history_with_ok_collection(collection_type='list', history_id=history_id)
        list_list = self.dataset_collection_populator.create_nested_collection(
            history_id=history_id,
            collection_type='list:list',
            name='list list collection',
            collection=[list_id_a, list_id_b]).json()
        list_list_id = list_list['id']
        first_element = list_list['elements'][0]
        assert first_element['element_type'] == 'dataset_collection'
        assert first_element['element_identifier'] == 'test0'
        assert first_element['model_class'] == 'DatasetCollectionElement'
        inputs = {'input1': {'batch': True, 'values': [{'src': 'hdca', 'id': list_list_id, 'map_over_type': 'list'}]}}
        run_response = self._run(
            history_id=history_id,
            tool_id="identifier_collection",
            inputs=inputs,
            wait_for_job=True,
            assert_ok=True,
        )
        assert len(run_response['jobs']) == 2
        rerun_params = self._get(f"jobs/{run_response['jobs'][0]['id']}/build_for_rerun").json()
        # Since we call rerun on the first (and only) job we should get the expanded input
        # which is a dataset collection element (and not the list:list hdca that was used as input to the original
        # job).
        assert rerun_params['state_inputs']['input1']['values'][0]['src'] == 'dce'
        rerun_response = self._run(
            history_id=history_id,
            tool_id="identifier_collection",
            inputs=rerun_params['state_inputs'],
            wait_for_job=True,
            assert_ok=True,
        )
        assert len(rerun_response['jobs']) == 1
        rerun_content = self.dataset_populator.get_history_dataset_content(history_id=history_id, dataset=rerun_response['outputs'][0])
        run_content = self.dataset_populator.get_history_dataset_content(history_id=history_id, dataset=run_response['outputs'][0])
        assert rerun_content == run_content

    def _job_search(self, tool_id, history_id, inputs):
        search_payload = self._search_payload(history_id=history_id, tool_id=tool_id, inputs=inputs)
        empty_search_response = self._post("jobs/search", data=search_payload)
        self._assert_status_code_is(empty_search_response, 200)
        self.assertEqual(len(empty_search_response.json()), 0)
        tool_response = self._post("tools", data=search_payload)
        self.dataset_populator.wait_for_tool_run(history_id, run_response=tool_response)
        self._search(search_payload, expected_search_count=1)
        return tool_response

    def _search_payload(self, history_id, tool_id, inputs, state='ok'):
        search_payload = dict(
            tool_id=tool_id,
            inputs=inputs,
            history_id=history_id,
            state=state
        )
        return search_payload

    def _search(self, payload, expected_search_count=1):
        # in case job and history aren't updated at exactly the same
        # time give time to wait
        for _ in range(5):
            search_count = self._search_count(payload)
            if search_count == expected_search_count:
                break
            time.sleep(1)
        assert search_count == expected_search_count, "expected to find %d jobs, got %d jobs" % (expected_search_count, search_count)
        return search_count

    def _search_count(self, search_payload):
        search_response = self._post("jobs/search", data=search_payload)
        self._assert_status_code_is(search_response, 200)
        search_json = search_response.json()
        return len(search_json)

    def __uploads_with_state(self, *states):
        jobs_response = self._get("jobs", data=dict(state=states))
        self._assert_status_code_is(jobs_response, 200)
        jobs = jobs_response.json()
        assert not [j for j in jobs if not j['state'] in states]
        return [j for j in jobs if j['tool_id'] == 'upload1']

    def __history_with_new_dataset(self, history_id):
        dataset_id = self.dataset_populator.new_dataset(history_id)["id"]
        return dataset_id

    def __history_with_ok_dataset(self, history_id):
        dataset_id = self.dataset_populator.new_dataset(history_id, wait=True)["id"]
        return dataset_id

    def __history_with_ok_collection(self, collection_type='list', history_id=None):
        if not history_id:
            history_id = self.dataset_populator.new_history()
        if collection_type == 'list':
            fetch_response = self.dataset_collection_populator.create_list_in_history(history_id, direct_upload=True).json()
        elif collection_type == 'pair':
            fetch_response = self.dataset_collection_populator.create_pair_in_history(history_id, direct_upload=True).json()
        elif collection_type == 'list:pair':
            fetch_response = self.dataset_collection_populator.create_list_of_pairs_in_history(history_id).json()
        self.dataset_collection_populator.wait_for_fetched_collection(fetch_response)
        return fetch_response["outputs"][0]['id']

    def __jobs_index(self, **kwds):
        jobs_response = self._get("jobs", **kwds)
        self._assert_status_code_is(jobs_response, 200)
        jobs = jobs_response.json()
        assert isinstance(jobs, list)
        return jobs<|MERGE_RESOLUTION|>--- conflicted
+++ resolved
@@ -348,8 +348,6 @@
                                  timeout=DEFAULT_SOCKET_TIMEOUT)
         assert response.status_code == 200, response.text
 
-<<<<<<< HEAD
-=======
     @skip_without_tool('detect_errors_aggressive')
     def test_report_error_bootstrap_admin(self):
         with self.dataset_populator.test_history() as history_id:
@@ -361,7 +359,6 @@
             run_response = self._post("tools", data=payload, key=self.master_api_key)
             self._assert_status_code_is(run_response, 400)
 
->>>>>>> 80595ebd
     @skip_without_tool("create_2")
     @uses_test_history(require_new=True)
     def test_deleting_output_keep_running_until_all_deleted(self, history_id):
