import time

from requests import put

from galaxy_test.api.sharable import SharingApiTests
from galaxy_test.base.populators import (
    DatasetCollectionPopulator,
    DatasetPopulator,
    skip_without_tool,
)
from ._framework import ApiTestCase


class BaseHistories:
    def _show(self, history_id):
        return self._get(f"histories/{history_id}").json()

    def _update(self, history_id, data):
        update_url = self._api_url(f"histories/{history_id}", use_key=True)
        put_response = put(update_url, json=data)
        return put_response

    def _create_history(self, name):
        post_data = dict(name=name)
        create_response = self._post("histories", data=post_data).json()
        self._assert_has_keys(create_response, "name", "id")
        self.assertEqual(create_response["name"], name)
        return create_response


class HistoriesApiTestCase(ApiTestCase, BaseHistories):
    def setUp(self):
        super().setUp()
        self.dataset_populator = DatasetPopulator(self.galaxy_interactor)
        self.dataset_collection_populator = DatasetCollectionPopulator(
            self.galaxy_interactor
        )

    def test_create_history(self):
        # Create a history.
        create_response = self._create_history("TestHistory1")
        created_id = create_response["id"]

        # Make sure new history appears in index of user's histories.
        index_response = self._get("histories").json()
        indexed_history = [h for h in index_response if h["id"] == created_id][0]
        self.assertEqual(indexed_history["name"], "TestHistory1")

    def test_create_history_json(self):
        name = "TestHistoryJson"
        post_data = dict(name=name)
        create_response = self._post("histories", data=post_data, json=True).json()
        self._assert_has_keys(create_response, "name", "id")
        self.assertEqual(create_response["name"], name)
        return create_response

    def test_show_history(self):
        history_id = self._create_history("TestHistoryForShow")["id"]
        show_response = self._show(history_id)
        self._assert_has_key(
<<<<<<< HEAD
            show_response, "id", "name", "annotation", "size", "contents_url", "state", "state_details", "state_ids"
=======
            show_response,
            "id",
            "name",
            "annotation",
            "size",
            "contents_url",
            "state",
            "state_details",
            "state_ids",
>>>>>>> e62ed07a
        )

        state_details = show_response["state_details"]
        state_ids = show_response["state_ids"]
        states = [
            "discarded",
            "empty",
            "error",
            "failed_metadata",
            "new",
            "ok",
            "paused",
            "queued",
            "running",
            "setting_metadata",
            "upload",
        ]
        assert isinstance(state_details, dict)
        assert isinstance(state_ids, dict)
        self._assert_has_keys(state_details, *states)
        self._assert_has_keys(state_ids, *states)

    def test_show_most_recently_used(self):
        history_id = self._create_history("TestHistoryRecent")["id"]
        show_response = self._get("histories/most_recently_used").json()
        assert show_response["id"] == history_id

    def test_index_order(self):
        slightly_older_history_id = self._create_history("TestHistorySlightlyOlder")[
            "id"
        ]
        newer_history_id = self._create_history("TestHistoryNewer")["id"]
        index_response = self._get("histories").json()
        assert index_response[0]["id"] == newer_history_id
        assert index_response[1]["id"] == slightly_older_history_id

    def test_delete(self):
        # Setup a history and ensure it is in the index
        history_id = self._create_history("TestHistoryForDelete")["id"]
        index_response = self._get("histories").json()
        assert index_response[0]["id"] == history_id

        show_response = self._show(history_id)
        assert not show_response["deleted"]

        # Delete the history
        self._delete(f"histories/{history_id}")

        # Check can view it - but it is deleted
        show_response = self._show(history_id)
        assert show_response["deleted"]

        # Verify it is dropped from history index
        index_response = self._get("histories").json()
        assert len(index_response) == 0 or index_response[0]["id"] != history_id

        # Add deleted filter to index to view it
        index_response = self._get("histories", {"deleted": "true"}).json()
        assert index_response[0]["id"] == history_id

    def test_purge(self):
        history_id = self._create_history("TestHistoryForPurge")["id"]
        data = {"purge": True}
        self._delete(f"histories/{history_id}", data=data, json=True)
        show_response = self._show(history_id)
        assert show_response["deleted"]
        assert show_response["purged"]

    def test_undelete(self):
        history_id = self._create_history("TestHistoryForDeleteAndUndelete")["id"]
        self._delete(f"histories/{history_id}")
        self._post(f"histories/deleted/{history_id}/undelete")
        show_response = self._show(history_id)
        assert not show_response["deleted"]

    def test_update(self):
        history_id = self._create_history("TestHistoryForUpdating")["id"]

        self._update(history_id, {"name": "New Name"})
        show_response = self._show(history_id)
        assert show_response["name"] == "New Name"

        unicode_name = "桜ゲノム"
        self._update(history_id, {"name": unicode_name})
        show_response = self._show(history_id)
        assert show_response["name"] == unicode_name, show_response

        quoted_name = "'MooCow'"
        self._update(history_id, {"name": quoted_name})
        show_response = self._show(history_id)
        assert show_response["name"] == quoted_name

        self._update(history_id, {"deleted": True})
        show_response = self._show(history_id)
        assert show_response["deleted"], show_response

        self._update(history_id, {"deleted": False})
        show_response = self._show(history_id)
        assert not show_response["deleted"]

        self._update(history_id, {"published": True})
        show_response = self._show(history_id)
        assert show_response["published"]

        self._update(history_id, {"genome_build": "hg18"})
        show_response = self._show(history_id)
        assert show_response["genome_build"] == "hg18"

        self._update(history_id, {"annotation": "The annotation is cool"})
        show_response = self._show(history_id)
        assert show_response["annotation"] == "The annotation is cool"

        self._update(history_id, {"annotation": unicode_name})
        show_response = self._show(history_id)
        assert show_response["annotation"] == unicode_name, show_response

        self._update(history_id, {"annotation": quoted_name})
        show_response = self._show(history_id)
        assert show_response["annotation"] == quoted_name

    def test_update_invalid_attribute(self):
        history_id = self._create_history("TestHistoryForInvalidUpdating")["id"]
        put_response = self._update(history_id, {"invalidkey": "moo"})
        assert "invalidkey" not in put_response.json()

    def test_update_invalid_types(self):
        history_id = self._create_history("TestHistoryForUpdatingInvalidTypes")["id"]
        for str_key in ["name", "annotation"]:
            assert self._update(history_id, {str_key: False}).status_code == 400

        for bool_key in ["deleted", "importable", "published"]:
            assert self._update(history_id, {bool_key: "a string"}).status_code == 400

        assert self._update(history_id, {"tags": "a simple string"}).status_code == 400
        assert self._update(history_id, {"tags": [True]}).status_code == 400

    def test_invalid_keys(self):
        invalid_history_id = "1234123412341234"

        assert self._get(f"histories/{invalid_history_id}").status_code == 400
        assert self._update(invalid_history_id, {"name": "new name"}).status_code == 400
        assert self._delete(f"histories/{invalid_history_id}").status_code == 400
        assert (
            self._post(f"histories/deleted/{invalid_history_id}/undelete").status_code
            == 400
        )

    def test_create_anonymous_fails(self):
        post_data = dict(name="CannotCreate")
        create_response = self._post("histories", data=post_data, anon=True)
        self._assert_status_code_is(create_response, 403)

    def test_create_without_session_fails(self):
        post_data = dict(name="SessionNeeded")
        # Using admin=True will boostrap an Admin user without session
        create_response = self._post("histories", data=post_data, admin=True, json=True)
        self._assert_status_code_is(create_response, 400)

    def test_create_tag(self):
        post_data = dict(name="TestHistoryForTag")
        history_id = self._post("histories", data=post_data, json=True).json()["id"]
        tag_data = dict(value="awesometagvalue")
        tag_url = f"histories/{history_id}/tags/awesometagname"
        tag_create_response = self._post(tag_url, data=tag_data, json=True)
        self._assert_status_code_is(tag_create_response, 200)

    def test_copy_history(self):
        history_id = self.dataset_populator.new_history()
        fetch_response = self.dataset_collection_populator.create_list_in_history(
            history_id, contents=["Hello", "World"], direct_upload=True
        )
<<<<<<< HEAD
        dataset_collection = self.dataset_collection_populator.wait_for_fetched_collection(fetch_response.json())
=======
        dataset_collection = (
            self.dataset_collection_populator.wait_for_fetched_collection(
                fetch_response.json()
            )
        )
>>>>>>> e62ed07a
        copied_history_response = self.dataset_populator.copy_history(history_id)
        copied_history_response.raise_for_status()
        copied_history = copied_history_response.json()
        copied_collection = self.dataset_populator.get_history_collection_details(
            history_id=copied_history["id"], history_content_type="dataset_collection"
        )
        assert dataset_collection["name"] == copied_collection["name"]
        assert dataset_collection["id"] != copied_collection["id"]
<<<<<<< HEAD
        assert len(dataset_collection["elements"]) == len(copied_collection["elements"]) == 2
        source_element = dataset_collection["elements"][0]
        copied_element = copied_collection["elements"][0]
        assert source_element["element_identifier"] == copied_element["element_identifier"] == "data0"
=======
        assert (
            len(dataset_collection["elements"])
            == len(copied_collection["elements"])
            == 2
        )
        source_element = dataset_collection["elements"][0]
        copied_element = copied_collection["elements"][0]
        assert (
            source_element["element_identifier"]
            == copied_element["element_identifier"]
            == "data0"
        )
>>>>>>> e62ed07a
        assert source_element["id"] != copied_element["id"]
        source_hda = source_element["object"]
        copied_hda = copied_element["object"]
        assert source_hda["name"] == copied_hda["name"] == "data0"
        assert source_hda["id"] != copied_hda["id"]
        assert source_hda["history_id"] != copied_hda["history_id"]
        assert source_hda["hid"] == copied_hda["hid"] == 2


class ImportExportTests(BaseHistories):
    def _set_up_populators(self):
        self.dataset_populator = DatasetPopulator(self.galaxy_interactor)
        self.dataset_collection_populator = DatasetCollectionPopulator(
            self.galaxy_interactor
        )

    def test_import_export(self):
        history_name = "for_export_default"
        history_id = self.dataset_populator.setup_history_for_export_testing(
            history_name
        )
        imported_history_id = self._reimport_history(
            history_id, history_name, wait_on_history_length=2
        )

        def upload_job_check(job):
            assert job["tool_id"] == "upload1"

        def check_discarded(hda):
            assert hda["deleted"]
            assert hda["state"] == "discarded", hda
            assert hda["purged"] is True

<<<<<<< HEAD
        self._check_imported_dataset(history_id=imported_history_id, hid=1, job_checker=upload_job_check)
=======
        self._check_imported_dataset(
            history_id=imported_history_id, hid=1, job_checker=upload_job_check
        )
>>>>>>> e62ed07a
        self._check_imported_dataset(
            history_id=imported_history_id,
            hid=2,
            has_job=False,
            hda_checker=check_discarded,
            job_checker=upload_job_check,
        )

        imported_content = self.dataset_populator.get_history_dataset_content(
            history_id=imported_history_id,
            hid=1,
        )
        assert imported_content == "1 2 3\n"

    def test_import_1901_histories(self):
<<<<<<< HEAD
        f = open(self.test_data_resolver.get_filename("exports/1901_two_datasets.tgz"), "rb")
        import_data = dict(archive_source="", archive_file=f)
        self._import_history_and_wait(import_data, "API Test History", wait_on_history_length=2)
=======
        f = open(
            self.test_data_resolver.get_filename("exports/1901_two_datasets.tgz"), "rb"
        )
        import_data = dict(archive_source="", archive_file=f)
        self._import_history_and_wait(
            import_data, "API Test History", wait_on_history_length=2
        )
>>>>>>> e62ed07a

    def test_import_export_include_deleted(self):
        history_name = "for_export_include_deleted"
        history_id = self.dataset_populator.new_history(name=history_name)
        self.dataset_populator.new_dataset(history_id, content="1 2 3")
        deleted_hda = self.dataset_populator.new_dataset(
            history_id, content="1 2 3", wait=True
        )
        self.dataset_populator.delete_dataset(history_id, deleted_hda["id"])

        imported_history_id = self._reimport_history(
<<<<<<< HEAD
            history_id, history_name, wait_on_history_length=2, export_kwds={"include_deleted": "True"}
=======
            history_id,
            history_name,
            wait_on_history_length=2,
            export_kwds={"include_deleted": "True"},
>>>>>>> e62ed07a
        )
        self._assert_history_length(imported_history_id, 2)

        def upload_job_check(job):
            assert job["tool_id"] == "upload1"

        def check_deleted_not_purged(hda):
            assert hda["state"] == "ok", hda
            assert hda["deleted"] is True, hda
            assert hda["purged"] is False, hda

<<<<<<< HEAD
        self._check_imported_dataset(history_id=imported_history_id, hid=1, job_checker=upload_job_check)
        self._check_imported_dataset(
            history_id=imported_history_id, hid=2, hda_checker=check_deleted_not_purged, job_checker=upload_job_check
=======
        self._check_imported_dataset(
            history_id=imported_history_id, hid=1, job_checker=upload_job_check
        )
        self._check_imported_dataset(
            history_id=imported_history_id,
            hid=2,
            hda_checker=check_deleted_not_purged,
            job_checker=upload_job_check,
>>>>>>> e62ed07a
        )

        imported_content = self.dataset_populator.get_history_dataset_content(
            history_id=imported_history_id,
            hid=1,
        )
        assert imported_content == "1 2 3\n"

    @skip_without_tool("job_properties")
    def test_import_export_failed_job(self):
        history_name = "for_export_include_failed_job"
        history_id = self.dataset_populator.new_history(name=history_name)
<<<<<<< HEAD
        self.dataset_populator.run_tool_raw("job_properties", inputs={"failbool": True}, history_id=history_id)
        self.dataset_populator.wait_for_history(history_id, assert_ok=False)

        imported_history_id = self._reimport_history(
            history_id, history_name, assert_ok=False, wait_on_history_length=4, export_kwds={"include_deleted": "True"}
=======
        self.dataset_populator.run_tool_raw(
            "job_properties", inputs={"failbool": True}, history_id=history_id
        )
        self.dataset_populator.wait_for_history(history_id, assert_ok=False)

        imported_history_id = self._reimport_history(
            history_id,
            history_name,
            assert_ok=False,
            wait_on_history_length=4,
            export_kwds={"include_deleted": "True"},
>>>>>>> e62ed07a
        )
        self._assert_history_length(imported_history_id, 4)

        def check_failed(hda_or_job):
            print(hda_or_job)
            assert hda_or_job["state"] == "error", hda_or_job

        self.dataset_populator._summarize_history(imported_history_id)

        self._check_imported_dataset(
<<<<<<< HEAD
            history_id=imported_history_id, hid=1, assert_ok=False, hda_checker=check_failed, job_checker=check_failed
=======
            history_id=imported_history_id,
            hid=1,
            assert_ok=False,
            hda_checker=check_failed,
            job_checker=check_failed,
>>>>>>> e62ed07a
        )

    def test_import_metadata_regeneration(self):
        history_name = "for_import_metadata_regeneration"
        history_id = self.dataset_populator.new_history(name=history_name)
        self.dataset_populator.new_dataset(
<<<<<<< HEAD
            history_id, content=open(self.test_data_resolver.get_filename("1.bam"), "rb"), file_type="bam", wait=True
=======
            history_id,
            content=open(self.test_data_resolver.get_filename("1.bam"), "rb"),
            file_type="bam",
            wait=True,
>>>>>>> e62ed07a
        )
        imported_history_id = self._reimport_history(history_id, history_name)
        self._assert_history_length(imported_history_id, 1)
        self._check_imported_dataset(history_id=imported_history_id, hid=1)
        import_bam_metadata = self.dataset_populator.get_history_dataset_details(
            history_id=imported_history_id,
            hid=1,
        )
        # The cleanup() method of the __IMPORT_HISTORY__ job (which is executed
        # after the job has entered its final state):
        # - creates a new dataset with 'ok' state and adds it to the history
        # - starts a __SET_METADATA__ job to regenerate the dataset metadata, if
        #   needed
        # We need to wait a bit for the creation of the __SET_METADATA__ job.
        time.sleep(1)
        self.dataset_populator.wait_for_history_jobs(
            imported_history_id, assert_ok=True
        )
        bai_metadata = import_bam_metadata["meta_files"][0]
        assert bai_metadata["file_type"] == "bam_index"
        api_url = bai_metadata["download_url"].split("api/", 1)[1]
        bai_response = self._get(api_url)
        self._assert_status_code_is(bai_response, 200)
        assert len(bai_response.content) > 4

    def test_import_export_collection(self):
        history_name = "for_export_with_collections"
        history_id = self.dataset_populator.new_history(name=history_name)
        self.dataset_collection_populator.create_list_in_history(
            history_id, contents=["Hello", "World"], direct_upload=True
        )

        imported_history_id = self._reimport_history(
            history_id, history_name, wait_on_history_length=3
        )
        self._assert_history_length(imported_history_id, 3)

        def check_elements(elements):
            assert len(elements) == 2
            element0 = elements[0]["object"]
            element1 = elements[1]["object"]
            for element in [element0, element1]:
                assert not element["visible"]
                assert not element["deleted"]
                assert element["state"] == "ok"

            assert element0["hid"] == 2
            assert element1["hid"] == 3

        self._check_imported_collection(
<<<<<<< HEAD
            imported_history_id, hid=1, collection_type="list", elements_checker=check_elements
=======
            imported_history_id,
            hid=1,
            collection_type="list",
            elements_checker=check_elements,
>>>>>>> e62ed07a
        )

    def test_import_export_nested_collection(self):
        history_name = "for_export_with_nested_collections"
        history_id = self.dataset_populator.new_history(name=history_name)
        self.dataset_collection_populator.create_list_of_pairs_in_history(history_id)

        imported_history_id = self._reimport_history(
            history_id, history_name, wait_on_history_length=3
        )
        self._assert_history_length(imported_history_id, 3)

        def check_elements(elements):
            assert len(elements) == 1
            element0 = elements[0]["object"]
            self._assert_has_keys(element0, "elements", "collection_type")

            child_elements = element0["elements"]

            assert len(child_elements) == 2
            assert element0["collection_type"] == "paired"

        self._check_imported_collection(
<<<<<<< HEAD
            imported_history_id, hid=1, collection_type="list:paired", elements_checker=check_elements
        )

    def _reimport_history(
        self, history_id, history_name, wait_on_history_length=None, assert_ok=True, export_kwds=None
=======
            imported_history_id,
            hid=1,
            collection_type="list:paired",
            elements_checker=check_elements,
        )

    def _reimport_history(
        self,
        history_id,
        history_name,
        wait_on_history_length=None,
        assert_ok=True,
        export_kwds=None,
>>>>>>> e62ed07a
    ):
        # Ensure the history is ready to go...
        export_kwds = export_kwds or {}
        self.dataset_populator.wait_for_history(history_id, assert_ok=assert_ok)

        return self.dataset_populator.reimport_history(
            history_id,
            history_name,
            wait_on_history_length=wait_on_history_length,
            export_kwds=export_kwds,
<<<<<<< HEAD
            api_key=self.galaxy_interactor.api_key,
=======
>>>>>>> e62ed07a
        )

    def _import_history_and_wait(
        self, import_data, history_name, wait_on_history_length=None
    ):

        imported_history_id = self.dataset_populator.import_history_and_wait_for_name(
            import_data, history_name
        )

        if wait_on_history_length:
            self.dataset_populator.wait_on_history_length(
                imported_history_id, wait_on_history_length
            )

        return imported_history_id

    def _assert_history_length(self, history_id, n):
        contents_response = self._get(f"histories/{history_id}/contents")
        self._assert_status_code_is(contents_response, 200)
        contents = contents_response.json()
        assert len(contents) == n, contents

    def _check_imported_dataset(
<<<<<<< HEAD
        self, history_id, hid, assert_ok=True, has_job=True, hda_checker=None, job_checker=None
=======
        self,
        history_id,
        hid,
        assert_ok=True,
        has_job=True,
        hda_checker=None,
        job_checker=None,
>>>>>>> e62ed07a
    ):
        imported_dataset_metadata = self.dataset_populator.get_history_dataset_details(
            history_id=history_id,
            hid=hid,
            assert_ok=assert_ok,
        )
        assert imported_dataset_metadata["history_content_type"] == "dataset"
        assert imported_dataset_metadata["history_id"] == history_id

        if hda_checker is not None:
            hda_checker(imported_dataset_metadata)

        assert "creating_job" in imported_dataset_metadata
        job_id = imported_dataset_metadata["creating_job"]
        if has_job:
            assert job_id

            job_details = self.dataset_populator.get_job_details(job_id, full=True)
            assert job_details.status_code == 200, job_details.content
            job = job_details.json()
            assert "history_id" in job, job
            assert job["history_id"] == history_id, job

            if job_checker is not None:
                job_checker(job)

    def _check_imported_collection(
        self, history_id, hid, collection_type=None, elements_checker=None
    ):
        imported_collection_metadata = (
            self.dataset_populator.get_history_collection_details(
                history_id=history_id,
                hid=hid,
            )
        )
        assert (
            imported_collection_metadata["history_content_type"] == "dataset_collection"
        )
        assert imported_collection_metadata["history_id"] == history_id
        assert "collection_type" in imported_collection_metadata
        assert "elements" in imported_collection_metadata
        if collection_type is not None:
            assert (
                imported_collection_metadata["collection_type"] == collection_type
            ), imported_collection_metadata

        if elements_checker is not None:
            elements_checker(imported_collection_metadata["elements"])


class ImportExportHistoryTestCase(ApiTestCase, ImportExportTests):
    def setUp(self):
        super().setUp()
        self._set_up_populators()


class SharingHistoryTestCase(ApiTestCase, BaseHistories, SharingApiTests):
    """Tests specific for the particularities of sharing Histories."""

    api_name = "histories"

    def create(self, name: str) -> str:
        response_json = self._create_history(name)
        history_id = response_json["id"]
        # History to share cannot be empty
        populator = DatasetPopulator(self.galaxy_interactor)
        populator.new_dataset(history_id)
        return history_id

    def setUp(self):
        super().setUp()
        self.dataset_populator = DatasetPopulator(self.galaxy_interactor)

    def test_sharing_with_private_datasets(self):
        history_id = self.dataset_populator.new_history()
        hda = self.dataset_populator.new_dataset(history_id)
        hda_id = hda["id"]

        self.dataset_populator.make_private(history_id, hda_id)

        with self._different_user():
            target_user_id = self.dataset_populator.user_id()

        payload = {"user_ids": [target_user_id]}
        sharing_response = self._share_history_with_payload(history_id, payload)

        # If no share_option is provided, the extra field will contain the
        # datasets that need to be accessible before sharing
        assert sharing_response["extra"]
        assert sharing_response["extra"]["can_share"] is False
        assert sharing_response["extra"]["can_change"][0]["id"] == hda_id
        assert not sharing_response["users_shared_with"]

        # Now we provide the share_option
<<<<<<< HEAD
        payload = {"user_ids": [target_user_id], "share_option": "make_accessible_to_shared"}
=======
        payload = {
            "user_ids": [target_user_id],
            "share_option": "make_accessible_to_shared",
        }
>>>>>>> e62ed07a
        sharing_response = self._share_history_with_payload(history_id, payload)
        assert sharing_response["users_shared_with"]
        assert sharing_response["users_shared_with"][0]["id"] == target_user_id

    def test_sharing_without_manage_permissions(self):
        history_id = self.dataset_populator.new_history()
        hda = self.dataset_populator.new_dataset(history_id)
        hda_id = hda["id"]
        owner_role_id = self.dataset_populator.user_private_role_id()

        with self._different_user():
            target_user_id = self.dataset_populator.user_id()

        with self._different_user("alice@test.com"):
            alice_role_id = self.dataset_populator.user_private_role_id()

        # We have one dataset that we cannot manage
        payload = {"access": [owner_role_id], "manage": [alice_role_id]}
        update_response = self._update_permissions(history_id, hda_id, payload)
        self._assert_status_code_is(update_response, 200)

        # We will get an error if none of the datasets can be made accessible
        payload = {"user_ids": [target_user_id]}
        sharing_response = self._share_history_with_payload(history_id, payload)
        assert sharing_response["extra"]
        assert sharing_response["extra"]["can_share"] is False
        assert sharing_response["extra"]["cannot_change"][0]["id"] == hda_id
        assert sharing_response["errors"]
        assert not sharing_response["users_shared_with"]

        # Trying to change the permissions when sharing should fail
        # because we don't have manage permissions
        payload = {"user_ids": [target_user_id], "share_option": "make_public"}
        sharing_response = self._share_history_with_payload(history_id, payload)
        assert sharing_response["extra"]
        assert sharing_response["extra"]["can_share"] is False
        assert sharing_response["errors"]
        assert not sharing_response["users_shared_with"]

        # we can share if we don't try to make any permission changes
        payload = {"user_ids": [target_user_id], "share_option": "no_changes"}
        sharing_response = self._share_history_with_payload(history_id, payload)
        assert not sharing_response["errors"]
        assert sharing_response["users_shared_with"]
        assert sharing_response["users_shared_with"][0]["id"] == target_user_id

    def test_sharing_empty_not_allowed(self):
        history_id = self.dataset_populator.new_history()

        with self._different_user():
            target_user_id = self.dataset_populator.user_id()

        payload = {"user_ids": [target_user_id]}
        sharing_response = self._share_history_with_payload(history_id, payload)
        assert sharing_response["extra"]["can_share"] is False
        assert sharing_response["errors"]
        assert "empty" in sharing_response["errors"][0]

    def test_sharing_with_duplicated_users(self):
        history_id = self.create("HistoryToShareWithDuplicatedUser")

        with self._different_user():
            target_user_id = self.dataset_populator.user_id()

        # Ignore repeated users in the same request
        payload = {"user_ids": [target_user_id, target_user_id]}
        sharing_response = self._share_history_with_payload(history_id, payload)
        assert sharing_response["users_shared_with"]
        assert len(sharing_response["users_shared_with"]) == 1
        assert sharing_response["users_shared_with"][0]["id"] == target_user_id

    def test_sharing_private_history_makes_datasets_public(self):
        history_id = self.dataset_populator.new_history()
        hda = self.dataset_populator.new_dataset(history_id)
        hda_id = hda["id"]

        self.dataset_populator.make_private(history_id, hda_id)

        # Other users cannot access the dataset
        with self._different_user():
            show_response = self._get(f"datasets/{hda_id}")
            self._assert_status_code_is(show_response, 403)

        sharing_response = self._set_resource_sharing(history_id, "publish")
        assert sharing_response["published"] is True

        # Other users can access the dataset after publishing
        with self._different_user():
            show_response = self._get(f"datasets/{hda_id}")
            self._assert_status_code_is(show_response, 200)
            hda = show_response.json()
            assert hda["id"] == hda_id

    def _share_history_with_payload(self, history_id, payload):
        sharing_response = self._put(
            f"histories/{history_id}/share_with_users", data=payload, json=True
        )
        self._assert_status_code_is(sharing_response, 200)
        return sharing_response.json()

    def _update_permissions(self, history_id: str, dataset_id: str, payload):
        url = f"histories/{history_id}/contents/{dataset_id}/permissions"
        update_url = self._api_url(url, **{"use_admin_key": True})
        update_response = put(update_url, json=payload)
        return update_response<|MERGE_RESOLUTION|>--- conflicted
+++ resolved
@@ -58,9 +58,6 @@
         history_id = self._create_history("TestHistoryForShow")["id"]
         show_response = self._show(history_id)
         self._assert_has_key(
-<<<<<<< HEAD
-            show_response, "id", "name", "annotation", "size", "contents_url", "state", "state_details", "state_ids"
-=======
             show_response,
             "id",
             "name",
@@ -70,7 +67,6 @@
             "state",
             "state_details",
             "state_ids",
->>>>>>> e62ed07a
         )
 
         state_details = show_response["state_details"]
@@ -242,15 +238,11 @@
         fetch_response = self.dataset_collection_populator.create_list_in_history(
             history_id, contents=["Hello", "World"], direct_upload=True
         )
-<<<<<<< HEAD
-        dataset_collection = self.dataset_collection_populator.wait_for_fetched_collection(fetch_response.json())
-=======
         dataset_collection = (
             self.dataset_collection_populator.wait_for_fetched_collection(
                 fetch_response.json()
             )
         )
->>>>>>> e62ed07a
         copied_history_response = self.dataset_populator.copy_history(history_id)
         copied_history_response.raise_for_status()
         copied_history = copied_history_response.json()
@@ -259,12 +251,6 @@
         )
         assert dataset_collection["name"] == copied_collection["name"]
         assert dataset_collection["id"] != copied_collection["id"]
-<<<<<<< HEAD
-        assert len(dataset_collection["elements"]) == len(copied_collection["elements"]) == 2
-        source_element = dataset_collection["elements"][0]
-        copied_element = copied_collection["elements"][0]
-        assert source_element["element_identifier"] == copied_element["element_identifier"] == "data0"
-=======
         assert (
             len(dataset_collection["elements"])
             == len(copied_collection["elements"])
@@ -277,7 +263,6 @@
             == copied_element["element_identifier"]
             == "data0"
         )
->>>>>>> e62ed07a
         assert source_element["id"] != copied_element["id"]
         source_hda = source_element["object"]
         copied_hda = copied_element["object"]
@@ -311,13 +296,9 @@
             assert hda["state"] == "discarded", hda
             assert hda["purged"] is True
 
-<<<<<<< HEAD
-        self._check_imported_dataset(history_id=imported_history_id, hid=1, job_checker=upload_job_check)
-=======
         self._check_imported_dataset(
             history_id=imported_history_id, hid=1, job_checker=upload_job_check
         )
->>>>>>> e62ed07a
         self._check_imported_dataset(
             history_id=imported_history_id,
             hid=2,
@@ -333,11 +314,6 @@
         assert imported_content == "1 2 3\n"
 
     def test_import_1901_histories(self):
-<<<<<<< HEAD
-        f = open(self.test_data_resolver.get_filename("exports/1901_two_datasets.tgz"), "rb")
-        import_data = dict(archive_source="", archive_file=f)
-        self._import_history_and_wait(import_data, "API Test History", wait_on_history_length=2)
-=======
         f = open(
             self.test_data_resolver.get_filename("exports/1901_two_datasets.tgz"), "rb"
         )
@@ -345,7 +321,6 @@
         self._import_history_and_wait(
             import_data, "API Test History", wait_on_history_length=2
         )
->>>>>>> e62ed07a
 
     def test_import_export_include_deleted(self):
         history_name = "for_export_include_deleted"
@@ -357,14 +332,10 @@
         self.dataset_populator.delete_dataset(history_id, deleted_hda["id"])
 
         imported_history_id = self._reimport_history(
-<<<<<<< HEAD
-            history_id, history_name, wait_on_history_length=2, export_kwds={"include_deleted": "True"}
-=======
             history_id,
             history_name,
             wait_on_history_length=2,
             export_kwds={"include_deleted": "True"},
->>>>>>> e62ed07a
         )
         self._assert_history_length(imported_history_id, 2)
 
@@ -376,11 +347,6 @@
             assert hda["deleted"] is True, hda
             assert hda["purged"] is False, hda
 
-<<<<<<< HEAD
-        self._check_imported_dataset(history_id=imported_history_id, hid=1, job_checker=upload_job_check)
-        self._check_imported_dataset(
-            history_id=imported_history_id, hid=2, hda_checker=check_deleted_not_purged, job_checker=upload_job_check
-=======
         self._check_imported_dataset(
             history_id=imported_history_id, hid=1, job_checker=upload_job_check
         )
@@ -389,7 +355,6 @@
             hid=2,
             hda_checker=check_deleted_not_purged,
             job_checker=upload_job_check,
->>>>>>> e62ed07a
         )
 
         imported_content = self.dataset_populator.get_history_dataset_content(
@@ -402,13 +367,6 @@
     def test_import_export_failed_job(self):
         history_name = "for_export_include_failed_job"
         history_id = self.dataset_populator.new_history(name=history_name)
-<<<<<<< HEAD
-        self.dataset_populator.run_tool_raw("job_properties", inputs={"failbool": True}, history_id=history_id)
-        self.dataset_populator.wait_for_history(history_id, assert_ok=False)
-
-        imported_history_id = self._reimport_history(
-            history_id, history_name, assert_ok=False, wait_on_history_length=4, export_kwds={"include_deleted": "True"}
-=======
         self.dataset_populator.run_tool_raw(
             "job_properties", inputs={"failbool": True}, history_id=history_id
         )
@@ -420,7 +378,6 @@
             assert_ok=False,
             wait_on_history_length=4,
             export_kwds={"include_deleted": "True"},
->>>>>>> e62ed07a
         )
         self._assert_history_length(imported_history_id, 4)
 
@@ -431,29 +388,21 @@
         self.dataset_populator._summarize_history(imported_history_id)
 
         self._check_imported_dataset(
-<<<<<<< HEAD
-            history_id=imported_history_id, hid=1, assert_ok=False, hda_checker=check_failed, job_checker=check_failed
-=======
             history_id=imported_history_id,
             hid=1,
             assert_ok=False,
             hda_checker=check_failed,
             job_checker=check_failed,
->>>>>>> e62ed07a
         )
 
     def test_import_metadata_regeneration(self):
         history_name = "for_import_metadata_regeneration"
         history_id = self.dataset_populator.new_history(name=history_name)
         self.dataset_populator.new_dataset(
-<<<<<<< HEAD
-            history_id, content=open(self.test_data_resolver.get_filename("1.bam"), "rb"), file_type="bam", wait=True
-=======
             history_id,
             content=open(self.test_data_resolver.get_filename("1.bam"), "rb"),
             file_type="bam",
             wait=True,
->>>>>>> e62ed07a
         )
         imported_history_id = self._reimport_history(history_id, history_name)
         self._assert_history_length(imported_history_id, 1)
@@ -504,14 +453,10 @@
             assert element1["hid"] == 3
 
         self._check_imported_collection(
-<<<<<<< HEAD
-            imported_history_id, hid=1, collection_type="list", elements_checker=check_elements
-=======
             imported_history_id,
             hid=1,
             collection_type="list",
             elements_checker=check_elements,
->>>>>>> e62ed07a
         )
 
     def test_import_export_nested_collection(self):
@@ -535,13 +480,6 @@
             assert element0["collection_type"] == "paired"
 
         self._check_imported_collection(
-<<<<<<< HEAD
-            imported_history_id, hid=1, collection_type="list:paired", elements_checker=check_elements
-        )
-
-    def _reimport_history(
-        self, history_id, history_name, wait_on_history_length=None, assert_ok=True, export_kwds=None
-=======
             imported_history_id,
             hid=1,
             collection_type="list:paired",
@@ -555,7 +493,6 @@
         wait_on_history_length=None,
         assert_ok=True,
         export_kwds=None,
->>>>>>> e62ed07a
     ):
         # Ensure the history is ready to go...
         export_kwds = export_kwds or {}
@@ -566,10 +503,6 @@
             history_name,
             wait_on_history_length=wait_on_history_length,
             export_kwds=export_kwds,
-<<<<<<< HEAD
-            api_key=self.galaxy_interactor.api_key,
-=======
->>>>>>> e62ed07a
         )
 
     def _import_history_and_wait(
@@ -594,9 +527,6 @@
         assert len(contents) == n, contents
 
     def _check_imported_dataset(
-<<<<<<< HEAD
-        self, history_id, hid, assert_ok=True, has_job=True, hda_checker=None, job_checker=None
-=======
         self,
         history_id,
         hid,
@@ -604,7 +534,6 @@
         has_job=True,
         hda_checker=None,
         job_checker=None,
->>>>>>> e62ed07a
     ):
         imported_dataset_metadata = self.dataset_populator.get_history_dataset_details(
             history_id=history_id,
@@ -699,14 +628,10 @@
         assert not sharing_response["users_shared_with"]
 
         # Now we provide the share_option
-<<<<<<< HEAD
-        payload = {"user_ids": [target_user_id], "share_option": "make_accessible_to_shared"}
-=======
         payload = {
             "user_ids": [target_user_id],
             "share_option": "make_accessible_to_shared",
         }
->>>>>>> e62ed07a
         sharing_response = self._share_history_with_payload(history_id, payload)
         assert sharing_response["users_shared_with"]
         assert sharing_response["users_shared_with"][0]["id"] == target_user_id
