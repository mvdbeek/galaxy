<!-- History panel/page - the main container for hdas (gen. on the left hand of the glx page) -->
<script type="text/template" class="template-history" id="template-history-historyPanel">
    
    <div class="history-controls">

        <div class="history-title">
            {{#if name }}
<<<<<<< HEAD
            <div class="history-name editable-text" title="{{#local}}Click to rename history{{/local}}">
=======
            <div class="history-name" title="{{#local}}Click to rename history{{/local}}">
>>>>>>> 6d376aa4
                {{name}}
            </div>
            {{/if}}
        </div>

        <div class="history-subtitle clear">
            {{#if nice_size }}
            <div class="history-size">{{nice_size}}</div>
            {{/if}}

            <div class="history-secondary-actions">
<<<<<<< HEAD
                <a title="{{#local}}Edit history tags{{/local}}"
                    class="icon-button tags" href="javascript:void(0)"></a>
                <a title="{{#local}}Edit history annotation{{/local}}"
                    class="icon-button annotate" href="javascript:void(0)"></a>
=======
>>>>>>> 6d376aa4
            </div>
        </div>

        {{#if deleted}}
        <div class="warningmessagesmall"><strong>
            {{#local}}You are currently viewing a deleted history!{{/local}}
        </strong></div>
        {{/if}}

        <div class="message-container">
            {{#if message}}
            {{! should already be localized }}
            <div class="{{status}}message">{{message}}</div>
            {{/if}}
        </div>

        <div class="quota-message errormessage">
            {{#local}}You are over your disk quota{{/local}}.
            {{#local}}Tool execution is on hold until your disk usage drops below your allocated quota{{/local}}.
<<<<<<< HEAD
        </div>
        
        {{! tags and annotations }}
        {{! TODO: move to mvc/tag.js }}
        <div class="tags-display">
            <label class="prompt">{{#local}}Tags{{/local}}</label>
            <div class="tags"></div>
        </div>

        {{! TODO: move to mvc/annotations.js }}
        <div class="annotation-display">
            <label class="prompt">{{#local}}Annotation{{/local}}</label>
            <div class="annotation editable-text" title="{{#local}}Click to edit annotation{{/local}}">
                {{#if annotation}}
                {{annotation}}
                {{else}}
                <em>{{#local}}Describe or add notes to history{{/local}}</em>
                {{/if}}
            </div>
        </div>
=======
        </div>
        
        <div class="tags-display"></div>
        <div class="annotation-display"></div>
>>>>>>> 6d376aa4

    </div>{{! end history-controls }}

    {{! where the datasets/hdas are added }}
    <div class="datasets-list"></div>

    <div class="empty-history-message infomessagesmall">
        {{#local}}Your history is empty. Click 'Get Data' on the left pane to start{{/local}}
    </div>
</script>
<<<<<<< HEAD


<!-- history panel for anonymous users -->
<script type="text/template" class="template-history" id="template-history-historyPanel-anon">

    <div class="history-controls">

        <div class="history-title">
            {{! wouldn't this always be 'unnamed history'? }}
            {{#if name }}
                <div class="history-name" title="{{#local}}You must be logged in to edit your history name{{/local}}">
                    {{name}}
                </div>
            {{/if}}
        </div>

        <div class="history-subtitle clear">
            {{#if nice_size }}
            <div class="history-size">{{nice_size}}</div>
            {{/if}}
        </div>

        <div class="message-container">
            {{#if message}}
            {{! should already be localized }}
            <div class="{{status}}message">{{message}}</div>
            {{/if}}
        </div>

=======


<!-- history panel for anonymous users -->
<script type="text/template" class="template-history" id="template-history-historyPanel-anon">

    <div class="history-controls">

        <div class="history-title">
            {{! wouldn't this always be 'unnamed history'? }}
            {{#if name }}
                <div class="history-name" title="{{#local}}You must be logged in to edit your history name{{/local}}">
                    {{name}}
                </div>
            {{/if}}
        </div>

        <div class="history-subtitle clear">
            {{#if nice_size }}
            <div class="history-size">{{nice_size}}</div>
            {{/if}}
        </div>

        <div class="message-container">
            {{#if message}}
            {{! should already be localized }}
            <div class="{{status}}message">{{message}}</div>
            {{/if}}
        </div>

>>>>>>> 6d376aa4
        <div class="quota-message errormessage">
            {{#local}}You are over your disk quota{{/local}}.
            {{#local}}Tool execution is on hold until your disk usage drops below your allocated quota{{/local}}.
        </div>

    </div>{{! end history-controls }}
<<<<<<< HEAD

    {{! where the datasets/hdas are added }}
    <div class="datasets-list"></div>

=======

    {{! where the datasets/hdas are added }}
    <div class="datasets-list"></div>

>>>>>>> 6d376aa4
    <div class="empty-history-message infomessagesmall">
        {{#local}}Your history is empty. Click 'Get Data' on the left pane to start{{/local}}
    </div>
</script><|MERGE_RESOLUTION|>--- conflicted
+++ resolved
@@ -5,11 +5,7 @@
 
         <div class="history-title">
             {{#if name }}
-<<<<<<< HEAD
-            <div class="history-name editable-text" title="{{#local}}Click to rename history{{/local}}">
-=======
             <div class="history-name" title="{{#local}}Click to rename history{{/local}}">
->>>>>>> 6d376aa4
                 {{name}}
             </div>
             {{/if}}
@@ -21,13 +17,6 @@
             {{/if}}
 
             <div class="history-secondary-actions">
-<<<<<<< HEAD
-                <a title="{{#local}}Edit history tags{{/local}}"
-                    class="icon-button tags" href="javascript:void(0)"></a>
-                <a title="{{#local}}Edit history annotation{{/local}}"
-                    class="icon-button annotate" href="javascript:void(0)"></a>
-=======
->>>>>>> 6d376aa4
             </div>
         </div>
 
@@ -47,33 +36,10 @@
         <div class="quota-message errormessage">
             {{#local}}You are over your disk quota{{/local}}.
             {{#local}}Tool execution is on hold until your disk usage drops below your allocated quota{{/local}}.
-<<<<<<< HEAD
-        </div>
-        
-        {{! tags and annotations }}
-        {{! TODO: move to mvc/tag.js }}
-        <div class="tags-display">
-            <label class="prompt">{{#local}}Tags{{/local}}</label>
-            <div class="tags"></div>
-        </div>
-
-        {{! TODO: move to mvc/annotations.js }}
-        <div class="annotation-display">
-            <label class="prompt">{{#local}}Annotation{{/local}}</label>
-            <div class="annotation editable-text" title="{{#local}}Click to edit annotation{{/local}}">
-                {{#if annotation}}
-                {{annotation}}
-                {{else}}
-                <em>{{#local}}Describe or add notes to history{{/local}}</em>
-                {{/if}}
-            </div>
-        </div>
-=======
         </div>
         
         <div class="tags-display"></div>
         <div class="annotation-display"></div>
->>>>>>> 6d376aa4
 
     </div>{{! end history-controls }}
 
@@ -84,7 +50,6 @@
         {{#local}}Your history is empty. Click 'Get Data' on the left pane to start{{/local}}
     </div>
 </script>
-<<<<<<< HEAD
 
 
 <!-- history panel for anonymous users -->
@@ -114,54 +79,16 @@
             {{/if}}
         </div>
 
-=======
-
-
-<!-- history panel for anonymous users -->
-<script type="text/template" class="template-history" id="template-history-historyPanel-anon">
-
-    <div class="history-controls">
-
-        <div class="history-title">
-            {{! wouldn't this always be 'unnamed history'? }}
-            {{#if name }}
-                <div class="history-name" title="{{#local}}You must be logged in to edit your history name{{/local}}">
-                    {{name}}
-                </div>
-            {{/if}}
-        </div>
-
-        <div class="history-subtitle clear">
-            {{#if nice_size }}
-            <div class="history-size">{{nice_size}}</div>
-            {{/if}}
-        </div>
-
-        <div class="message-container">
-            {{#if message}}
-            {{! should already be localized }}
-            <div class="{{status}}message">{{message}}</div>
-            {{/if}}
-        </div>
-
->>>>>>> 6d376aa4
         <div class="quota-message errormessage">
             {{#local}}You are over your disk quota{{/local}}.
             {{#local}}Tool execution is on hold until your disk usage drops below your allocated quota{{/local}}.
         </div>
 
     </div>{{! end history-controls }}
-<<<<<<< HEAD
 
     {{! where the datasets/hdas are added }}
     <div class="datasets-list"></div>
 
-=======
-
-    {{! where the datasets/hdas are added }}
-    <div class="datasets-list"></div>
-
->>>>>>> 6d376aa4
     <div class="empty-history-message infomessagesmall">
         {{#local}}Your history is empty. Click 'Get Data' on the left pane to start{{/local}}
     </div>
