--- conflicted
+++ resolved
@@ -58,17 +58,10 @@
 
         // prepare request
         var xhr = new XMLHttpRequest();
-<<<<<<< HEAD
-        xhr.open('POST', cnf.url, true);
-        xhr.setRequestHeader('Accept', 'application/json');
-        xhr.setRequestHeader('Cache-Control', 'no-cache');
-        xhr.setRequestHeader('X-Requested-With', 'XMLHttpRequest');
-=======
         xhr.open("POST", cnf.url, true);
         xhr.setRequestHeader("Accept", "application/json");
         xhr.setRequestHeader("Cache-Control", "no-cache");
         xhr.setRequestHeader("X-Requested-With", "XMLHttpRequest");
->>>>>>> 2f2acb98
 
         // captures state changes
         xhr.onreadystatechange = function() {
@@ -96,11 +89,7 @@
                     } else if (!text) {
                         text = cnf.error_default;
                     }
-<<<<<<< HEAD
-                    cnf.error(text + ' (' + xhr.status + '). ' + extra_info);
-=======
                     cnf.error(text + " (" + xhr.status + "). " + extra_info);
->>>>>>> 2f2acb98
                 } else {
                     cnf.success(response);
                 }
