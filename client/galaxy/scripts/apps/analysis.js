import jQuery from "jquery";
var $ = jQuery;
import GalaxyApp from "galaxy";
import Router from "layout/router";
import ToolPanel from "./panels/tool-panel";
import HistoryPanel from "./panels/history-panel";
import Page from "layout/page";
import ToolForm from "mvc/tool/tool-form";
import FormWrapper from "mvc/form/form-wrapper";
import UserPreferences from "mvc/user/user-preferences";
import CustomBuilds from "mvc/user/user-custom-builds";
import Tours from "mvc/tours";
import GridView from "mvc/grid/grid-view";
import GridShared from "mvc/grid/grid-shared";
import Workflows from "mvc/workflow/workflow";
import HistoryImport from "components/history-import.vue";
import HistoryList from "mvc/history/history-list";
import ToolFormComposite from "mvc/tool/tool-form-composite";
import QueryStringParsing from "utils/query-string-parsing";
import Utils from "utils/utils";
import Ui from "mvc/ui/ui-misc";
import DatasetError from "mvc/dataset/dataset-error";
import DatasetEditAttributes from "mvc/dataset/dataset-edit-attributes";
import Citations from "components/citations.vue";
import Vue from "libs/vue";

/** define the 'Analyze Data'/analysis/main/home page for Galaxy
 *  * has a masthead
 *  * a left tool menu to allow the user to load tools in the center panel
 *  * a right history menu that shows the user's current data
 *  * a center panel
 *  Both panels (generally) persist while the center panel shows any
 *  UI needed for the current step of an analysis, like:
 *      * tool forms to set tool parameters,
 *      * tables showing the contents of datasets
 *      * etc.
 */
window.app = function app(options, bootstrapped) {
    window.Galaxy = new GalaxyApp.GalaxyApp(options, bootstrapped);
    Galaxy.debug("analysis app");

    /** Routes */
    var AnalysisRouter = Router.extend({
        routes: {
            "(/)": "home",
            "(/)root*": "home",
            "(/)tours(/)(:tour_id)": "show_tours",
            "(/)user(/)": "show_user",
            "(/)user(/)(:form_id)": "show_user_form",
            "(/)pages(/)create(/)": "show_pages_create",
            "(/)pages(/)edit(/)": "show_pages_edit",
            "(/)pages(/)(:action_id)": "show_pages",
            "(/)visualizations(/)edit(/)": "show_visualizations_edit",
            "(/)visualizations/(:action_id)": "show_visualizations",
            "(/)workflows/import_workflow": "show_import_workflow",
            "(/)workflows/run(/)": "show_run",
            "(/)workflows(/)list": "show_workflows",
            "(/)workflows/list_published(/)": "show_workflows_published",
<<<<<<< HEAD
            "(/)histories(/)import": "show_histories_import",
=======
            "(/)workflows/create(/)": "show_workflows_create",
>>>>>>> e03ea6d7
            "(/)histories(/)citations(/)": "show_history_citations",
            "(/)histories(/)rename(/)": "show_histories_rename",
            "(/)histories(/)permissions(/)": "show_histories_permissions",
            "(/)histories(/)(:action_id)": "show_histories",
            "(/)datasets(/)list(/)": "show_datasets",
            "(/)custom_builds": "show_custom_builds",
            "(/)datasets/edit": "show_dataset_edit_attributes",
            "(/)datasets/error": "show_dataset_error"
        },

        require_login: ["show_user", "show_user_form", "show_workflows"],

        authenticate: function(args, name) {
            return (Galaxy.user && Galaxy.user.id) || this.require_login.indexOf(name) == -1;
        },

        show_tours: function(tour_id) {
            if (tour_id) {
                Tours.giveTour(tour_id);
            } else {
                this.page.display(new Tours.ToursView());
            }
        },

        show_user: function() {
            this.page.display(new UserPreferences.View());
        },

        show_user_form: function(form_id) {
            var model = new UserPreferences.Model({
                user_id: Galaxy.params.id
            });
            this.page.display(new FormWrapper.View(model.get(form_id)));
        },

        show_visualizations: function(action_id) {
            this.page.display(
                new GridShared.View({
                    action_id: action_id,
                    plural: "Visualizations",
                    item: "visualization"
                })
            );
        },

        show_visualizations_edit: function() {
            this.page.display(
                new FormWrapper.View({
                    url: `visualization/edit?id=${QueryStringParsing.get("id")}`,
                    redirect: "visualizations/list"
                })
            );
        },

        show_workflows_published: function() {
            this.page.display(
                new GridView({
                    url_base: `${Galaxy.root}workflow/list_published`,
                    dict_format: true
                })
            );
        },

        show_histories: function(action_id) {
            this.page.display(new HistoryList.View({ action_id: action_id }));
        },

        show_history_citations: function() {
            var citationInstance = Vue.extend(Citations);
            var vm = document.createElement("div");
            this.page.display(vm);
            new citationInstance({ propsData: { id: QueryStringParsing.get("id"), source: "histories" } }).$mount(vm);
        },

        show_histories_rename: function() {
            this.page.display(
                new FormWrapper.View({
                    url: `history/rename?id=${QueryStringParsing.get("id")}`,
                    redirect: "histories/list"
                })
            );
        },

        show_histories_import: function() {
            var historyImportInstance = Vue.extend(HistoryImport);
            var vm = document.createElement("div");
            this.page.display(vm);
            new historyImportInstance().$mount(vm);
        },

        show_histories_permissions: function() {
            this.page.display(
                new FormWrapper.View({
                    url: `history/permissions?id=${QueryStringParsing.get("id")}`,
                    redirect: "histories/list"
                })
            );
        },

        show_datasets: function() {
            this.page.display(
                new GridView({
                    url_base: `${Galaxy.root}dataset/list`,
                    dict_format: true
                })
            );
        },

        show_pages: function(action_id) {
            this.page.display(
                new GridShared.View({
                    action_id: action_id,
                    plural: "Pages",
                    item: "page"
                })
            );
        },

        show_pages_create: function() {
            this.page.display(
                new FormWrapper.View({
                    url: "page/create",
                    redirect: "pages/list"
                })
            );
        },

        show_pages_edit: function() {
            this.page.display(
                new FormWrapper.View({
                    url: `page/edit?id=${QueryStringParsing.get("id")}`,
                    redirect: "pages/list"
                })
            );
        },

        show_workflows: function() {
            this.page.display(new Workflows.View());
        },

        show_workflows_create: function() {
            this.page.display(
                new FormWrapper.View({
                    url: `workflow/create`,
                    redirect: "workflow/editor"
                })
            );
        },

        show_run: function() {
            this._loadWorkflow();
        },

        show_import_workflow: function() {
            this.page.display(new Workflows.ImportWorkflowView());
        },

        show_custom_builds: function() {
            var historyPanel = this.page.historyPanel.historyView;
            if (!historyPanel || !historyPanel.model || !historyPanel.model.id) {
                window.setTimeout(() => {
                    this.show_custom_builds();
                }, 500);
                return;
            }
            this.page.display(new CustomBuilds.View());
        },

        show_dataset_edit_attributes: function() {
            this.page.display(new DatasetEditAttributes.View());
        },

        show_dataset_error: function() {
            this.page.display(new DatasetError.View());
        },

        /**  */
        home: function(params) {
            // TODO: to router, remove Globals
            // load a tool by id (tool_id) or rerun a previous tool execution (job_id)
            if (params.tool_id || params.job_id) {
                if (params.tool_id === "upload1") {
                    this.page.toolPanel.upload.show();
                    this._loadCenterIframe("welcome");
                } else {
                    this._loadToolForm(params);
                }
            } else {
                // show the workflow run form
                if (params.workflow_id) {
                    this._loadWorkflow();
                    // load the center iframe with controller.action: galaxy.org/?m_c=history&m_a=list -> history/list
                } else if (params.m_c) {
                    this._loadCenterIframe(`${params.m_c}/${params.m_a}`);
                    // show the workflow run form
                } else {
                    this._loadCenterIframe("welcome");
                }
            }
        },

        /** load the center panel with a tool form described by the given params obj */
        _loadToolForm: function(params) {
            //TODO: load tool form code async
            params.id = decodeURIComponent(params.tool_id);
            this.page.display(new ToolForm.View(params));
        },

        /** load the center panel iframe using the given url */
        _loadCenterIframe: function(url, root) {
            root = root || Galaxy.root;
            url = root + url;
            this.page.$("#galaxy_main").prop("src", url);
        },

        /** load workflow by its url in run mode */
        _loadWorkflow: function() {
            Utils.get({
                url: `${Galaxy.root}api/workflows/${Utils.getQueryString("id")}/download?style=run`,
                success: response => {
                    this.page.display(new ToolFormComposite.View(response));
                },
                error: response => {
                    var error_msg = response.err_msg || "Error occurred while loading the resource.";
                    var options = {
                        message: error_msg,
                        status: "danger",
                        persistent: true
                    };
                    this.page.display(new Ui.Message(options));
                }
            });
        }
    });

    // render and start the router
    $(() => {
        Galaxy.page = new Page.View(
            _.extend(options, {
                Left: ToolPanel,
                Right: HistoryPanel,
                Router: AnalysisRouter
            })
        );
    });
};<|MERGE_RESOLUTION|>--- conflicted
+++ resolved
@@ -56,13 +56,10 @@
             "(/)workflows/run(/)": "show_run",
             "(/)workflows(/)list": "show_workflows",
             "(/)workflows/list_published(/)": "show_workflows_published",
-<<<<<<< HEAD
-            "(/)histories(/)import": "show_histories_import",
-=======
             "(/)workflows/create(/)": "show_workflows_create",
->>>>>>> e03ea6d7
             "(/)histories(/)citations(/)": "show_history_citations",
             "(/)histories(/)rename(/)": "show_histories_rename",
+            "(/)histories(/)import(/)": "show_histories_import",
             "(/)histories(/)permissions(/)": "show_histories_permissions",
             "(/)histories(/)(:action_id)": "show_histories",
             "(/)datasets(/)list(/)": "show_datasets",
