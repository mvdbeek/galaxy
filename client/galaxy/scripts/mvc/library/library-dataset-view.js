define(
    [
        "libs/toastr",
        "mvc/library/library-model",
        "utils/utils",
        "mvc/ui/ui-select"
    ],
    function(mod_toastr, mod_library_model, mod_utils, mod_select) {
        var LibraryDatasetView = Backbone.View.extend({
            el: "#center",

            model: null,

            options: {},

<<<<<<< HEAD
  options: {},

  defaults: {
    edit_mode: false
  },

  events: {
    "click .toolbtn_modify_dataset"       :   "enableModification",
    "click .toolbtn_cancel_modifications" :   "render",
    "click .toolbtn-download-dataset"     :   "downloadDataset",
    "click .toolbtn-import-dataset"       :   "importIntoHistory",
    "click .btn-copy-link-to-clipboard"   :   "copyToClipboard",
    "click .btn-make-private"             :   "makeDatasetPrivate",
    "click .btn-remove-restrictions"      :   "removeDatasetRestrictions",
    "click .toolbtn_save_permissions"     :   "savePermissions",
    "click .toolbtn_save_modifications"   :   "saveModifications"
  },
=======
            defaults: {
                edit_mode: false
            },

            events: {
                "click .toolbtn_modify_dataset": "enableModification",
                "click .toolbtn_cancel_modifications": "render",
                "click .toolbtn-download-dataset": "downloadDataset",
                "click .toolbtn-import-dataset": "importIntoHistory",
                "click .copy-link-to-clipboard": "copyToClipboard",
                "click .make-private": "makeDatasetPrivate",
                "click .remove-restrictions": "removeDatasetRestrictions",
                "click .toolbtn_save_permissions": "savePermissions",
                "click .toolbtn_save_modifications": "saveModifications"
            },

            // genome select
            select_genome: null,

            // extension select
            select_extension: null,
>>>>>>> 2f2acb98

            // extension types
            list_extensions: [],

            // datatype placeholder for extension auto-detection
            auto: {
                id: "auto",
                text: "Auto-detect",
                description:
                    "This system will try to detect the file type automatically." +
                    " If your file is not detected properly as one of the known formats," +
                    " it most likely means that it has some format problems (e.g., different" +
                    " number of columns on different rows). You can still coerce the system" +
                    " to set your data to the format you think it should be." +
                    " You can also upload compressed files, which will automatically be decompressed."
            },

            // genomes
            list_genomes: [],

<<<<<<< HEAD
  // datatype placeholder for extension auto-detection
  auto: {
      id          : 'auto',
      text        : 'Auto-detect',
      description : 'This system will try to detect the file type automatically.' +
                    ' If your file is not detected properly as one of the known formats,' +
                    ' it most likely means that it has some format problems (e.g., different' +
                    ' number of columns on different rows). You can still coerce the system' +
                    ' to set your data to the format you think it should be.' +
                    ' You can also upload compressed files, which will automatically be decompressed.'
  },

  // genomes
  list_genomes : [],

  initialize: function(options){
    this.options = _.extend(this.options, options);
    this.fetchExtAndGenomes();
    if (this.options.id){
      this.fetchDataset();
    }
  },

  fetchDataset: function(options){
    this.options = _.extend(this.options, options);
    this.model = new mod_library_model.Item({id: this.options.id});
    var that = this;
    this.model.fetch({
      success: function() {
        if (that.options.show_permissions){
            that.showPermissions();
        } else if (that.options.show_version) {
            that.fetchVersion();
        } else {
            that.render();
        }
      },
      error: function(model, response){
        if (typeof response.responseJSON !== "undefined"){
          mod_toastr.error(response.responseJSON.err_msg + ' Click this to go back.', '', {onclick: function() {Galaxy.libraries.library_router.back();}});
        } else {
          mod_toastr.error('An error ocurred. Click this to go back.', '', {onclick: function() {Galaxy.libraries.library_router.back();}});
        }
      }
    });
  },

  render: function(options){
    this.options = _.extend(this.options, options);
    $(".tooltip").remove();
    var template = this.templateDataset();
    this.$el.html(template({item: this.model}));
    $(".peek").html(this.model.get("peek"));
    $("#center [data-toggle]").tooltip();
  },

  fetchVersion: function(options){
    this.options = _.extend(this.options, options);
    that = this;
    if (!this.options.ldda_id){
      this.render();
      mod_toastr.error('Library dataset version requested but no id provided.');
    } else {
      this.ldda = new mod_library_model.Ldda({id: this.options.ldda_id});
      this.ldda.url = this.ldda.urlRoot + this.model.id + '/versions/' + this.ldda.id;
      this.ldda.fetch({
        success: function(){
          that.renderVersion();
        },
        error: function(model, response){
          if (typeof response.responseJSON !== "undefined"){
            mod_toastr.error(response.responseJSON.err_msg);
          } else {
            mod_toastr.error('An error ocurred.');
          }
        }
      });
    }
  },

  renderVersion: function(){
    $(".tooltip").remove();
    var template = this.templateVersion();
    this.$el.html(template({item: this.model, ldda: this.ldda}));
    $(".peek").html(this.ldda.get("peek"));
  },

  enableModification: function(){
    $(".tooltip").remove();
    var template = this.templateModifyDataset();
    this.$el.html(template({item: this.model}));
    this.renderSelectBoxes({
      genome_build: this.model.get('genome_build'),
      file_ext: this.model.get('file_ext')
    });
    $(".peek").html(this.model.get("peek"));
    $("#center [data-toggle]").tooltip();
  },

  downloadDataset: function(){
    var url = Galaxy.root + 'api/libraries/datasets/download/uncompressed';
    var data = {'ld_ids': this.id};
    this.processDownload(url, data);
  },
=======
            initialize: function(options) {
                this.options = _.extend(this.options, options);
                this.fetchExtAndGenomes();
                if (this.options.id) {
                    this.fetchDataset();
                }
            },
>>>>>>> 2f2acb98

            fetchDataset: function(options) {
                this.options = _.extend(this.options, options);
                this.model = new mod_library_model.Item({
                    id: this.options.id
                });
                var that = this;
                this.model.fetch({
                    success: function() {
                        if (that.options.show_permissions) {
                            that.showPermissions();
                        } else if (that.options.show_version) {
                            that.fetchVersion();
                        } else {
                            that.render();
                        }
                    },
                    error: function(model, response) {
                        if (typeof response.responseJSON !== "undefined") {
                            mod_toastr.error(
                                response.responseJSON.err_msg +
                                    " Click this to go back.",
                                "",
                                {
                                    onclick: function() {
                                        Galaxy.libraries.library_router.back();
                                    }
                                }
                            );
                        } else {
                            mod_toastr.error(
                                "An error occurred. Click this to go back.",
                                "",
                                {
                                    onclick: function() {
                                        Galaxy.libraries.library_router.back();
                                    }
                                }
                            );
                        }
                    }
                });
            },

            render: function(options) {
                this.options = _.extend(this.options, options);
                $(".tooltip").remove();
                var template = this.templateDataset();
                this.$el.html(template({ item: this.model }));
                $(".peek").html(this.model.get("peek"));
                $("#center [data-toggle]").tooltip();
            },

            fetchVersion: function(options) {
                this.options = _.extend(this.options, options);
                that = this;
                if (!this.options.ldda_id) {
                    this.render();
                    mod_toastr.error(
                        "Library dataset version requested but no id provided."
                    );
                } else {
                    this.ldda = new mod_library_model.Ldda({
                        id: this.options.ldda_id
                    });
                    this.ldda.url =
                        this.ldda.urlRoot +
                        this.model.id +
                        "/versions/" +
                        this.ldda.id;
                    this.ldda.fetch({
                        success: function() {
                            that.renderVersion();
                        },
                        error: function(model, response) {
                            if (typeof response.responseJSON !== "undefined") {
                                mod_toastr.error(response.responseJSON.err_msg);
                            } else {
                                mod_toastr.error("An error occurred.");
                            }
                        }
                    });
                }
            },

            renderVersion: function() {
                $(".tooltip").remove();
                var template = this.templateVersion();
                this.$el.html(template({ item: this.model, ldda: this.ldda }));
                $(".peek").html(this.ldda.get("peek"));
            },

            enableModification: function() {
                $(".tooltip").remove();
                var template = this.templateModifyDataset();
                this.$el.html(template({ item: this.model }));
                this.renderSelectBoxes({
                    genome_build: this.model.get("genome_build"),
                    file_ext: this.model.get("file_ext")
                });
                $(".peek").html(this.model.get("peek"));
                $("#center [data-toggle]").tooltip();
            },

            downloadDataset: function() {
                var url =
                    Galaxy.root +
                    "api/libraries/datasets/download/uncompressed";
                var data = { ld_ids: this.id };
                this.processDownload(url, data);
            },

<<<<<<< HEAD
  showPermissions: function(options){
    this.options = _.extend(this.options, options);
    $(".tooltip").remove();
    if (this.options.fetched_permissions !== undefined){
      if (this.options.fetched_permissions.access_dataset_roles.length === 0){
        this.model.set({is_unrestricted:true});
      } else{
        this.model.set({is_unrestricted:false});
      }
    }
    // Select works different for admins, details in this.prepareSelectBoxes
    var is_admin = false;
    if (Galaxy.user){
      is_admin = Galaxy.user.isAdmin();
    }
    var template = this.templateDatasetPermissions();
    this.$el.html(template({item: this.model, is_admin: is_admin}));
    var self = this;
    $.get(Galaxy.root + "api/libraries/datasets/" + self.id + "/permissions?scope=current")
        .done(function(fetched_permissions) {
            self.prepareSelectBoxes({fetched_permissions: fetched_permissions, is_admin: is_admin});
        })
        .fail(function(){
            mod_toastr.error('An error occurred while attempting to fetch dataset permissions.');
        });
    $("#center [data-toggle]").tooltip();
    $("#center").css('overflow','auto');
  },
=======
            processDownload: function(url, data, method) {
                //url and data options required
                if (url && data) {
                    //data can be string of parameters or array/object
                    data = typeof data == "string" ? data : $.param(data);
                    //split params into form inputs
                    var inputs = "";
                    $.each(data.split("&"), function() {
                        var pair = this.split("=");
                        inputs +=
                            '<input type="hidden" name="' +
                            pair[0] +
                            '" value="' +
                            pair[1] +
                            '" />';
                    });
                    //send request
                    $(
                        '<form action="' +
                            url +
                            '" method="' +
                            (method || "post") +
                            '">' +
                            inputs +
                            "</form>"
                    )
                        .appendTo("body")
                        .submit()
                        .remove();

                    mod_toastr.info("Your download will begin soon.");
                }
            },

            importIntoHistory: function() {
                this.refreshUserHistoriesList(function(self) {
                    var template = self.templateBulkImportInModal();
                    self.modal = Galaxy.modal;
                    self.modal.show({
                        closing_events: true,
                        title: "Import into History",
                        body: template({ histories: self.histories.models }),
                        buttons: {
                            Import: function() {
                                self.importCurrentIntoHistory();
                            },
                            Close: function() {
                                Galaxy.modal.hide();
                            }
                        }
                    });
                });
            },
>>>>>>> 2f2acb98

            refreshUserHistoriesList: function(callback) {
                var self = this;
                this.histories = new mod_library_model.GalaxyHistories();
                this.histories.fetch({
                    success: function(histories) {
                        if (histories.length === 0) {
                            mod_toastr.warning(
                                "You have to create history first. Click this to do so.",
                                "",
                                {
                                    onclick: function() {
                                        window.location = Galaxy.root;
                                    }
                                }
                            );
                        } else {
                            callback(self);
                        }
                    },
                    error: function(model, response) {
                        if (typeof response.responseJSON !== "undefined") {
                            mod_toastr.error(response.responseJSON.err_msg);
                        } else {
                            mod_toastr.error("An error occurred.");
                        }
                    }
                });
            },

            importCurrentIntoHistory: function() {
                this.modal.disableButton("Import");
                var new_history_name = this.modal
                    .$("input[name=history_name]")
                    .val();
                var that = this;
                if (new_history_name !== "") {
                    $.post(Galaxy.root + "api/histories", {
                        name: new_history_name
                    })
                        .done(function(new_history) {
                            that.processImportToHistory(new_history.id);
                        })
                        .fail(function(xhr, status, error) {
                            mod_toastr.error("An error occurred.");
                        })
                        .always(function() {
                            that.modal.enableButton("Import");
                        });
                } else {
                    var history_id = $(this.modal.$el)
                        .find(
                            "select[name=dataset_import_single] option:selected"
                        )
                        .val();
                    this.processImportToHistory(history_id);
                    this.modal.enableButton("Import");
                }
            },

            processImportToHistory: function(history_id) {
                var historyItem = new mod_library_model.HistoryItem();
                historyItem.url =
                    historyItem.urlRoot + history_id + "/contents";
                // set the used history as current so user will see the last one
                // that he imported into in the history panel on the 'analysis' page
                jQuery.getJSON(
                    Galaxy.root + "history/set_as_current?id=" + history_id
                );
                // save the dataset into selected history
                historyItem.save(
                    { content: this.id, source: "library" },
                    {
                        success: function() {
                            Galaxy.modal.hide();
                            mod_toastr.success(
                                "Dataset imported. Click this to start analyzing it.",
                                "",
                                {
                                    onclick: function() {
                                        window.location = Galaxy.root;
                                    }
                                }
                            );
                        },
                        error: function(model, response) {
                            if (typeof response.responseJSON !== "undefined") {
                                mod_toastr.error(
                                    "Dataset not imported. " +
                                        response.responseJSON.err_msg
                                );
                            } else {
                                mod_toastr.error(
                                    "An error occured. Dataset not imported. Please try again."
                                );
                            }
                        }
                    }
                );
            },

            showPermissions: function(options) {
                var template = this.templateDatasetPermissions();
                var self = this;
                this.options = _.extend(this.options, options);
                $(".tooltip").remove();
                if (this.options.fetched_permissions !== undefined) {
                    if (
                        this.options.fetched_permissions.access_dataset_roles
                            .length === 0
                    ) {
                        this.model.set({ is_unrestricted: true });
                    } else {
                        this.model.set({ is_unrestricted: false });
                    }
                }
                this.$el.html(
                    template({
                        item: this.model,
                        is_admin: Galaxy.config.is_admin_user
                    })
                );
                $.get(
                    Galaxy.root +
                        "api/libraries/datasets/" +
                        self.id +
                        "/permissions?scope=current"
                )
                    .done(function(fetched_permissions) {
                        self.prepareSelectBoxes({
                            fetched_permissions: fetched_permissions,
                            is_admin: Galaxy.config.is_admin_user
                        });
                    })
                    .fail(function() {
                        mod_toastr.error(
                            "An error occurred while attempting to fetch dataset permissions."
                        );
                    });
                $("#center [data-toggle]").tooltip();
                $("#center").css("overflow", "auto");
            },

            _serializeRoles: function(role_list) {
                var selected_roles = [];
                for (var i = 0; i < role_list.length; i++) {
                    // Replace the : and , in role's name since these are select2 separators for initialData
                    selected_roles.push(
                        role_list[i][1] +
                            ":" +
                            role_list[i][0].replace(":", " ").replace(",", " &")
                    );
                }
                return selected_roles;
            },

            prepareSelectBoxes: function(options) {
                this.options = _.extend(this.options, options);
                this.accessSelectObject = new mod_select.View(
                    this._generate_select_options({
                        selector: "access_perm",
                        initialData: this._serializeRoles(
                            this.options.fetched_permissions
                                .access_dataset_roles
                        )
                    })
                );
                this.modifySelectObject = new mod_select.View(
                    this._generate_select_options({
                        selector: "modify_perm",
                        initialData: this._serializeRoles(
                            this.options.fetched_permissions.modify_item_roles
                        )
                    })
                );
                this.manageSelectObject = new mod_select.View(
                    this._generate_select_options({
                        selector: "manage_perm",
                        initialData: this._serializeRoles(
                            this.options.fetched_permissions
                                .manage_dataset_roles
                        )
                    })
                );
            },

            _generate_select_options: function(options) {
                var select_options = {
                    minimumInputLength: 0,
                    multiple: true,
                    placeholder: "Click to select a role",
                    formatResult: function roleFormatResult(role) {
                        return role.name + " type: " + role.type;
                    },
                    formatSelection: function roleFormatSelection(role) {
                        return role.name;
                    },
                    initSelection: function(element, callback) {
                        // the input tag has a value attribute preloaded that points to a preselected role's id
                        // this function resolves that id attribute to an object that select2 can render
                        // using its formatResult renderer - that way the role name is shown preselected
                        var data = [];
                        $(element.val().split(",")).each(function() {
                            var item = this.split(":");
                            data.push({
                                id: item[0],
                                name: item[1]
                            });
                        });
                        callback(data);
                    },
                    dropdownCssClass: "bigdrop" // apply css that makes the dropdown taller
                };
                select_options.container = this.$el.find(
                    "#" + options.selector
                );
                select_options.css = options.selector;
                select_options.initialData = options.initialData.join(",");
                select_options.ajax = {
                    url:
                        Galaxy.root +
                        "api/libraries/datasets/" +
                        this.id +
                        "/permissions?scope=available",
                    dataType: "json",
                    quietMillis: 100,
                    data: function(term, page) {
                        // page is the one-based page number tracked by Select2
                        return {
                            q: term, //search term
                            page_limit: 10, // page size, should be same as used in 'more' variable below
                            page: page // page number
                        };
                    },
                    results: function(data, page) {
                        var more = page * 10 < data.total; // whether or not there are more results available
                        // notice we return the value of more so Select2 knows if more results can be loaded
                        return { results: data.roles, more: more };
                    }
                };
                return select_options;
            },

<<<<<<< HEAD
  /**
   * Save the changes made to the library dataset.
   */
  saveModifications: function(options){
    var is_changed = false;
    var ld = this.model;
    var new_name = this.$el.find('.input_dataset_name').val();
    if (typeof new_name !== 'undefined' && new_name !== ld.get('name') ){
      if (new_name.length > 0){
        ld.set("name", new_name);
        is_changed = true;
      } else{
        mod_toastr.warning('Library dataset name has to be at least 1 character long.');
        return;
      }
    }
    var new_info = this.$el.find('.input_dataset_misc_info').val();
    if (typeof new_info !== 'undefined' && new_info !== ld.get('misc_info') ){
        ld.set("misc_info", new_info);
        is_changed = true;
    }
    var new_genome_build = this.select_genome.$el.select2('data').id;
    if (typeof new_genome_build !== 'undefined' && new_genome_build !== ld.get('genome_build') ){
        ld.set("genome_build", new_genome_build);
        is_changed = true;
    }
    var new_ext = this.select_extension.$el.select2('data').id;
    if (typeof new_ext !== 'undefined' && new_ext !== ld.get('file_ext') ){
        ld.set("file_ext", new_ext);
        is_changed = true;
    }
    var dataset_view = this;
    if (is_changed){
      ld.save(null, {
        patch: true,
        success: function(ld) {
          dataset_view.render()
          mod_toastr.success('Changes to library dataset saved.');
        },
        error: function(model, response){
          if (typeof response.responseJSON !== "undefined"){
            mod_toastr.error(response.responseJSON.err_msg);
          } else {
            mod_toastr.error('An error occured while attempting to update the library dataset.');
          }
        }
      });
    } else {
      dataset_view.render()
      mod_toastr.info('Nothing has changed.');
    }
  },
=======
            /**
   * Save the changes made to the library dataset.
   */
            saveModifications: function(options) {
                var is_changed = false;
                var ld = this.model;
                var new_name = this.$el.find(".input_dataset_name").val();
                if (
                    typeof new_name !== "undefined" &&
                    new_name !== ld.get("name")
                ) {
                    if (new_name.length > 0) {
                        ld.set("name", new_name);
                        is_changed = true;
                    } else {
                        mod_toastr.warning(
                            "Library dataset name has to be at least 1 character long."
                        );
                        return;
                    }
                }
                var new_info = this.$el.find(".input_dataset_misc_info").val();
                if (
                    typeof new_info !== "undefined" &&
                    new_info !== ld.get("misc_info")
                ) {
                    ld.set("misc_info", new_info);
                    is_changed = true;
                }
                var new_genome_build = this.select_genome.$el.select2("data")
                    .id;
                if (
                    typeof new_genome_build !== "undefined" &&
                    new_genome_build !== ld.get("genome_build")
                ) {
                    ld.set("genome_build", new_genome_build);
                    is_changed = true;
                }
                var new_ext = this.select_extension.$el.select2("data").id;
                if (
                    typeof new_ext !== "undefined" &&
                    new_ext !== ld.get("file_ext")
                ) {
                    ld.set("file_ext", new_ext);
                    is_changed = true;
                }
                var dataset_view = this;
                if (is_changed) {
                    ld.save(null, {
                        patch: true,
                        success: function(ld) {
                            dataset_view.render();
                            mod_toastr.success(
                                "Changes to library dataset saved."
                            );
                        },
                        error: function(model, response) {
                            if (typeof response.responseJSON !== "undefined") {
                                mod_toastr.error(response.responseJSON.err_msg);
                            } else {
                                mod_toastr.error(
                                    "An error occured while attempting to update the library dataset."
                                );
                            }
                        }
                    });
                } else {
                    dataset_view.render();
                    mod_toastr.info("Nothing has changed.");
                }
            },
>>>>>>> 2f2acb98

            copyToClipboard: function() {
                var href = Backbone.history.location.href;
                if (href.lastIndexOf("/permissions") !== -1) {
                    href = href.substr(0, href.lastIndexOf("/permissions"));
                }
                window.prompt("Copy to clipboard: Ctrl+C, Enter", href);
            },

            makeDatasetPrivate: function() {
                var self = this;
                $.post(
                    Galaxy.root +
                        "api/libraries/datasets/" +
                        self.id +
                        "/permissions?action=make_private"
                )
                    .done(function(fetched_permissions) {
                        self.model.set({ is_unrestricted: false });
                        self.showPermissions({
                            fetched_permissions: fetched_permissions
                        });
                        mod_toastr.success(
                            "The dataset is now private to you."
                        );
                    })
                    .fail(function() {
                        mod_toastr.error(
                            "An error occurred while attempting to make dataset private."
                        );
                    });
            },

            removeDatasetRestrictions: function() {
                var self = this;
                $.post(
                    Galaxy.root +
                        "api/libraries/datasets/" +
                        self.id +
                        "/permissions?action=remove_restrictions"
                )
                    .done(function(fetched_permissions) {
                        self.model.set({ is_unrestricted: true });
                        self.showPermissions({
                            fetched_permissions: fetched_permissions
                        });
                        mod_toastr.success(
                            "Access to this dataset is now unrestricted."
                        );
                    })
                    .fail(function() {
                        mod_toastr.error(
                            "An error occurred while attempting to make dataset unrestricted."
                        );
                    });
            },

            /**
   * Extract the role ids from Select2 elements's 'data'
   */
<<<<<<< HEAD
  _extractIds: function(roles_list){
    var ids_list = [];
    for (var i = roles_list.length - 1; i >= 0; i--) {
      ids_list.push(roles_list[i].id);
    };
    return ids_list;
  },
=======
            _extractIds: function(roles_list) {
                var ids_list = [];
                for (var i = roles_list.length - 1; i >= 0; i--) {
                    ids_list.push(roles_list[i].id);
                }
                return ids_list;
            },
>>>>>>> 2f2acb98

            /**
   * Save the permissions for roles entered in the select boxes.
   */
            savePermissions: function(event) {
                var self = this;
                var access_ids = this._extractIds(
                    this.accessSelectObject.$el.select2("data")
                );
                var manage_ids = this._extractIds(
                    this.manageSelectObject.$el.select2("data")
                );
                var modify_ids = this._extractIds(
                    this.modifySelectObject.$el.select2("data")
                );
                $.post(
                    Galaxy.root +
                        "api/libraries/datasets/" +
                        self.id +
                        "/permissions?action=set_permissions",
                    {
                        "access_ids[]": access_ids,
                        "manage_ids[]": manage_ids,
                        "modify_ids[]": modify_ids
                    }
                )
                    .done(function(fetched_permissions) {
                        self.showPermissions({
                            fetched_permissions: fetched_permissions
                        });
                        mod_toastr.success("Permissions saved.");
                    })
                    .fail(function() {
                        mod_toastr.error(
                            "An error occurred while attempting to set dataset permissions."
                        );
                    });
            },

<<<<<<< HEAD
  /**
   * If needed request all extensions and/or genomes from Galaxy
   * and save them in sorted arrays.
   */
  fetchExtAndGenomes: function(){
    var that = this;
    if (this.list_genomes.length == 0){
      mod_utils.get({
        url      : Galaxy.root + "api/datatypes?extension_only=False",
        success  : function( datatypes ) {
          for (var key in datatypes) {
              that.list_extensions.push({
                  id              : datatypes[key].extension,
                  text            : datatypes[key].extension,
                  description     : datatypes[key].description,
                  description_url : datatypes[key].description_url
              });
          }
          that.list_extensions.sort(function(a, b) {
              return a.id > b.id ? 1 : a.id < b.id ? -1 : 0;
          });
          that.list_extensions.unshift(that.auto);
        }
      });
    }
    if (this.list_extensions.length == 0){
      mod_utils.get({
        url     : Galaxy.root + "api/genomes",
        success : function( genomes ) {
          for (var key in genomes ) {
              that.list_genomes.push({
                  id      : genomes[key][1],
                  text    : genomes[key][0]
              });
          }
          that.list_genomes.sort(function(a, b) {
              return a.id > b.id ? 1 : a.id < b.id ? -1 : 0;
          });
        }
      });
    }
  },

  renderSelectBoxes: function(options){
    // This won't work properly unlesss we already have the data fetched.
    // See this.fetchExtAndGenomes()
    // TODO switch to common resources:
    // https://trello.com/c/dIUE9YPl/1933-ui-common-resources-and-data-into-galaxy-object
    var that = this;
    var current_genome = '?';
    var current_ext = 'auto';
    if (typeof options !== 'undefined'){
      if (typeof options.genome_build !== 'undefined'){
        current_genome = options.genome_build;
      }
      if (typeof options.file_ext !== 'undefined'){
        current_ext = options.file_ext;
      }
    }
    this.select_genome = new mod_select.View( {
        css: 'dataset-genome-select',
        data: that.list_genomes,
        container: that.$el.find('#dataset_genome_select'),
        value: current_genome
    } );
    this.select_extension = new mod_select.View({
      css: 'dataset-extension-select',
      data: that.list_extensions,
      container: that.$el.find('#dataset_extension_select'),
      value: current_ext
    });
  },

  templateDataset : function(){
    return _.template([
    // CONTAINER START
    '<div class="library_style_container">',
      '<div id="library_toolbar">',
        '<button data-toggle="tooltip" data-placement="top" title="Download dataset" class="btn btn-default toolbtn-download-dataset primary-button toolbar-item" type="button">',
          '<span class="fa fa-download"></span>',
          '&nbsp;Download',
        '</button>',
        '<button data-toggle="tooltip" data-placement="top" title="Import dataset into history" class="btn btn-default toolbtn-import-dataset primary-button toolbar-item" type="button">',
          '<span class="fa fa-book"></span>',
          '&nbsp;to History',
        '</button>',
        '<% if (item.get("can_user_modify")) { %>',
          '<button data-toggle="tooltip" data-placement="top" title="Modify library item" class="btn btn-default toolbtn_modify_dataset primary-button toolbar-item" type="button">',
            '<span class="fa fa-pencil"></span>',
            '&nbsp;Modify',
          '</button>',
        '<% } %>',
        '<% if (item.get("can_user_manage")) { %>',
          '<a href="#folders/<%- item.get("folder_id") %>/datasets/<%- item.id %>/permissions">',
            '<button data-toggle="tooltip" data-placement="top" title="Manage permissions" class="btn btn-default toolbtn_change_permissions primary-button toolbar-item" type="button">',
              '<span class="fa fa-group"></span>',
              '&nbsp;Permissions',
            '</button>',
          '</a>',
        '<% } %>',
      '</div>',

    // BREADCRUMBS
    '<ol class="breadcrumb">',
      '<li><a title="Return to the list of libraries" href="#">Libraries</a></li>',
      '<% _.each(item.get("full_path"), function(path_item) { %>',
        '<% if (path_item[0] != item.id) { %>',
          '<li><a title="Return to this folder" href="#/folders/<%- path_item[0] %>"><%- path_item[1] %></a> </li> ',
        '<% } else { %>',
          '<li class="active"><span title="You are here"><%- path_item[1] %></span></li>',
        '<% } %>',
      '<% }); %>',
    '</ol>',

    '<% if (item.get("is_unrestricted")) { %>',
      '<div class="alert alert-info">',
        'This dataset is unrestricted so everybody can access it. Just share the URL of this page. ',
        '<button data-toggle="tooltip" data-placement="top" title="Copy to clipboard" class="btn btn-default btn-copy-link-to-clipboard primary-button" type="button">',
          '<span class="fa fa-clipboard"></span>',
          '&nbsp;To Clipboard',
        '</button> ',
      '</div>',
    '<% } %>',

    // TABLE START
    '<div class="dataset_table">',
      '<table class="grid table table-striped table-condensed">',
        '<tr>',
          '<th class="dataset-first-column" scope="row" id="id_row" data-id="<%= _.escape(item.get("ldda_id")) %>">Name</th>',
          '<td><%= _.escape(item.get("name")) %></td>',
        '</tr>',
        '<% if (item.get("file_ext")) { %>',
          '<tr>',
            '<th scope="row">Data type</th>',
            '<td><%= _.escape(item.get("file_ext")) %></td>',
          '</tr>',
        '<% } %>',
        '<% if (item.get("genome_build")) { %>',
          '<tr>',
            '<th scope="row">Genome build</th>',
            '<td><%= _.escape(item.get("genome_build")) %></td>',
          '</tr>',
        '<% } %>',
        '<% if (item.get("file_size")) { %>',
          '<tr>',
            '<th scope="row">Size</th>',
            '<td><%= _.escape(item.get("file_size")) %></td>',
          '</tr>',
        '<% } %>',
        '<% if (item.get("date_uploaded")) { %>',
          '<tr>',
            '<th scope="row">Date uploaded (UTC)</th>',
            '<td><%= _.escape(item.get("date_uploaded")) %></td>',
          '</tr>',
        '<% } %>',
        '<% if (item.get("uploaded_by")) { %>',
          '<tr>',
            '<th scope="row">Uploaded by</th>',
            '<td><%= _.escape(item.get("uploaded_by")) %></td>',
          '</tr>',
        '<% } %>',
        '<% if (item.get("metadata_data_lines")) { %>',
          '<tr>',
            '<th scope="row">Data Lines</th>',
            '<td scope="row"><%= _.escape(item.get("metadata_data_lines")) %></td>',
          '</tr>',
        '<% } %>',
        '<% if (item.get("metadata_comment_lines")) { %>',
          '<tr>',
            '<th scope="row">Comment Lines</th>',
            '<td scope="row"><%= _.escape(item.get("metadata_comment_lines")) %></td>',
          '</tr>',
        '<% } %>',
        '<% if (item.get("metadata_columns")) { %>',
          '<tr>',
            '<th scope="row">Number of Columns</th>',
            '<td scope="row"><%= _.escape(item.get("metadata_columns")) %></td>',
          '</tr>',
        '<% } %>',
        '<% if (item.get("metadata_column_types")) { %>',
          '<tr>',
            '<th scope="row">Column Types</th>',
            '<td scope="row"><%= _.escape(item.get("metadata_column_types")) %></td>',
          '</tr>',
        '<% } %>',
        '<% if (item.get("message")) { %>',
          '<tr>',
            '<th scope="row">Message</th>',
            '<td scope="row"><%= _.escape(item.get("message")) %></td>',
          '</tr>',
        '<% } %>',
        '<% if (item.get("misc_blurb")) { %>',
          '<tr>',
            '<th scope="row">Misc. blurb</th>',
            '<td scope="row"><%= _.escape(item.get("misc_blurb")) %></td>',
          '</tr>',
        '<% } %>',
        '<% if (item.get("misc_info")) { %>',
          '<tr>',
            '<th scope="row">Misc. info</th>',
            '<td scope="row"><%= _.escape(item.get("misc_info")) %></td>',
          '</tr>',
        '<% } %>',
        '<% if (item.get("tags")) { %>',
          '<tr>',
            '<th scope="row">Tags</th>',
            '<td scope="row"><%= _.escape(item.get("tags")) %></td>',
          '</tr>',
        '<% } %>',
      '</table>',
=======
            /**
   * If needed request all extensions and/or genomes from Galaxy
   * and save them in sorted arrays.
   */
            fetchExtAndGenomes: function() {
                var that = this;
                if (this.list_genomes.length == 0) {
                    mod_utils.get({
                        url: Galaxy.root + "api/datatypes?extension_only=False",
                        success: function(datatypes) {
                            for (var key in datatypes) {
                                that.list_extensions.push({
                                    id: datatypes[key].extension,
                                    text: datatypes[key].extension,
                                    description: datatypes[key].description,
                                    description_url:
                                        datatypes[key].description_url
                                });
                            }
                            that.list_extensions.sort(function(a, b) {
                                return a.id > b.id ? 1 : a.id < b.id ? -1 : 0;
                            });
                            that.list_extensions.unshift(that.auto);
                        }
                    });
                }
                if (this.list_extensions.length == 0) {
                    mod_utils.get({
                        url: Galaxy.root + "api/genomes",
                        success: function(genomes) {
                            for (var key in genomes) {
                                that.list_genomes.push({
                                    id: genomes[key][1],
                                    text: genomes[key][0]
                                });
                            }
                            that.list_genomes.sort(function(a, b) {
                                return a.id > b.id ? 1 : a.id < b.id ? -1 : 0;
                            });
                        }
                    });
                }
            },

            renderSelectBoxes: function(options) {
                // This won't work properly unlesss we already have the data fetched.
                // See this.fetchExtAndGenomes()
                // TODO switch to common resources:
                // https://trello.com/c/dIUE9YPl/1933-ui-common-resources-and-data-into-galaxy-object
                var that = this;
                var current_genome = "?";
                var current_ext = "auto";
                if (typeof options !== "undefined") {
                    if (typeof options.genome_build !== "undefined") {
                        current_genome = options.genome_build;
                    }
                    if (typeof options.file_ext !== "undefined") {
                        current_ext = options.file_ext;
                    }
                }
                this.select_genome = new mod_select.View({
                    css: "dataset-genome-select",
                    data: that.list_genomes,
                    container: that.$el.find("#dataset_genome_select"),
                    value: current_genome
                });
                this.select_extension = new mod_select.View({
                    css: "dataset-extension-select",
                    data: that.list_extensions,
                    container: that.$el.find("#dataset_extension_select"),
                    value: current_ext
                });
            },
>>>>>>> 2f2acb98

            templateDataset: function() {
                return _.template(
                    [
                        // CONTAINER START
                        '<div class="library_style_container">',
                        '<div id="library_toolbar">',
                        '<button data-toggle="tooltip" data-placement="top" title="Download dataset" class="btn btn-default toolbtn-download-dataset primary-button toolbar-item" type="button">',
                        '<span class="fa fa-download"></span>',
                        "&nbsp;Download",
                        "</button>",
                        '<button data-toggle="tooltip" data-placement="top" title="Import dataset into history" class="btn btn-default toolbtn-import-dataset primary-button toolbar-item" type="button">',
                        '<span class="fa fa-book"></span>',
                        "&nbsp;to History",
                        "</button>",
                        '<% if (item.get("can_user_modify")) { %>',
                        '<button data-toggle="tooltip" data-placement="top" title="Modify library item" class="btn btn-default toolbtn_modify_dataset primary-button toolbar-item" type="button">',
                        '<span class="fa fa-pencil"></span>',
                        "&nbsp;Modify",
                        "</button>",
                        "<% } %>",
                        '<% if (item.get("can_user_manage")) { %>',
                        '<a href="#folders/<%- item.get("folder_id") %>/datasets/<%- item.id %>/permissions">',
                        '<button data-toggle="tooltip" data-placement="top" title="Manage permissions" class="btn btn-default toolbtn_change_permissions primary-button toolbar-item" type="button">',
                        '<span class="fa fa-group"></span>',
                        "&nbsp;Permissions",
                        "</button>",
                        "</a>",
                        "<% } %>",
                        "</div>",

                        // BREADCRUMBS
                        '<ol class="breadcrumb">',
                        '<li><a title="Return to the list of libraries" href="#">Libraries</a></li>',
                        '<% _.each(item.get("full_path"), function(path_item) { %>',
                        "<% if (path_item[0] != item.id) { %>",
                        '<li><a title="Return to this folder" href="#/folders/<%- path_item[0] %>"><%- path_item[1] %></a> </li> ',
                        "<% } else { %>",
                        '<li class="active"><span title="You are here"><%- path_item[1] %></span></li>',
                        "<% } %>",
                        "<% }); %>",
                        "</ol>",

                        '<% if (item.get("is_unrestricted")) { %>',
                        "<div>",
                        'This dataset is unrestricted so everybody with the link can access it. Just share <span class="copy-link-to-clipboard"><a>this page</a></span>.',
                        "</div>",
                        "<% } %>",

                        // TABLE START
                        '<div class="dataset_table">',
                        '<table class="grid table table-striped table-condensed">',
                        "<tr>",
                        '<th class="dataset-first-column" scope="row" id="id_row" data-id="<%= _.escape(item.get("ldda_id")) %>">Name</th>',
                        '<td><%= _.escape(item.get("name")) %></td>',
                        "</tr>",
                        '<% if (item.get("file_ext")) { %>',
                        "<tr>",
                        '<th scope="row">Data type</th>',
                        '<td><%= _.escape(item.get("file_ext")) %></td>',
                        "</tr>",
                        "<% } %>",
                        '<% if (item.get("genome_build")) { %>',
                        "<tr>",
                        '<th scope="row">Genome build</th>',
                        '<td><%= _.escape(item.get("genome_build")) %></td>',
                        "</tr>",
                        "<% } %>",
                        '<% if (item.get("file_size")) { %>',
                        "<tr>",
                        '<th scope="row">Size</th>',
                        '<td><%= _.escape(item.get("file_size")) %></td>',
                        "</tr>",
                        "<% } %>",
                        '<% if (item.get("date_uploaded")) { %>',
                        "<tr>",
                        '<th scope="row">Date uploaded (UTC)</th>',
                        '<td><%= _.escape(item.get("date_uploaded")) %></td>',
                        "</tr>",
                        "<% } %>",
                        '<% if (item.get("uploaded_by")) { %>',
                        "<tr>",
                        '<th scope="row">Uploaded by</th>',
                        '<td><%= _.escape(item.get("uploaded_by")) %></td>',
                        "</tr>",
                        "<% } %>",
                        '<% if (item.get("metadata_data_lines")) { %>',
                        "<tr>",
                        '<th scope="row">Data Lines</th>',
                        '<td scope="row"><%= _.escape(item.get("metadata_data_lines")) %></td>',
                        "</tr>",
                        "<% } %>",
                        '<% if (item.get("metadata_comment_lines")) { %>',
                        "<tr>",
                        '<th scope="row">Comment Lines</th>',
                        '<td scope="row"><%= _.escape(item.get("metadata_comment_lines")) %></td>',
                        "</tr>",
                        "<% } %>",
                        '<% if (item.get("metadata_columns")) { %>',
                        "<tr>",
                        '<th scope="row">Number of Columns</th>',
                        '<td scope="row"><%= _.escape(item.get("metadata_columns")) %></td>',
                        "</tr>",
                        "<% } %>",
                        '<% if (item.get("metadata_column_types")) { %>',
                        "<tr>",
                        '<th scope="row">Column Types</th>',
                        '<td scope="row"><%= _.escape(item.get("metadata_column_types")) %></td>',
                        "</tr>",
                        "<% } %>",
                        '<% if (item.get("message")) { %>',
                        "<tr>",
                        '<th scope="row">Message</th>',
                        '<td scope="row"><%= _.escape(item.get("message")) %></td>',
                        "</tr>",
                        "<% } %>",
                        '<% if (item.get("misc_blurb")) { %>',
                        "<tr>",
                        '<th scope="row">Misc. blurb</th>',
                        '<td scope="row"><%= _.escape(item.get("misc_blurb")) %></td>',
                        "</tr>",
                        "<% } %>",
                        '<% if (item.get("misc_info")) { %>',
                        "<tr>",
                        '<th scope="row">Misc. info</th>',
                        '<td scope="row"><%= _.escape(item.get("misc_info")) %></td>',
                        "</tr>",
                        "<% } %>",
                        '<% if (item.get("tags")) { %>',
                        "<tr>",
                        '<th scope="row">Tags</th>',
                        '<td scope="row"><%= _.escape(item.get("tags")) %></td>',
                        "</tr>",
                        "<% } %>",
                        "</table>",

<<<<<<< HEAD
      '<div class="alert alert-warning">This is an expired version of the library dataset: <%= _.escape(item.get("name")) %></div>',
      // DATASET START
      '<div class="dataset_table">',
        '<table class="grid table table-striped table-condensed">',
          '<tr>',
            '<th scope="row" id="id_row" data-id="<%= _.escape(ldda.id) %>">Name</th>',
            '<td><%= _.escape(ldda.get("name")) %></td>',
          '</tr>',
          '<% if (ldda.get("file_ext")) { %>',
            '<tr>',
              '<th scope="row">Data type</th>',
              '<td><%= _.escape(ldda.get("file_ext")) %></td>',
            '</tr>',
          '<% } %>',
          '<% if (ldda.get("genome_build")) { %>',
            '<tr>',
              '<th scope="row">Genome build</th>',
              '<td><%= _.escape(ldda.get("genome_build")) %></td>',
            '</tr>',
          '<% } %>',
          '<% if (ldda.get("file_size")) { %>',
            '<tr>',
              '<th scope="row">Size</th>',
              '<td><%= _.escape(ldda.get("file_size")) %></td>',
            '</tr>',
          '<% } %>',
          '<% if (ldda.get("date_uploaded")) { %>',
            '<tr>',
              '<th scope="row">Date uploaded (UTC)</th>',
              '<td><%= _.escape(ldda.get("date_uploaded")) %></td>',
            '</tr>',
          '<% } %>',
          '<% if (ldda.get("uploaded_by")) { %>',
            '<tr>',
              '<th scope="row">Uploaded by</th>',
              '<td><%= _.escape(ldda.get("uploaded_by")) %></td>',
            '</tr>',
          '<% } %>',
          '<% if (ldda.get("metadata_data_lines")) { %>',
            '<tr>',
              '<th scope="row">Data Lines</th>',
              '<td scope="row"><%= _.escape(ldda.get("metadata_data_lines")) %></td>',
            '</tr>',
          '<% } %>',
          '<% if (ldda.get("metadata_comment_lines")) { %>',
            '<tr>',
              '<th scope="row">Comment Lines</th>',
              '<td scope="row"><%= _.escape(ldda.get("metadata_comment_lines")) %></td>',
            '</tr>',
          '<% } %>',
          '<% if (ldda.get("metadata_columns")) { %>',
            '<tr>',
              '<th scope="row">Number of Columns</th>',
              '<td scope="row"><%= _.escape(ldda.get("metadata_columns")) %></td>',
            '</tr>',
          '<% } %>',
          '<% if (ldda.get("metadata_column_types")) { %>',
            '<tr>',
              '<th scope="row">Column Types</th>',
              '<td scope="row"><%= _.escape(ldda.get("metadata_column_types")) %></td>',
            '</tr>',
          '<% } %>',
          '<% if (ldda.get("message")) { %>',
            '<tr>',
              '<th scope="row">Message</th>',
              '<td scope="row"><%= _.escape(ldda.get("message")) %></td>',
            '</tr>',
          '<% } %>',
          '<% if (ldda.get("misc_blurb")) { %>',
            '<tr>',
              '<th scope="row">Miscellaneous blurb</th>',
              '<td scope="row"><%= _.escape(ldda.get("misc_blurb")) %></td>',
            '</tr>',
          '<% } %>',
          '<% if (ldda.get("misc_info")) { %>',
            '<tr>',
              '<th scope="row">Miscellaneous information</th>',
              '<td scope="row"><%= _.escape(ldda.get("misc_info")) %></td>',
            '</tr>',
          '<% } %>',
          '<% if (item.get("tags")) { %>',
            '<tr>',
              '<th scope="row">Tags</th>',
              '<td scope="row"><%= _.escape(item.get("tags")) %></td>',
            '</tr>',
          '<% } %>',
        '</table>',
        '<div>',
          '<pre class="peek">',
          '</pre>',
        '</div>',
      // DATASET END
      '</div>',
    // CONTAINER END
    '</div>'
    ].join(''));
  },
=======
                        "<div>",
                        '<pre class="peek">',
                        "</pre>",
                        "</div>",
>>>>>>> 2f2acb98

                        '<% if (item.get("has_versions")) { %>',
                        "<div>",
                        "<h3>Expired versions:</h3>",
                        "<ul>",
                        '<% _.each(item.get("expired_versions"), function(version) { %>',
                        '<li><a title="See details of this version" href="#folders/<%- item.get("folder_id") %>/datasets/<%- item.id %>/versions/<%- version[0] %>"><%- version[1] %></a></li>',
                        "<% }) %>",
                        "<ul>",
                        "</div>",
                        "<% } %>",
                        // TABLE END
                        "</div>",
                        // CONTAINER END
                        "</div>"
                    ].join("")
                );
            },

            templateVersion: function() {
                return _.template(
                    [
                        // CONTAINER START
                        '<div class="library_style_container">',
                        '<div id="library_toolbar">',
                        '<a href="#folders/<%- item.get("folder_id") %>/datasets/<%- item.id %>">',
                        '<button data-toggle="tooltip" data-placement="top" title="Go to latest dataset" class="btn btn-default primary-button toolbar-item" type="button">',
                        '<span class="fa fa-caret-left fa-lg"></span>',
                        "&nbsp;Latest dataset",
                        "</button>",
                        "<a>",
                        "</div>",

<<<<<<< HEAD
      '<div class="dataset_table">',
        '<table class="grid table table-striped table-condensed">',
          '<tr>',
            '<th class="dataset-first-column" scope="row" id="id_row" data-id="<%= _.escape(item.get("ldda_id")) %>">Name</th>',
            '<td><input class="input_dataset_name form-control" type="text" placeholder="name" value="<%= _.escape(item.get("name")) %>"></td>',
          '</tr>',
          '<tr>',
            '<th scope="row">Data type</th>',
            '<td>',
              '<span id="dataset_extension_select" class="dataset-extension-select" />',
            '</td>',
          '</tr>',
          '<tr>',
            '<th scope="row">Genome build</th>',
            '<td>',
              '<span id="dataset_genome_select" class="dataset-genome-select" />',
            '</td>',
          '</tr>',
          '<tr>',
            '<th scope="row">Size</th>',
            '<td><%= _.escape(item.get("file_size")) %></td>',
          '</tr>',
          '<tr>',
            '<th scope="row">Date uploaded (UTC)</th>',
            '<td><%= _.escape(item.get("date_uploaded")) %></td>',
          '</tr>',
          '<tr>',
            '<th scope="row">Uploaded by</th>',
            '<td><%= _.escape(item.get("uploaded_by")) %></td>',
          '</tr>',
          '<tr scope="row">',
            '<th scope="row">Data Lines</th>',
            '<td scope="row"><%= _.escape(item.get("metadata_data_lines")) %></td>',
          '</tr>',
            '<th scope="row">Comment Lines</th>',
            '<% if (item.get("metadata_comment_lines") === "") { %>',
              '<td scope="row"><%= _.escape(item.get("metadata_comment_lines")) %></td>',
            '<% } else { %>',
              '<td scope="row">unknown</td>',
            '<% } %>',
          '</tr>',
          '<tr>',
            '<th scope="row">Number of Columns</th>',
            '<td scope="row"><%= _.escape(item.get("metadata_columns")) %></td>',
          '</tr>',
          '<tr>',
            '<th scope="row">Column Types</th>',
            '<td scope="row"><%= _.escape(item.get("metadata_column_types")) %></td>',
          '</tr>',
          '<tr>',
            '<th scope="row">Message</th>',
            '<td scope="row"><%= _.escape(item.get("message")) %></td>',
          '</tr>',
          '<tr>',
            '<th scope="row">Misc. blurb</th>',
            '<td scope="row"><%= _.escape(item.get("misc_blurb")) %></td>',
          '</tr>',
          '<tr>',
            '<th scope="row">Misc. information</th>',
            '<td><input class="input_dataset_misc_info form-control" type="text" placeholder="info" value="<%= _.escape(item.get("misc_info")) %>"></td>',
          '</tr>',
          //TODO: add functionality to modify tags here
          '<% if (item.get("tags")) { %>',
            '<tr>',
              '<th scope="row">Tags</th>',
              '<td scope="row"><%= _.escape(item.get("tags")) %></td>',
            '</tr>',
          '<% } %>',
        '</table>',
        '<div>',
          '<pre class="peek">',
          '</pre>',
        '</div>',
      '</div>',
    // CONTAINER END
    '</div>'
    ].join(''));
  },
=======
                        // BREADCRUMBS
                        '<ol class="breadcrumb">',
                        '<li><a title="Return to the list of libraries" href="#">Libraries</a></li>',
                        '<% _.each(item.get("full_path"), function(path_item) { %>',
                        "<% if (path_item[0] != item.id) { %>",
                        '<li><a title="Return to this folder" href="#/folders/<%- path_item[0] %>"><%- path_item[1] %></a> </li> ',
                        "<% } else { %>",
                        '<li class="active"><span title="You are here"><%- path_item[1] %></span></li>',
                        "<% } %>",
                        "<% }); %>",
                        "</ol>",
>>>>>>> 2f2acb98

                        '<div class="alert alert-warning">This is an expired version of the library dataset: <%= _.escape(item.get("name")) %></div>',
                        // DATASET START
                        '<div class="dataset_table">',
                        '<table class="grid table table-striped table-condensed">',
                        "<tr>",
                        '<th scope="row" id="id_row" data-id="<%= _.escape(ldda.id) %>">Name</th>',
                        '<td><%= _.escape(ldda.get("name")) %></td>',
                        "</tr>",
                        '<% if (ldda.get("file_ext")) { %>',
                        "<tr>",
                        '<th scope="row">Data type</th>',
                        '<td><%= _.escape(ldda.get("file_ext")) %></td>',
                        "</tr>",
                        "<% } %>",
                        '<% if (ldda.get("genome_build")) { %>',
                        "<tr>",
                        '<th scope="row">Genome build</th>',
                        '<td><%= _.escape(ldda.get("genome_build")) %></td>',
                        "</tr>",
                        "<% } %>",
                        '<% if (ldda.get("file_size")) { %>',
                        "<tr>",
                        '<th scope="row">Size</th>',
                        '<td><%= _.escape(ldda.get("file_size")) %></td>',
                        "</tr>",
                        "<% } %>",
                        '<% if (ldda.get("date_uploaded")) { %>',
                        "<tr>",
                        '<th scope="row">Date uploaded (UTC)</th>',
                        '<td><%= _.escape(ldda.get("date_uploaded")) %></td>',
                        "</tr>",
                        "<% } %>",
                        '<% if (ldda.get("uploaded_by")) { %>',
                        "<tr>",
                        '<th scope="row">Uploaded by</th>',
                        '<td><%= _.escape(ldda.get("uploaded_by")) %></td>',
                        "</tr>",
                        "<% } %>",
                        '<% if (ldda.get("metadata_data_lines")) { %>',
                        "<tr>",
                        '<th scope="row">Data Lines</th>',
                        '<td scope="row"><%= _.escape(ldda.get("metadata_data_lines")) %></td>',
                        "</tr>",
                        "<% } %>",
                        '<% if (ldda.get("metadata_comment_lines")) { %>',
                        "<tr>",
                        '<th scope="row">Comment Lines</th>',
                        '<td scope="row"><%= _.escape(ldda.get("metadata_comment_lines")) %></td>',
                        "</tr>",
                        "<% } %>",
                        '<% if (ldda.get("metadata_columns")) { %>',
                        "<tr>",
                        '<th scope="row">Number of Columns</th>',
                        '<td scope="row"><%= _.escape(ldda.get("metadata_columns")) %></td>',
                        "</tr>",
                        "<% } %>",
                        '<% if (ldda.get("metadata_column_types")) { %>',
                        "<tr>",
                        '<th scope="row">Column Types</th>',
                        '<td scope="row"><%= _.escape(ldda.get("metadata_column_types")) %></td>',
                        "</tr>",
                        "<% } %>",
                        '<% if (ldda.get("message")) { %>',
                        "<tr>",
                        '<th scope="row">Message</th>',
                        '<td scope="row"><%= _.escape(ldda.get("message")) %></td>',
                        "</tr>",
                        "<% } %>",
                        '<% if (ldda.get("misc_blurb")) { %>',
                        "<tr>",
                        '<th scope="row">Miscellaneous blurb</th>',
                        '<td scope="row"><%= _.escape(ldda.get("misc_blurb")) %></td>',
                        "</tr>",
                        "<% } %>",
                        '<% if (ldda.get("misc_info")) { %>',
                        "<tr>",
                        '<th scope="row">Miscellaneous information</th>',
                        '<td scope="row"><%= _.escape(ldda.get("misc_info")) %></td>',
                        "</tr>",
                        "<% } %>",
                        '<% if (item.get("tags")) { %>',
                        "<tr>",
                        '<th scope="row">Tags</th>',
                        '<td scope="row"><%= _.escape(item.get("tags")) %></td>',
                        "</tr>",
                        "<% } %>",
                        "</table>",
                        "<div>",
                        '<pre class="peek">',
                        "</pre>",
                        "</div>",
                        // DATASET END
                        "</div>",
                        // CONTAINER END
                        "</div>"
                    ].join("")
                );
            },

            templateModifyDataset: function() {
                return _.template(
                    [
                        // CONTAINER START
                        '<div class="library_style_container">',
                        '<div id="library_toolbar">',
                        '<button data-toggle="tooltip" data-placement="top" title="Cancel modifications" class="btn btn-default toolbtn_cancel_modifications primary-button toolbar-item" type="button">',
                        '<span class="fa fa-times"></span>',
                        "&nbsp;Cancel",
                        "</button>",
                        '<button data-toggle="tooltip" data-placement="top" title="Save modifications" class="btn btn-default toolbtn_save_modifications primary-button toolbar-item" type="button">',
                        '<span class="fa fa-floppy-o"></span>',
                        "&nbsp;Save",
                        "</button>",
                        "</div>",

                        // BREADCRUMBS
                        '<ol class="breadcrumb">',
                        '<li><a title="Return to the list of libraries" href="#">Libraries</a></li>',
                        '<% _.each(item.get("full_path"), function(path_item) { %>',
                        "<% if (path_item[0] != item.id) { %>",
                        '<li><a title="Return to this folder" href="#/folders/<%- path_item[0] %>"><%- path_item[1] %></a> </li> ',
                        "<% } else { %>",
                        '<li class="active"><span title="You are here"><%- path_item[1] %></span></li>',
                        "<% } %>",
                        "<% }); %>",
                        "</ol>",

                        '<div class="dataset_table">',
                        '<table class="grid table table-striped table-condensed">',
                        "<tr>",
                        '<th class="dataset-first-column" scope="row" id="id_row" data-id="<%= _.escape(item.get("ldda_id")) %>">Name</th>',
                        '<td><input class="input_dataset_name form-control" type="text" placeholder="name" value="<%= _.escape(item.get("name")) %>"></td>',
                        "</tr>",
                        "<tr>",
                        '<th scope="row">Data type</th>',
                        "<td>",
                        '<span id="dataset_extension_select" class="dataset-extension-select" />',
                        "</td>",
                        "</tr>",
                        "<tr>",
                        '<th scope="row">Genome build</th>',
                        "<td>",
                        '<span id="dataset_genome_select" class="dataset-genome-select" />',
                        "</td>",
                        "</tr>",
                        "<tr>",
                        '<th scope="row">Size</th>',
                        '<td><%= _.escape(item.get("file_size")) %></td>',
                        "</tr>",
                        "<tr>",
                        '<th scope="row">Date uploaded (UTC)</th>',
                        '<td><%= _.escape(item.get("date_uploaded")) %></td>',
                        "</tr>",
                        "<tr>",
                        '<th scope="row">Uploaded by</th>',
                        '<td><%= _.escape(item.get("uploaded_by")) %></td>',
                        "</tr>",
                        '<tr scope="row">',
                        '<th scope="row">Data Lines</th>',
                        '<td scope="row"><%= _.escape(item.get("metadata_data_lines")) %></td>',
                        "</tr>",
                        '<th scope="row">Comment Lines</th>',
                        '<% if (item.get("metadata_comment_lines") === "") { %>',
                        '<td scope="row"><%= _.escape(item.get("metadata_comment_lines")) %></td>',
                        "<% } else { %>",
                        '<td scope="row">unknown</td>',
                        "<% } %>",
                        "</tr>",
                        "<tr>",
                        '<th scope="row">Number of Columns</th>',
                        '<td scope="row"><%= _.escape(item.get("metadata_columns")) %></td>',
                        "</tr>",
                        "<tr>",
                        '<th scope="row">Column Types</th>',
                        '<td scope="row"><%= _.escape(item.get("metadata_column_types")) %></td>',
                        "</tr>",
                        "<tr>",
                        '<th scope="row">Message</th>',
                        '<td scope="row"><%= _.escape(item.get("message")) %></td>',
                        "</tr>",
                        "<tr>",
                        '<th scope="row">Misc. blurb</th>',
                        '<td scope="row"><%= _.escape(item.get("misc_blurb")) %></td>',
                        "</tr>",
                        "<tr>",
                        '<th scope="row">Misc. information</th>',
                        '<td><input class="input_dataset_misc_info form-control" type="text" placeholder="info" value="<%= _.escape(item.get("misc_info")) %>"></td>',
                        "</tr>",
                        //TODO: add functionality to modify tags here
                        '<% if (item.get("tags")) { %>',
                        "<tr>",
                        '<th scope="row">Tags</th>',
                        '<td scope="row"><%= _.escape(item.get("tags")) %></td>',
                        "</tr>",
                        "<% } %>",
                        "</table>",
                        "<div>",
                        '<pre class="peek">',
                        "</pre>",
                        "</div>",
                        "</div>",
                        // CONTAINER END
                        "</div>"
                    ].join("")
                );
            },

            templateDatasetPermissions: function() {
                return _.template(
                    [
                        // CONTAINER START
                        '<div class="library_style_container">',
                        '<div id="library_toolbar">',
                        '<a href="#folders/<%- item.get("folder_id") %>/datasets/<%- item.id %>">',
                        '<button data-toggle="tooltip" data-placement="top" title="Go back to dataset" class="btn btn-default primary-button toolbar-item" type="button">',
                        '<span class="fa fa-file-o"></span>',
                        "&nbsp;Dataset Details",
                        "</button>",
                        "<a>",
                        "</div>",

                        // BREADCRUMBS
                        '<ol class="breadcrumb">',
                        '<li><a title="Return to the list of libraries" href="#">Libraries</a></li>',
                        '<% _.each(item.get("full_path"), function(path_item) { %>',
                        "<% if (path_item[0] != item.id) { %>",
                        '<li><a title="Return to this folder" href="#/folders/<%- path_item[0] %>"><%- path_item[1] %></a> </li> ',
                        "<% } else { %>",
                        '<li class="active"><span title="You are here"><%- path_item[1] %></span></li>',
                        "<% } %>",
                        "<% }); %>",
                        "</ol>",

                        '<h1>Dataset: <%= _.escape(item.get("name")) %></h1>',
                        '<div class="alert alert-warning">',
                        "<% if (is_admin) { %>",
                        "You are logged in as an <strong>administrator</strong> therefore you can manage any dataset on this Galaxy instance. Please make sure you understand the consequences.",
                        "<% } else { %>",
                        "You can assign any number of roles to any of the following permission types. However please read carefully the implications of such actions.",
                        "<% } %>",
                        "</div>",
                        '<div class="dataset_table">',
                        "<h2>Library-related permissions</h2>",
                        "<h4>Roles that can modify the library item</h4>",
                        '<div id="modify_perm" class="modify_perm roles-selection"></div>',
                        '<div class="alert alert-info roles-selection">User with <strong>any</strong> of these roles can modify name, metadata, and other information about this library item.</div>',
                        "<hr/>",
                        "<h2>Dataset-related permissions</h2>",
                        '<div class="alert alert-warning">Changes made below will affect <strong>every</strong> library item that was created from this dataset and also every history this dataset is part of.</div>',
                        '<% if (!item.get("is_unrestricted")) { %>',
                        '<p>You can <span class="remove-restrictions"><a>remove all access restrictions</a></span> on this dataset.</p>',
                        "<% } else { %>",
                        '<p>You can <span class="make-private"><a>make this dataset private</a></span> to you.</p>',
                        "<% } %>",
                        "<h4>Roles that can access the dataset</h4>",
                        '<div id="access_perm" class="access_perm roles-selection"></div>',
                        '<div class="alert alert-info roles-selection">',
                        "User has to have <strong>all these roles</strong> in order to access this dataset.",
                        " Users without access permission <strong>cannot</strong> have other permissions on this dataset.",
                        " If there are no access roles set on the dataset it is considered <strong>unrestricted</strong>.",
                        "</div>",
                        "<h4>Roles that can manage permissions on the dataset</h4>",
                        '<div id="manage_perm" class="manage_perm roles-selection"></div>',
                        '<div class="alert alert-info roles-selection">',
                        "User with <strong>any</strong> of these roles can manage permissions of this dataset. If you remove yourself you will lose the ability manage this dataset unless you are an admin.",
                        "</div>",
                        '<button data-toggle="tooltip" data-placement="top" title="Save modifications made on this page" class="btn btn-default toolbtn_save_permissions primary-button" type="button">',
                        '<span class="fa fa-floppy-o"></span>',
                        "&nbsp;Save",
                        "</button>",
                        "</div>",
                        // CONTAINER END
                        "</div>"
                    ].join("")
                );
            },

            templateBulkImportInModal: function() {
                return _.template(
                    [
                        "<div>",
                        '<div class="library-modal-item">',
                        "Select history: ",
                        '<select id="dataset_import_single" name="dataset_import_single" style="width:50%; margin-bottom: 1em; " autofocus>',
                        "<% _.each(histories, function(history) { %>",
                        '<option value="<%= _.escape(history.get("id")) %>"><%= _.escape(history.get("name")) %></option>',
                        "<% }); %>",
                        "</select>",
                        "</div>",
                        '<div class="library-modal-item">',
                        "or create new: ",
                        '<input type="text" name="history_name" value="" placeholder="name of the new history" style="width:50%;">',
                        "</input>",
                        "</div>",
                        "</div>"
                    ].join("")
                );
            }
        });

        return {
            LibraryDatasetView: LibraryDatasetView
        };
    }
);<|MERGE_RESOLUTION|>--- conflicted
+++ resolved
@@ -13,25 +13,6 @@
 
             options: {},
 
-<<<<<<< HEAD
-  options: {},
-
-  defaults: {
-    edit_mode: false
-  },
-
-  events: {
-    "click .toolbtn_modify_dataset"       :   "enableModification",
-    "click .toolbtn_cancel_modifications" :   "render",
-    "click .toolbtn-download-dataset"     :   "downloadDataset",
-    "click .toolbtn-import-dataset"       :   "importIntoHistory",
-    "click .btn-copy-link-to-clipboard"   :   "copyToClipboard",
-    "click .btn-make-private"             :   "makeDatasetPrivate",
-    "click .btn-remove-restrictions"      :   "removeDatasetRestrictions",
-    "click .toolbtn_save_permissions"     :   "savePermissions",
-    "click .toolbtn_save_modifications"   :   "saveModifications"
-  },
-=======
             defaults: {
                 edit_mode: false
             },
@@ -53,7 +34,6 @@
 
             // extension select
             select_extension: null,
->>>>>>> 2f2acb98
 
             // extension types
             list_extensions: [],
@@ -74,112 +54,6 @@
             // genomes
             list_genomes: [],
 
-<<<<<<< HEAD
-  // datatype placeholder for extension auto-detection
-  auto: {
-      id          : 'auto',
-      text        : 'Auto-detect',
-      description : 'This system will try to detect the file type automatically.' +
-                    ' If your file is not detected properly as one of the known formats,' +
-                    ' it most likely means that it has some format problems (e.g., different' +
-                    ' number of columns on different rows). You can still coerce the system' +
-                    ' to set your data to the format you think it should be.' +
-                    ' You can also upload compressed files, which will automatically be decompressed.'
-  },
-
-  // genomes
-  list_genomes : [],
-
-  initialize: function(options){
-    this.options = _.extend(this.options, options);
-    this.fetchExtAndGenomes();
-    if (this.options.id){
-      this.fetchDataset();
-    }
-  },
-
-  fetchDataset: function(options){
-    this.options = _.extend(this.options, options);
-    this.model = new mod_library_model.Item({id: this.options.id});
-    var that = this;
-    this.model.fetch({
-      success: function() {
-        if (that.options.show_permissions){
-            that.showPermissions();
-        } else if (that.options.show_version) {
-            that.fetchVersion();
-        } else {
-            that.render();
-        }
-      },
-      error: function(model, response){
-        if (typeof response.responseJSON !== "undefined"){
-          mod_toastr.error(response.responseJSON.err_msg + ' Click this to go back.', '', {onclick: function() {Galaxy.libraries.library_router.back();}});
-        } else {
-          mod_toastr.error('An error ocurred. Click this to go back.', '', {onclick: function() {Galaxy.libraries.library_router.back();}});
-        }
-      }
-    });
-  },
-
-  render: function(options){
-    this.options = _.extend(this.options, options);
-    $(".tooltip").remove();
-    var template = this.templateDataset();
-    this.$el.html(template({item: this.model}));
-    $(".peek").html(this.model.get("peek"));
-    $("#center [data-toggle]").tooltip();
-  },
-
-  fetchVersion: function(options){
-    this.options = _.extend(this.options, options);
-    that = this;
-    if (!this.options.ldda_id){
-      this.render();
-      mod_toastr.error('Library dataset version requested but no id provided.');
-    } else {
-      this.ldda = new mod_library_model.Ldda({id: this.options.ldda_id});
-      this.ldda.url = this.ldda.urlRoot + this.model.id + '/versions/' + this.ldda.id;
-      this.ldda.fetch({
-        success: function(){
-          that.renderVersion();
-        },
-        error: function(model, response){
-          if (typeof response.responseJSON !== "undefined"){
-            mod_toastr.error(response.responseJSON.err_msg);
-          } else {
-            mod_toastr.error('An error ocurred.');
-          }
-        }
-      });
-    }
-  },
-
-  renderVersion: function(){
-    $(".tooltip").remove();
-    var template = this.templateVersion();
-    this.$el.html(template({item: this.model, ldda: this.ldda}));
-    $(".peek").html(this.ldda.get("peek"));
-  },
-
-  enableModification: function(){
-    $(".tooltip").remove();
-    var template = this.templateModifyDataset();
-    this.$el.html(template({item: this.model}));
-    this.renderSelectBoxes({
-      genome_build: this.model.get('genome_build'),
-      file_ext: this.model.get('file_ext')
-    });
-    $(".peek").html(this.model.get("peek"));
-    $("#center [data-toggle]").tooltip();
-  },
-
-  downloadDataset: function(){
-    var url = Galaxy.root + 'api/libraries/datasets/download/uncompressed';
-    var data = {'ld_ids': this.id};
-    this.processDownload(url, data);
-  },
-=======
             initialize: function(options) {
                 this.options = _.extend(this.options, options);
                 this.fetchExtAndGenomes();
@@ -187,7 +61,6 @@
                     this.fetchDataset();
                 }
             },
->>>>>>> 2f2acb98
 
             fetchDataset: function(options) {
                 this.options = _.extend(this.options, options);
@@ -300,36 +173,6 @@
                 this.processDownload(url, data);
             },
 
-<<<<<<< HEAD
-  showPermissions: function(options){
-    this.options = _.extend(this.options, options);
-    $(".tooltip").remove();
-    if (this.options.fetched_permissions !== undefined){
-      if (this.options.fetched_permissions.access_dataset_roles.length === 0){
-        this.model.set({is_unrestricted:true});
-      } else{
-        this.model.set({is_unrestricted:false});
-      }
-    }
-    // Select works different for admins, details in this.prepareSelectBoxes
-    var is_admin = false;
-    if (Galaxy.user){
-      is_admin = Galaxy.user.isAdmin();
-    }
-    var template = this.templateDatasetPermissions();
-    this.$el.html(template({item: this.model, is_admin: is_admin}));
-    var self = this;
-    $.get(Galaxy.root + "api/libraries/datasets/" + self.id + "/permissions?scope=current")
-        .done(function(fetched_permissions) {
-            self.prepareSelectBoxes({fetched_permissions: fetched_permissions, is_admin: is_admin});
-        })
-        .fail(function(){
-            mod_toastr.error('An error occurred while attempting to fetch dataset permissions.');
-        });
-    $("#center [data-toggle]").tooltip();
-    $("#center").css('overflow','auto');
-  },
-=======
             processDownload: function(url, data, method) {
                 //url and data options required
                 if (url && data) {
@@ -383,7 +226,6 @@
                     });
                 });
             },
->>>>>>> 2f2acb98
 
             refreshUserHistoriesList: function(callback) {
                 var self = this;
@@ -627,60 +469,6 @@
                 return select_options;
             },
 
-<<<<<<< HEAD
-  /**
-   * Save the changes made to the library dataset.
-   */
-  saveModifications: function(options){
-    var is_changed = false;
-    var ld = this.model;
-    var new_name = this.$el.find('.input_dataset_name').val();
-    if (typeof new_name !== 'undefined' && new_name !== ld.get('name') ){
-      if (new_name.length > 0){
-        ld.set("name", new_name);
-        is_changed = true;
-      } else{
-        mod_toastr.warning('Library dataset name has to be at least 1 character long.');
-        return;
-      }
-    }
-    var new_info = this.$el.find('.input_dataset_misc_info').val();
-    if (typeof new_info !== 'undefined' && new_info !== ld.get('misc_info') ){
-        ld.set("misc_info", new_info);
-        is_changed = true;
-    }
-    var new_genome_build = this.select_genome.$el.select2('data').id;
-    if (typeof new_genome_build !== 'undefined' && new_genome_build !== ld.get('genome_build') ){
-        ld.set("genome_build", new_genome_build);
-        is_changed = true;
-    }
-    var new_ext = this.select_extension.$el.select2('data').id;
-    if (typeof new_ext !== 'undefined' && new_ext !== ld.get('file_ext') ){
-        ld.set("file_ext", new_ext);
-        is_changed = true;
-    }
-    var dataset_view = this;
-    if (is_changed){
-      ld.save(null, {
-        patch: true,
-        success: function(ld) {
-          dataset_view.render()
-          mod_toastr.success('Changes to library dataset saved.');
-        },
-        error: function(model, response){
-          if (typeof response.responseJSON !== "undefined"){
-            mod_toastr.error(response.responseJSON.err_msg);
-          } else {
-            mod_toastr.error('An error occured while attempting to update the library dataset.');
-          }
-        }
-      });
-    } else {
-      dataset_view.render()
-      mod_toastr.info('Nothing has changed.');
-    }
-  },
-=======
             /**
    * Save the changes made to the library dataset.
    */
@@ -752,7 +540,6 @@
                     mod_toastr.info("Nothing has changed.");
                 }
             },
->>>>>>> 2f2acb98
 
             copyToClipboard: function() {
                 var href = Backbone.history.location.href;
@@ -813,15 +600,6 @@
             /**
    * Extract the role ids from Select2 elements's 'data'
    */
-<<<<<<< HEAD
-  _extractIds: function(roles_list){
-    var ids_list = [];
-    for (var i = roles_list.length - 1; i >= 0; i--) {
-      ids_list.push(roles_list[i].id);
-    };
-    return ids_list;
-  },
-=======
             _extractIds: function(roles_list) {
                 var ids_list = [];
                 for (var i = roles_list.length - 1; i >= 0; i--) {
@@ -829,7 +607,6 @@
                 }
                 return ids_list;
             },
->>>>>>> 2f2acb98
 
             /**
    * Save the permissions for roles entered in the select boxes.
@@ -869,218 +646,6 @@
                     });
             },
 
-<<<<<<< HEAD
-  /**
-   * If needed request all extensions and/or genomes from Galaxy
-   * and save them in sorted arrays.
-   */
-  fetchExtAndGenomes: function(){
-    var that = this;
-    if (this.list_genomes.length == 0){
-      mod_utils.get({
-        url      : Galaxy.root + "api/datatypes?extension_only=False",
-        success  : function( datatypes ) {
-          for (var key in datatypes) {
-              that.list_extensions.push({
-                  id              : datatypes[key].extension,
-                  text            : datatypes[key].extension,
-                  description     : datatypes[key].description,
-                  description_url : datatypes[key].description_url
-              });
-          }
-          that.list_extensions.sort(function(a, b) {
-              return a.id > b.id ? 1 : a.id < b.id ? -1 : 0;
-          });
-          that.list_extensions.unshift(that.auto);
-        }
-      });
-    }
-    if (this.list_extensions.length == 0){
-      mod_utils.get({
-        url     : Galaxy.root + "api/genomes",
-        success : function( genomes ) {
-          for (var key in genomes ) {
-              that.list_genomes.push({
-                  id      : genomes[key][1],
-                  text    : genomes[key][0]
-              });
-          }
-          that.list_genomes.sort(function(a, b) {
-              return a.id > b.id ? 1 : a.id < b.id ? -1 : 0;
-          });
-        }
-      });
-    }
-  },
-
-  renderSelectBoxes: function(options){
-    // This won't work properly unlesss we already have the data fetched.
-    // See this.fetchExtAndGenomes()
-    // TODO switch to common resources:
-    // https://trello.com/c/dIUE9YPl/1933-ui-common-resources-and-data-into-galaxy-object
-    var that = this;
-    var current_genome = '?';
-    var current_ext = 'auto';
-    if (typeof options !== 'undefined'){
-      if (typeof options.genome_build !== 'undefined'){
-        current_genome = options.genome_build;
-      }
-      if (typeof options.file_ext !== 'undefined'){
-        current_ext = options.file_ext;
-      }
-    }
-    this.select_genome = new mod_select.View( {
-        css: 'dataset-genome-select',
-        data: that.list_genomes,
-        container: that.$el.find('#dataset_genome_select'),
-        value: current_genome
-    } );
-    this.select_extension = new mod_select.View({
-      css: 'dataset-extension-select',
-      data: that.list_extensions,
-      container: that.$el.find('#dataset_extension_select'),
-      value: current_ext
-    });
-  },
-
-  templateDataset : function(){
-    return _.template([
-    // CONTAINER START
-    '<div class="library_style_container">',
-      '<div id="library_toolbar">',
-        '<button data-toggle="tooltip" data-placement="top" title="Download dataset" class="btn btn-default toolbtn-download-dataset primary-button toolbar-item" type="button">',
-          '<span class="fa fa-download"></span>',
-          '&nbsp;Download',
-        '</button>',
-        '<button data-toggle="tooltip" data-placement="top" title="Import dataset into history" class="btn btn-default toolbtn-import-dataset primary-button toolbar-item" type="button">',
-          '<span class="fa fa-book"></span>',
-          '&nbsp;to History',
-        '</button>',
-        '<% if (item.get("can_user_modify")) { %>',
-          '<button data-toggle="tooltip" data-placement="top" title="Modify library item" class="btn btn-default toolbtn_modify_dataset primary-button toolbar-item" type="button">',
-            '<span class="fa fa-pencil"></span>',
-            '&nbsp;Modify',
-          '</button>',
-        '<% } %>',
-        '<% if (item.get("can_user_manage")) { %>',
-          '<a href="#folders/<%- item.get("folder_id") %>/datasets/<%- item.id %>/permissions">',
-            '<button data-toggle="tooltip" data-placement="top" title="Manage permissions" class="btn btn-default toolbtn_change_permissions primary-button toolbar-item" type="button">',
-              '<span class="fa fa-group"></span>',
-              '&nbsp;Permissions',
-            '</button>',
-          '</a>',
-        '<% } %>',
-      '</div>',
-
-    // BREADCRUMBS
-    '<ol class="breadcrumb">',
-      '<li><a title="Return to the list of libraries" href="#">Libraries</a></li>',
-      '<% _.each(item.get("full_path"), function(path_item) { %>',
-        '<% if (path_item[0] != item.id) { %>',
-          '<li><a title="Return to this folder" href="#/folders/<%- path_item[0] %>"><%- path_item[1] %></a> </li> ',
-        '<% } else { %>',
-          '<li class="active"><span title="You are here"><%- path_item[1] %></span></li>',
-        '<% } %>',
-      '<% }); %>',
-    '</ol>',
-
-    '<% if (item.get("is_unrestricted")) { %>',
-      '<div class="alert alert-info">',
-        'This dataset is unrestricted so everybody can access it. Just share the URL of this page. ',
-        '<button data-toggle="tooltip" data-placement="top" title="Copy to clipboard" class="btn btn-default btn-copy-link-to-clipboard primary-button" type="button">',
-          '<span class="fa fa-clipboard"></span>',
-          '&nbsp;To Clipboard',
-        '</button> ',
-      '</div>',
-    '<% } %>',
-
-    // TABLE START
-    '<div class="dataset_table">',
-      '<table class="grid table table-striped table-condensed">',
-        '<tr>',
-          '<th class="dataset-first-column" scope="row" id="id_row" data-id="<%= _.escape(item.get("ldda_id")) %>">Name</th>',
-          '<td><%= _.escape(item.get("name")) %></td>',
-        '</tr>',
-        '<% if (item.get("file_ext")) { %>',
-          '<tr>',
-            '<th scope="row">Data type</th>',
-            '<td><%= _.escape(item.get("file_ext")) %></td>',
-          '</tr>',
-        '<% } %>',
-        '<% if (item.get("genome_build")) { %>',
-          '<tr>',
-            '<th scope="row">Genome build</th>',
-            '<td><%= _.escape(item.get("genome_build")) %></td>',
-          '</tr>',
-        '<% } %>',
-        '<% if (item.get("file_size")) { %>',
-          '<tr>',
-            '<th scope="row">Size</th>',
-            '<td><%= _.escape(item.get("file_size")) %></td>',
-          '</tr>',
-        '<% } %>',
-        '<% if (item.get("date_uploaded")) { %>',
-          '<tr>',
-            '<th scope="row">Date uploaded (UTC)</th>',
-            '<td><%= _.escape(item.get("date_uploaded")) %></td>',
-          '</tr>',
-        '<% } %>',
-        '<% if (item.get("uploaded_by")) { %>',
-          '<tr>',
-            '<th scope="row">Uploaded by</th>',
-            '<td><%= _.escape(item.get("uploaded_by")) %></td>',
-          '</tr>',
-        '<% } %>',
-        '<% if (item.get("metadata_data_lines")) { %>',
-          '<tr>',
-            '<th scope="row">Data Lines</th>',
-            '<td scope="row"><%= _.escape(item.get("metadata_data_lines")) %></td>',
-          '</tr>',
-        '<% } %>',
-        '<% if (item.get("metadata_comment_lines")) { %>',
-          '<tr>',
-            '<th scope="row">Comment Lines</th>',
-            '<td scope="row"><%= _.escape(item.get("metadata_comment_lines")) %></td>',
-          '</tr>',
-        '<% } %>',
-        '<% if (item.get("metadata_columns")) { %>',
-          '<tr>',
-            '<th scope="row">Number of Columns</th>',
-            '<td scope="row"><%= _.escape(item.get("metadata_columns")) %></td>',
-          '</tr>',
-        '<% } %>',
-        '<% if (item.get("metadata_column_types")) { %>',
-          '<tr>',
-            '<th scope="row">Column Types</th>',
-            '<td scope="row"><%= _.escape(item.get("metadata_column_types")) %></td>',
-          '</tr>',
-        '<% } %>',
-        '<% if (item.get("message")) { %>',
-          '<tr>',
-            '<th scope="row">Message</th>',
-            '<td scope="row"><%= _.escape(item.get("message")) %></td>',
-          '</tr>',
-        '<% } %>',
-        '<% if (item.get("misc_blurb")) { %>',
-          '<tr>',
-            '<th scope="row">Misc. blurb</th>',
-            '<td scope="row"><%= _.escape(item.get("misc_blurb")) %></td>',
-          '</tr>',
-        '<% } %>',
-        '<% if (item.get("misc_info")) { %>',
-          '<tr>',
-            '<th scope="row">Misc. info</th>',
-            '<td scope="row"><%= _.escape(item.get("misc_info")) %></td>',
-          '</tr>',
-        '<% } %>',
-        '<% if (item.get("tags")) { %>',
-          '<tr>',
-            '<th scope="row">Tags</th>',
-            '<td scope="row"><%= _.escape(item.get("tags")) %></td>',
-          '</tr>',
-        '<% } %>',
-      '</table>',
-=======
             /**
    * If needed request all extensions and/or genomes from Galaxy
    * and save them in sorted arrays.
@@ -1154,7 +719,6 @@
                     value: current_ext
                 });
             },
->>>>>>> 2f2acb98
 
             templateDataset: function() {
                 return _.template(
@@ -1291,110 +855,10 @@
                         "<% } %>",
                         "</table>",
 
-<<<<<<< HEAD
-      '<div class="alert alert-warning">This is an expired version of the library dataset: <%= _.escape(item.get("name")) %></div>',
-      // DATASET START
-      '<div class="dataset_table">',
-        '<table class="grid table table-striped table-condensed">',
-          '<tr>',
-            '<th scope="row" id="id_row" data-id="<%= _.escape(ldda.id) %>">Name</th>',
-            '<td><%= _.escape(ldda.get("name")) %></td>',
-          '</tr>',
-          '<% if (ldda.get("file_ext")) { %>',
-            '<tr>',
-              '<th scope="row">Data type</th>',
-              '<td><%= _.escape(ldda.get("file_ext")) %></td>',
-            '</tr>',
-          '<% } %>',
-          '<% if (ldda.get("genome_build")) { %>',
-            '<tr>',
-              '<th scope="row">Genome build</th>',
-              '<td><%= _.escape(ldda.get("genome_build")) %></td>',
-            '</tr>',
-          '<% } %>',
-          '<% if (ldda.get("file_size")) { %>',
-            '<tr>',
-              '<th scope="row">Size</th>',
-              '<td><%= _.escape(ldda.get("file_size")) %></td>',
-            '</tr>',
-          '<% } %>',
-          '<% if (ldda.get("date_uploaded")) { %>',
-            '<tr>',
-              '<th scope="row">Date uploaded (UTC)</th>',
-              '<td><%= _.escape(ldda.get("date_uploaded")) %></td>',
-            '</tr>',
-          '<% } %>',
-          '<% if (ldda.get("uploaded_by")) { %>',
-            '<tr>',
-              '<th scope="row">Uploaded by</th>',
-              '<td><%= _.escape(ldda.get("uploaded_by")) %></td>',
-            '</tr>',
-          '<% } %>',
-          '<% if (ldda.get("metadata_data_lines")) { %>',
-            '<tr>',
-              '<th scope="row">Data Lines</th>',
-              '<td scope="row"><%= _.escape(ldda.get("metadata_data_lines")) %></td>',
-            '</tr>',
-          '<% } %>',
-          '<% if (ldda.get("metadata_comment_lines")) { %>',
-            '<tr>',
-              '<th scope="row">Comment Lines</th>',
-              '<td scope="row"><%= _.escape(ldda.get("metadata_comment_lines")) %></td>',
-            '</tr>',
-          '<% } %>',
-          '<% if (ldda.get("metadata_columns")) { %>',
-            '<tr>',
-              '<th scope="row">Number of Columns</th>',
-              '<td scope="row"><%= _.escape(ldda.get("metadata_columns")) %></td>',
-            '</tr>',
-          '<% } %>',
-          '<% if (ldda.get("metadata_column_types")) { %>',
-            '<tr>',
-              '<th scope="row">Column Types</th>',
-              '<td scope="row"><%= _.escape(ldda.get("metadata_column_types")) %></td>',
-            '</tr>',
-          '<% } %>',
-          '<% if (ldda.get("message")) { %>',
-            '<tr>',
-              '<th scope="row">Message</th>',
-              '<td scope="row"><%= _.escape(ldda.get("message")) %></td>',
-            '</tr>',
-          '<% } %>',
-          '<% if (ldda.get("misc_blurb")) { %>',
-            '<tr>',
-              '<th scope="row">Miscellaneous blurb</th>',
-              '<td scope="row"><%= _.escape(ldda.get("misc_blurb")) %></td>',
-            '</tr>',
-          '<% } %>',
-          '<% if (ldda.get("misc_info")) { %>',
-            '<tr>',
-              '<th scope="row">Miscellaneous information</th>',
-              '<td scope="row"><%= _.escape(ldda.get("misc_info")) %></td>',
-            '</tr>',
-          '<% } %>',
-          '<% if (item.get("tags")) { %>',
-            '<tr>',
-              '<th scope="row">Tags</th>',
-              '<td scope="row"><%= _.escape(item.get("tags")) %></td>',
-            '</tr>',
-          '<% } %>',
-        '</table>',
-        '<div>',
-          '<pre class="peek">',
-          '</pre>',
-        '</div>',
-      // DATASET END
-      '</div>',
-    // CONTAINER END
-    '</div>'
-    ].join(''));
-  },
-=======
                         "<div>",
                         '<pre class="peek">',
                         "</pre>",
                         "</div>",
->>>>>>> 2f2acb98
 
                         '<% if (item.get("has_versions")) { %>',
                         "<div>",
@@ -1428,86 +892,6 @@
                         "<a>",
                         "</div>",
 
-<<<<<<< HEAD
-      '<div class="dataset_table">',
-        '<table class="grid table table-striped table-condensed">',
-          '<tr>',
-            '<th class="dataset-first-column" scope="row" id="id_row" data-id="<%= _.escape(item.get("ldda_id")) %>">Name</th>',
-            '<td><input class="input_dataset_name form-control" type="text" placeholder="name" value="<%= _.escape(item.get("name")) %>"></td>',
-          '</tr>',
-          '<tr>',
-            '<th scope="row">Data type</th>',
-            '<td>',
-              '<span id="dataset_extension_select" class="dataset-extension-select" />',
-            '</td>',
-          '</tr>',
-          '<tr>',
-            '<th scope="row">Genome build</th>',
-            '<td>',
-              '<span id="dataset_genome_select" class="dataset-genome-select" />',
-            '</td>',
-          '</tr>',
-          '<tr>',
-            '<th scope="row">Size</th>',
-            '<td><%= _.escape(item.get("file_size")) %></td>',
-          '</tr>',
-          '<tr>',
-            '<th scope="row">Date uploaded (UTC)</th>',
-            '<td><%= _.escape(item.get("date_uploaded")) %></td>',
-          '</tr>',
-          '<tr>',
-            '<th scope="row">Uploaded by</th>',
-            '<td><%= _.escape(item.get("uploaded_by")) %></td>',
-          '</tr>',
-          '<tr scope="row">',
-            '<th scope="row">Data Lines</th>',
-            '<td scope="row"><%= _.escape(item.get("metadata_data_lines")) %></td>',
-          '</tr>',
-            '<th scope="row">Comment Lines</th>',
-            '<% if (item.get("metadata_comment_lines") === "") { %>',
-              '<td scope="row"><%= _.escape(item.get("metadata_comment_lines")) %></td>',
-            '<% } else { %>',
-              '<td scope="row">unknown</td>',
-            '<% } %>',
-          '</tr>',
-          '<tr>',
-            '<th scope="row">Number of Columns</th>',
-            '<td scope="row"><%= _.escape(item.get("metadata_columns")) %></td>',
-          '</tr>',
-          '<tr>',
-            '<th scope="row">Column Types</th>',
-            '<td scope="row"><%= _.escape(item.get("metadata_column_types")) %></td>',
-          '</tr>',
-          '<tr>',
-            '<th scope="row">Message</th>',
-            '<td scope="row"><%= _.escape(item.get("message")) %></td>',
-          '</tr>',
-          '<tr>',
-            '<th scope="row">Misc. blurb</th>',
-            '<td scope="row"><%= _.escape(item.get("misc_blurb")) %></td>',
-          '</tr>',
-          '<tr>',
-            '<th scope="row">Misc. information</th>',
-            '<td><input class="input_dataset_misc_info form-control" type="text" placeholder="info" value="<%= _.escape(item.get("misc_info")) %>"></td>',
-          '</tr>',
-          //TODO: add functionality to modify tags here
-          '<% if (item.get("tags")) { %>',
-            '<tr>',
-              '<th scope="row">Tags</th>',
-              '<td scope="row"><%= _.escape(item.get("tags")) %></td>',
-            '</tr>',
-          '<% } %>',
-        '</table>',
-        '<div>',
-          '<pre class="peek">',
-          '</pre>',
-        '</div>',
-      '</div>',
-    // CONTAINER END
-    '</div>'
-    ].join(''));
-  },
-=======
                         // BREADCRUMBS
                         '<ol class="breadcrumb">',
                         '<li><a title="Return to the list of libraries" href="#">Libraries</a></li>',
@@ -1519,7 +903,6 @@
                         "<% } %>",
                         "<% }); %>",
                         "</ol>",
->>>>>>> 2f2acb98
 
                         '<div class="alert alert-warning">This is an expired version of the library dataset: <%= _.escape(item.get("name")) %></div>',
                         // DATASET START
