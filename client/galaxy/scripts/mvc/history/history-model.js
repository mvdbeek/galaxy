--- conflicted
+++ resolved
@@ -348,151 +348,6 @@
     }
 }));
 
-<<<<<<< HEAD
-=======
-//------------------------------------------------------------------------------ CLASS VARS
-/** When the history has running hdas,
- *  this is the amount of time between update checks from the server
- */
-History.UPDATE_DELAY = 4000;
-
-/** Get data for a history then its hdas using a sequential ajax call, return a deferred to receive both */
-History.getHistoryData = function getHistoryData( historyId, options ){
-    options = options || {};
-    var detailIdsFn = options.detailIdsFn || [];
-    var hdcaDetailIds = options.hdcaDetailIds || [];
-    //console.debug( 'getHistoryData:', historyId, options );
-
-    var df = jQuery.Deferred(),
-        historyJSON = null;
-
-    function getHistory( id ){
-        // get the history data
-        if( historyId === 'current' ){
-            return jQuery.getJSON( Galaxy.root + 'history/current_history_json' );
-        }
-        return jQuery.ajax( Galaxy.root + 'api/histories/' + historyId );
-    }
-    function isEmpty( historyData ){
-        // get the number of hdas accrd. to the history
-        return historyData && historyData.empty;
-    }
-    function getContents( historyData ){
-        // get the hda data
-        // if no hdas accrd. to history: return empty immed.
-        if( isEmpty( historyData ) ){ return []; }
-        // if there are hdas accrd. to history: get those as well
-        if( _.isFunction( detailIdsFn ) ){
-            detailIdsFn = detailIdsFn( historyData );
-        }
-        if( _.isFunction( hdcaDetailIds ) ){
-            hdcaDetailIds = hdcaDetailIds( historyData );
-        }
-        var data = {
-            v : 'dev'
-        };
-        if( detailIdsFn.length ) {
-            data.details = detailIdsFn.join( ',' );
-        }
-        return jQuery.ajax( Galaxy.root + 'api/histories/' + historyData.id + '/contents', { data: data });
-    }
-
-    // getting these concurrently is 400% slower (sqlite, local, vanilla) - so:
-    //  chain the api calls - getting history first then contents
-
-    var historyFn = options.historyFn || getHistory,
-        contentsFn = options.contentsFn || getContents;
-
-    // chain ajax calls: get history first, then hdas
-    var historyXHR = historyFn( historyId );
-    historyXHR.done( function( json ){
-        // set outer scope var here for use below
-        historyJSON = json;
-        df.notify({ status: 'history data retrieved', historyJSON: historyJSON });
-    });
-    historyXHR.fail( function( xhr, status, message ){
-        // call reject on the outer deferred to allow its fail callback to run
-        df.reject( xhr, 'loading the history' );
-    });
-
-    var contentsXHR = historyXHR.then( contentsFn );
-    contentsXHR.then( function( contentsJSON ){
-        df.notify({ status: 'contents data retrieved', historyJSON: historyJSON, contentsJSON: contentsJSON });
-        // we've got both: resolve the outer scope deferred
-        df.resolve( historyJSON, contentsJSON );
-    });
-    contentsXHR.fail( function( xhr, status, message ){
-        // call reject on the outer deferred to allow its fail callback to run
-        df.reject( xhr, 'loading the contents', { history: historyJSON } );
-    });
-
-    return df;
-};
-
-
-//==============================================================================
-var ControlledFetchMixin = {
-
-    /** Override to convert certain options keys into API index parameters */
-    fetch : function( options ){
-        options = options || {};
-        options.data = options.data || this._buildFetchData( options );
-        // use repeated params for arrays, e.g. q=1&qv=1&q=2&qv=2
-        options.traditional = true;
-        return Backbone.Collection.prototype.fetch.call( this, options );
-    },
-
-    /** These attribute keys are valid params to fetch/API-index */
-    _fetchOptions : [
-        /** model dependent string to control the order of models returned */
-        'order',
-        /** limit the number of models returned from a fetch */
-        'limit',
-        /** skip this number of models when fetching */
-        'offset',
-        /** what series of attributes to return (model dependent) */
-        'view',
-        /** individual keys to return for the models (see api/histories.index) */
-        'keys'
-    ],
-
-    /** Build the data dictionary to send to fetch's XHR as data */
-    _buildFetchData : function( options ){
-        var data = {},
-            fetchDefaults = this._fetchDefaults();
-        options = _.defaults( options || {}, fetchDefaults );
-        data = _.pick( options, this._fetchOptions );
-
-        var filters = _.has( options, 'filters' )? options.filters : ( fetchDefaults.filters || {} );
-        if( !_.isEmpty( filters ) ){
-            _.extend( data, this._buildFetchFilters( filters ) );
-        }
-        return data;
-    },
-
-    /** Override to have defaults for fetch options and filters */
-    _fetchDefaults : function(){
-        // to be overridden
-        return {};
-    },
-
-    /** Convert dictionary filters to qqv style arrays */
-    _buildFetchFilters : function( filters ){
-        var filterMap = {
-            q  : [],
-            qv : []
-        };
-        _.each( filters, function( v, k ){
-            if( v === true ){ v = 'True'; }
-            if( v === false ){ v = 'False'; }
-            if( v === null ){ v = 'None'; }
-            filterMap.q.push( k );
-            filterMap.qv.push( v );
-        });
-        return filterMap;
-    },
-};
->>>>>>> 35da049d
 
 //==============================================================================
 var _collectionSuper = CONTROLLED_FETCH_COLLECTION.InfinitelyScrollingCollection;
@@ -528,31 +383,7 @@
     },
 
     urlRoot : Galaxy.root + 'api/histories',
-
-<<<<<<< HEAD
     url     : function(){ return this.urlRoot; },
-=======
-    /** returns map of default filters and settings for fetching from the API */
-    _fetchDefaults : function(){
-        // to be overridden
-        var defaults = {
-            order   : this.order,
-            view    : 'detailed'
-        };
-        if( !this.includeDeleted ){
-            defaults.filters = {
-                deleted : false,
-                purged  : false,
-            };
-        } else {
-            defaults.filters = {
-                // TODO: for bypassing defaults on current API
-                deleted : null,
-            };
-        }
-        return defaults;
-    },
->>>>>>> 35da049d
 
     /** set up reflexive event handlers */
     setUpListeners : function setUpListeners(){
