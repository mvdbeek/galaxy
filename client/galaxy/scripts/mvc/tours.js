/**
 *  This is the primary galaxy tours definition, currently only used for
 *  rendering a tour menu.
 */

import * as BootstrapTour from "libs/bootstrap-tour";
var gxy_root = typeof Galaxy === "undefined" ? "/" : Galaxy.root;

var tourpage_template = `<h2>Galaxy Tours</h2>
<p>This page presents a list of interactive tours available on this Galaxy server.
Select any tour to get started (and remember, you can click 'End Tour' at any time).</p>

<div class="col-12 btn-group" role="group" aria-label="Tag selector">
    <% _.each(tourtagorder, function(tag) { %>
    <button class="btn btn-primary tag-selector-button" tag-selector-button="<%- tag %>">
        <%- tag %>
    </button>
    <% }); %>
</div>

<% _.each(tourtagorder, function(tourtagkey) { %>
<div tag="<%- tourtagkey %>" style="display: block;">
    <% var tourtag = tourtags[tourtagkey]; %>
    <h4>
        <%- tourtag.name %>
    </h4>
    <ul class="list-group">
    <% _.each(tourtag.tours, function(tour) { %>
        <li class="list-group-item">
            <a href="/tours/<%- tour.id %>" class="tourItem" data-tour.id=<%- tour.id %>>
                <%- tour.name || tour.id %>
            </a>
             - <%- tour.attributes.description || \"No description given.\" %>
             <% _.each(tour.attributes.tags, function(tag) { %>
                <span class="label label-primary sm-label-pad">
                    <%- tag.charAt(0).toUpperCase() + tag.slice(1) %>
                </span>
             <% }); %>
        </li>
    <% }); %>
    </ul>
</div>
<% }); %>`;

var tour_opts = {
    storage: window.sessionStorage,
    onEnd: function() {
        sessionStorage.removeItem("activeGalaxyTour");
    },
    delay: 150, // Attempts to make it look natural
    orphan: true
};

var hooked_tour_from_data = function(data) {
    _.each(data.steps, function(step) {
        if (step.preclick) {
            step.onShow = function() {
                _.each(step.preclick, function(preclick) {
                    // TODO: click delay between clicks
                    $(preclick).click();
                });
            };
        }
        if (step.postclick) {
            step.onHide = function() {
                _.each(step.postclick, function(postclick) {
                    // TODO: click delay between clicks
                    $(postclick).click();
                });
            };
        }
        if (step.textinsert) {
            // Have to manually trigger a change here, for some
            // elements which have additional logic, like the
            // upload input box
            step.onShown = function() {
                $(step.element)
                    .val(step.textinsert)
                    .trigger("change");
            };
        }
    });
    return data;
};

var TourItem = Backbone.Model.extend({
    urlRoot: gxy_root + "api/tours"
});

var Tours = Backbone.Collection.extend({
    url: gxy_root + "api/tours",
    model: TourItem
});

<<<<<<< HEAD
var giveTour = function(tour_id) {
    var url = gxy_root + "api/tours/" + tour_id;
    $.getJSON(url, function(data) {
        // Set hooks for additional click and data entry actions.
        var tourdata = hooked_tour_from_data(data);
        sessionStorage.setItem("activeGalaxyTour", JSON.stringify(data));
        // Store tour steps in sessionStorage to easily persist w/o hackery.
        var tour = new Tour(
            _.extend(
                {
                    steps: tourdata.steps
                },
                tour_opts
            )
        );
        // Always clean restart, since this is a new, explicit giveTour execution.
        tour.init();
        tour.goTo(0);
        tour.restart();
=======
        render: function() {
            var tpl = _.template(tourpage_template);

            var tourtags = {};
            _.each(this.model.models, function(tour) {
                if (tour.attributes.tags === null) {
                    if (tourtags.Untagged === undefined) {
                        tourtags.Untagged = { name: "Untagged", tours: [] };
                    }
                    tourtags.Untagged.tours.push(tour);
                } else {
                    _.each(tour.attributes.tags, function(tag) {
                        tag = tag.charAt(0).toUpperCase() + tag.slice(1);
                        if (tourtags[tag] === undefined) {
                            tourtags[tag] = { name: tag, tours: [] };
                        }
                        tourtags[tag].tours.push(tour);
                    });
                }
            });
            var tourtagorder = Object.keys(tourtags).sort();

            this.$el
                .html(
                    tpl({
                        tours: this.model.models,
                        tourtags: tourtags,
                        tourtagorder: tourtagorder
                    })
                )
                .on("click", ".tourItem", function(e) {
                    e.preventDefault();
                    giveTour($(this).data("tour.id"));
                })
                .on("click", ".tag-selector-button", function(e) {
                    var elem = $(e.target);
                    var display = "block";
                    var tag = elem.attr("tag-selector-button");

                    elem.toggleClass("btn-primary");
                    elem.toggleClass("btn-secondary");

                    if (elem.hasClass("btn-secondary")) {
                        display = "none";
                    }
                    $("div[tag='" + tag + "']").css({ display: display });
                });
        }
>>>>>>> aacdf8d9
    });
};
var ToursView = Backbone.View.extend({
    title: "Tours",
    // initialize
    initialize: function() {
        var self = this;
        this.setElement("<div/>");
        this.model = new Tours();
        this.model.fetch({
            success: function() {
                self.render();
            },
            error: function() {
                // Do something.
                console.error("Failed to fetch tours.");
            }
        });
    },

    render: function() {
        var tpl = _.template(tourpage_template);
        this.$el
            .html(tpl({ tours: this.model.models }))
            .on("click", ".tourItem", function(e) {
                e.preventDefault();
                giveTour($(this).data("tour.id"));
            });
    }
});

export default {
    ToursView: ToursView,
    hooked_tour_from_data: hooked_tour_from_data,
    tour_opts: tour_opts,
    giveTour: giveTour
};<|MERGE_RESOLUTION|>--- conflicted
+++ resolved
@@ -92,7 +92,6 @@
     model: TourItem
 });
 
-<<<<<<< HEAD
 var giveTour = function(tour_id) {
     var url = gxy_root + "api/tours/" + tour_id;
     $.getJSON(url, function(data) {
@@ -112,58 +111,9 @@
         tour.init();
         tour.goTo(0);
         tour.restart();
-=======
-        render: function() {
-            var tpl = _.template(tourpage_template);
-
-            var tourtags = {};
-            _.each(this.model.models, function(tour) {
-                if (tour.attributes.tags === null) {
-                    if (tourtags.Untagged === undefined) {
-                        tourtags.Untagged = { name: "Untagged", tours: [] };
-                    }
-                    tourtags.Untagged.tours.push(tour);
-                } else {
-                    _.each(tour.attributes.tags, function(tag) {
-                        tag = tag.charAt(0).toUpperCase() + tag.slice(1);
-                        if (tourtags[tag] === undefined) {
-                            tourtags[tag] = { name: tag, tours: [] };
-                        }
-                        tourtags[tag].tours.push(tour);
-                    });
-                }
-            });
-            var tourtagorder = Object.keys(tourtags).sort();
-
-            this.$el
-                .html(
-                    tpl({
-                        tours: this.model.models,
-                        tourtags: tourtags,
-                        tourtagorder: tourtagorder
-                    })
-                )
-                .on("click", ".tourItem", function(e) {
-                    e.preventDefault();
-                    giveTour($(this).data("tour.id"));
-                })
-                .on("click", ".tag-selector-button", function(e) {
-                    var elem = $(e.target);
-                    var display = "block";
-                    var tag = elem.attr("tag-selector-button");
-
-                    elem.toggleClass("btn-primary");
-                    elem.toggleClass("btn-secondary");
-
-                    if (elem.hasClass("btn-secondary")) {
-                        display = "none";
-                    }
-                    $("div[tag='" + tag + "']").css({ display: display });
-                });
-        }
->>>>>>> aacdf8d9
     });
 };
+
 var ToursView = Backbone.View.extend({
     title: "Tours",
     // initialize
@@ -184,11 +134,50 @@
 
     render: function() {
         var tpl = _.template(tourpage_template);
+
+        var tourtags = {};
+        _.each(this.model.models, function(tour) {
+            if (tour.attributes.tags === null) {
+                if (tourtags.Untagged === undefined) {
+                    tourtags.Untagged = { name: "Untagged", tours: [] };
+                }
+                tourtags.Untagged.tours.push(tour);
+            } else {
+                _.each(tour.attributes.tags, function(tag) {
+                    tag = tag.charAt(0).toUpperCase() + tag.slice(1);
+                    if (tourtags[tag] === undefined) {
+                        tourtags[tag] = { name: tag, tours: [] };
+                    }
+                    tourtags[tag].tours.push(tour);
+                });
+            }
+        });
+        var tourtagorder = Object.keys(tourtags).sort();
+
         this.$el
-            .html(tpl({ tours: this.model.models }))
+            .html(
+                tpl({
+                    tours: this.model.models,
+                    tourtags: tourtags,
+                    tourtagorder: tourtagorder
+                })
+            )
             .on("click", ".tourItem", function(e) {
                 e.preventDefault();
                 giveTour($(this).data("tour.id"));
+            })
+            .on("click", ".tag-selector-button", function(e) {
+                var elem = $(e.target);
+                var display = "block";
+                var tag = elem.attr("tag-selector-button");
+
+                elem.toggleClass("btn-primary");
+                elem.toggleClass("btn-secondary");
+
+                if (elem.hasClass("btn-secondary")) {
+                    display = "none";
+                }
+                $("div[tag='" + tag + "']").css({ display: display });
             });
     }
 });
