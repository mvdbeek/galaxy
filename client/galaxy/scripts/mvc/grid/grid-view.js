// This is necessary so that, when nested arrays are used in ajax/post/get methods, square brackets ('[]') are
// not appended to the identifier of a nested array.
jQuery.ajaxSettings.traditional = true;

// dependencies
<<<<<<< HEAD
define([
    'utils/utils',
    'mvc/grid/grid-model',
    'mvc/grid/grid-template',
    'mvc/ui/popup-menu'
], function(Utils, GridModel, Templates, PopupMenu) {

// grid view
return Backbone.View.extend({

    // model
    grid: null,

    // Initialize
    initialize: function(grid_config) {
        this.grid = new GridModel();
        this.dict_format = grid_config.dict_format;
        this.title = grid_config.title;
        var self = this;
        window.add_tag_to_grid_filter = function( tag_name, tag_value ){
            // Put tag name and value together.
            var tag = tag_name + ( tag_value !== undefined && tag_value !== "" ? ":" + tag_value : "" );
            var advanced_search = $( '#advanced-search').is(":visible" );
            if( !advanced_search ){
                $('#standard-search').slideToggle('fast');
                $('#advanced-search').slideToggle('fast');
            }
            self.add_filter_condition( "tags", tag );
        };

        // set element
        if ( this.dict_format ) {
            this.setElement('<div/>');
            if ( grid_config.url_base && !grid_config.items ) {
                var url_data = grid_config.url_data || {};
                _.each(grid_config.filters, function(v, k) {
                    url_data['f-' + k] = v;
                });
                $.ajax({
                    url     : grid_config.url_base + '?' + $.param( url_data ),
                    success : function( response ) {
                        response.embedded = grid_config.embedded;
                        response.filters  = grid_config.filters || {};
                        self.init_grid( response );
                    }
                });
            } else {
                this.init_grid(grid_config);
            }
        } else {
            this.setElement('#grid-container');
            this.init_grid(grid_config);
        }

        // fix padding
        if (grid_config.use_panels) {
            $('#center').css ({
                padding     : '10px',
                overflow    : 'auto'
            });
        }
    },

    // refresh frames
    handle_refresh: function (refresh_frames) {
        if (refresh_frames) {
            if ($.inArray('history', refresh_frames) > -1) {
                if( top.Galaxy && top.Galaxy.currHistoryPanel ){
                    top.Galaxy.currHistoryPanel.loadCurrentHistory();
                }
            }
        }
    },

    // Initialize
    init_grid: function(grid_config) {
        this.grid.set( grid_config );

        // get options
        var options = this.grid.attributes;

        if (this.allow_title_display && options.title){
            Utils.setWindowTitle(options.title);
        }
        // handle refresh requests
        this.handle_refresh(options.refresh_frames);

        // strip protocol and domain
        var url = this.grid.get('url_base');
        url = url.replace(/^.*\/\/[^\/]+/, '');
        this.grid.set('url_base', url);

        // append main template
        this.$el.html(Templates.grid(options));

        // update div contents
        this.$el.find('#grid-table-header').html(Templates.header(options));
        this.$el.find('#grid-table-body').html(Templates.body(options));
        this.$el.find('#grid-table-footer').html(Templates.footer(options));

        // update message
        if (options.message) {
            this.$el.find('#grid-message').html(Templates.message(options));
            var self = this;
            if (options.use_hide_message) {
                setTimeout( function() { self.$el.find('#grid-message').html(''); }, 5000);
            }
        }
=======
define(
    [
        "utils/utils",
        "mvc/grid/grid-model",
        "mvc/grid/grid-template",
        "mvc/ui/popup-menu"
    ],
    function(Utils, GridModel, Templates, PopupMenu) {
        // grid view
        return Backbone.View.extend({
            // model
            grid: null,

            // Initialize
            initialize: function(grid_config) {
                this.grid = new GridModel();
                this.dict_format = grid_config.dict_format;
                this.title = grid_config.title;
                var self = this;
                window.add_tag_to_grid_filter = function(tag_name, tag_value) {
                    // Put tag name and value together.
                    var tag =
                        tag_name +
                        (tag_value !== undefined && tag_value !== ""
                            ? ":" + tag_value
                            : "");
                    var advanced_search = $("#advanced-search").is(":visible");
                    if (!advanced_search) {
                        $("#standard-search").slideToggle("fast");
                        $("#advanced-search").slideToggle("fast");
                    }
                    self.add_filter_condition("tags", tag);
                };

                // set element
                if (this.dict_format) {
                    this.setElement("<div/>");
                    if (grid_config.url_base && !grid_config.items) {
                        var url_data = grid_config.url_data || {};
                        _.each(grid_config.filters, function(v, k) {
                            url_data["f-" + k] = v;
                        });
                        $.ajax({
                            url: grid_config.url_base + "?" + $.param(url_data),
                            success: function(response) {
                                response.embedded = grid_config.embedded;
                                response.filters = grid_config.filters || {};
                                self.init_grid(response);
                            }
                        });
                    } else {
                        this.init_grid(grid_config);
                    }
                } else {
                    this.setElement("#grid-container");
                    this.init_grid(grid_config);
                }
>>>>>>> 2f2acb98

                // fix padding
                if (grid_config.use_panels) {
                    $("#center").css({
                        padding: "10px",
                        overflow: "auto"
                    });
                }
            },

            // refresh frames
            handle_refresh: function(refresh_frames) {
                if (refresh_frames) {
                    if ($.inArray("history", refresh_frames) > -1) {
                        if (top.Galaxy && top.Galaxy.currHistoryPanel) {
                            top.Galaxy.currHistoryPanel.loadCurrentHistory();
                        }
                    }
                }
            },

            // Initialize
            init_grid: function(grid_config) {
                this.grid.set(grid_config);

                // get options
                var options = this.grid.attributes;

                if (this.allow_title_display && options.title) {
                    Utils.setWindowTitle(options.title);
                }
                // handle refresh requests
                this.handle_refresh(options.refresh_frames);

                // strip protocol and domain
                var url = this.grid.get("url_base");
                url = url.replace(/^.*\/\/[^\/]+/, "");
                this.grid.set("url_base", url);

                // append main template
                this.$el.html(Templates.grid(options));

                // update div contents
                this.$el
                    .find("#grid-table-header")
                    .html(Templates.header(options));
                this.$el.find("#grid-table-body").html(Templates.body(options));
                this.$el
                    .find("#grid-table-footer")
                    .html(Templates.footer(options));

                // update message
                if (options.message) {
                    this.$el
                        .find("#grid-message")
                        .html(Templates.message(options));
                    var self = this;
                    if (options.use_hide_message) {
                        setTimeout(function() {
                            self.$el.find("#grid-message").html("");
                        }, 5000);
                    }
                }

                // configure elements
                this.init_grid_elements();
                this.init_grid_controls();

                // attach global event handler
                // TODO: redundant (the onload/standard page handlers do this) - but needed because these are constructed after page ready
                init_refresh_on_change();
            },

            // Initialize grid controls
            init_grid_controls: function() {
                // link
                var self = this;

                // Initialize grid operation button.
                this.$el.find(".operation-button").each(function() {
                    $(this).off();
                    $(this).click(function() {
                        self.submit_operation(this);
                        return false;
                    });
                });

                // Initialize text filters to select text on click and use normal font when user is typing.
                this.$el.find("input[type=text]").each(function() {
                    $(this).off();
                    $(this)
                        .click(function() {
                            $(this).select();
                        })
                        .keyup(function() {
                            $(this).css("font-style", "normal");
                        });
                });

                // Initialize sort links.
                this.$el.find(".sort-link").each(function() {
                    $(this).off();
                    $(this).click(function() {
                        self.set_sort_condition($(this).attr("sort_key"));
                        return false;
                    });
                });

                // Initialize text filters.
                this.$el.find(".text-filter-form").each(function() {
                    $(this).off();
                    $(this).submit(function() {
                        var column_key = $(this).attr("column_key");
                        var text_input_obj = $(
                            "#input-" + column_key + "-filter"
                        );
                        var text_input = text_input_obj.val();
                        text_input_obj.val("");
                        self.add_filter_condition(column_key, text_input);
                        return false;
                    });
                });

                // Initialize categorical filters.
                this.$el.find(".text-filter-val > a").each(function() {
                    $(this).off();
                    $(this).click(function() {
                        // Remove visible element.
                        $(this)
                            .parent()
                            .remove();

                        // Remove filter condition.
                        self.remove_filter_condition(
                            $(this).attr("filter_key"),
                            $(this).attr("filter_val")
                        );

                        // Return
                        return false;
                    });
                });

                // Initialize categorical filters.
                this.$el.find(".categorical-filter > a").each(function() {
                    $(this).off();
                    $(this).click(function() {
                        self.set_categorical_filter(
                            $(this).attr("filter_key"),
                            $(this).attr("filter_val")
                        );
                        return false;
                    });
                });

                // Initialize standard, advanced search toggles.
                this.$el.find(".advanced-search-toggle").each(function() {
                    $(this).off();
                    $(this).click(function() {
                        self.$el.find("#standard-search").slideToggle("fast");
                        self.$el.find("#advanced-search").slideToggle("fast");
                        return false;
                    });
                });

                // Add event to check all box
                this.$el.find("#check_all").off();
                this.$el.find("#check_all").on("click", function() {
                    self.check_all_items();
                });
            },

            // Initialize grid elements.
            init_grid_elements: function() {
                // Initialize grid selection checkboxes.
                this.$el.find(".grid").each(function() {
                    var checkboxes = $(this).find(
                        "input.grid-row-select-checkbox"
                    );
                    var check_count = $(this).find("span.grid-selected-count");
                    var update_checked = function() {
                        check_count.text(
                            $(checkboxes).filter(":checked").length
                        );
                    };

                    $(checkboxes).each(function() {
                        $(this).change(update_checked);
                    });
                    update_checked();
                });

                // Initialize ratings.
                if (this.$el.find(".community_rating_star").length !== 0)
                    this.$el.find(".community_rating_star").rating({});

                // get options
                var options = this.grid.attributes;
                var self = this;

                //
                // add page click events
                //
                this.$el.find(".page-link > a").each(function() {
                    $(this).click(function() {
                        self.set_page($(this).attr("page_num"));
                        return false;
                    });
                });

<<<<<<< HEAD
        // empty grid?
        var items_length = options.items.length;
        if (items_length == 0) {
            return;
        }

        // add operation popup menus
        _.each( options.items, function( item, index ) {
            var button = self.$( '#grid-' + index + '-popup' ).off();
            var popup = new PopupMenu( button );
            _.each( options[ 'operations' ], function( operation ) {
                self._add_operation( popup, operation, item );
            });
        });
    },

    /** Add an operation to the items menu */
    _add_operation: function( popup, operation, item ) {
        var self = this;
        var settings = item.operation_config[ operation.label ];
        if ( settings.allowed && operation.allow_popup ) {
            popup.addItem({
                html                : operation.label,
                href                : settings.url_args,
                target              : settings.target,
                confirmation_text   : operation.confirm,
                func                : function( e ) {
                    e.preventDefault();
                    var label = $( e.target ).html();
                    if ( operation.onclick ) {
                        operation.onclick( item.encode_id );
                    } else {
                        self.execute( this.findItemByHtml( label ) );
                    }
                }
            });
        }
    },

    // Add a condition to the grid filter; this adds the condition and refreshes the grid.
    add_filter_condition: function (name, value) {
        // Do nothing is value is empty.
        if (value === "") {
            return false;
        }

        // Add condition to grid.
        this.grid.add_filter(name, value, true);

        // Add button that displays filter and provides a button to delete it.
        var t = $(Templates.filter_element(name, value));
        var self = this;
        t.click(function() {
            // Remove visible element.
            $(this).remove();

            // Remove filter condition.
            self.remove_filter_condition(name, value);
        });
=======
                //
                // add inbound/outbound events
                //
                this.$el.find(".use-target").each(function() {
                    $(this).click(function(e) {
                        self.execute({
                            href: $(this).attr("href"),
                            target: $(this).attr("target")
                        });
                        return false;
                    });
                });

                // empty grid?
                var items_length = options.items.length;
                if (items_length == 0) {
                    return;
                }

                // add operation popup menus
                _.each(options.items, function(item, index) {
                    var button = self.$("#grid-" + index + "-popup").off();
                    var popup = new PopupMenu(button);
                    _.each(options["operations"], function(operation) {
                        self._add_operation(popup, operation, item);
                    });
                });
            },

            /** Add an operation to the items menu */
            _add_operation: function(popup, operation, item) {
                var self = this;
                var settings = item.operation_config[operation.label];
                if (settings.allowed && operation.allow_popup) {
                    popup.addItem({
                        html: operation.label,
                        href: settings.url_args,
                        target: settings.target,
                        confirmation_text: operation.confirm,
                        func: function(e) {
                            e.preventDefault();
                            var label = $(e.target).html();
                            if (operation.onclick) {
                                operation.onclick(item.encode_id);
                            } else {
                                self.execute(this.findItemByHtml(label));
                            }
                        }
                    });
                }
            },
>>>>>>> 2f2acb98

            // Add a condition to the grid filter; this adds the condition and refreshes the grid.
            add_filter_condition: function(name, value) {
                // Do nothing is value is empty.
                if (value === "") {
                    return false;
                }

                // Add condition to grid.
                this.grid.add_filter(name, value, true);

                // Add button that displays filter and provides a button to delete it.
                var t = $(Templates.filter_element(name, value));
                var self = this;
                t.click(function() {
                    // Remove visible element.
                    $(this).remove();

                    // Remove filter condition.
                    self.remove_filter_condition(name, value);
                });

                // append to container
                var container = this.$el.find(
                    "#" + name + "-filtering-criteria"
                );
                container.append(t);

                // execute
                this.go_page_one();
                this.execute();
            },

            // Remove a condition to the grid filter; this adds the condition and refreshes the grid.
            remove_filter_condition: function(name, value) {
                // Remove filter condition.
                this.grid.remove_filter(name, value);

                // Execute
                this.go_page_one();
                this.execute();
            },

            // Set sort condition for grid.
            set_sort_condition: function(col_key) {
                // Set new sort condition. New sort is col_key if sorting new column; if reversing sort on
                // currently sorted column, sort is reversed.
                var cur_sort = this.grid.get("sort_key");
                var new_sort = col_key;
                if (cur_sort.indexOf(col_key) !== -1) {
                    // Reverse sort.
                    if (cur_sort.substring(0, 1) !== "-") {
                        new_sort = "-" + col_key;
                    }
                }

                // Remove sort arrows elements.
                this.$el.find(".sort-arrow").remove();

                // Add sort arrow element to new sort column.
                var sort_arrow =
                    new_sort.substring(0, 1) == "-" ? "&uarr;" : "&darr;";
                var t = $("<span>" + sort_arrow + "</span>").addClass(
                    "sort-arrow"
                );

                // Add to header
                this.$el.find("#" + col_key + "-header").append(t);

                // Update grid.
                this.grid.set("sort_key", new_sort);
                this.go_page_one();
                this.execute();
            },

            // Set new value for categorical filter.
            set_categorical_filter: function(name, new_value) {
                // Update filter hyperlinks to reflect new filter value.
                var category_filter = this.grid.get("categorical_filters")[
                        name
                    ],
                    cur_value = this.grid.get("filters")[name];
                var self = this;
                this.$el.find("." + name + "-filter").each(function() {
                    var text = $.trim($(this).text());
                    var filter = category_filter[text];
                    var filter_value = filter[name];
                    if (filter_value == new_value) {
                        // Remove filter link since grid will be using this filter. It is assumed that
                        // this element has a single child, a hyperlink/anchor with text.
                        $(this).empty();
                        $(this).addClass("current-filter");
                        $(this).append(text);
                    } else if (filter_value == cur_value) {
                        // Add hyperlink for this filter since grid will no longer be using this filter. It is assumed that
                        // this element has a single child, a hyperlink/anchor.
                        $(this).empty();
                        var t = $('<a href="#">' + text + "</a>");
                        t.click(function() {
                            self.set_categorical_filter(name, filter_value);
                        });
                        $(this).removeClass("current-filter");
                        $(this).append(t);
                    }
                });

<<<<<<< HEAD
        if (new_page === 'all') {
            this.grid.set('cur_page', new_page);
        } else {
            this.grid.set('cur_page', parseInt(new_page, 10));
        }
        this.execute();
    },

    // confirmation/submission of operation request
    submit_operation: function (operation_button, confirmation_text) {
        // identify operation
        var operation_name = $(operation_button).val();

        // verify in any item is selected
        var number_of_checked_ids = this.$el.find('input[name="id"]:checked').length;
        if (!number_of_checked_ids > 0) {
            return false;
        }

        // Check to see if there's grid confirmation text for this operation
        var operation = _.findWhere(this.grid.attributes.operations, {label: operation_name});
        if (operation && !confirmation_text){
            confirmation_text = operation.confirm || '';
        }

        // collect ids
        var item_ids = [];
        this.$el.find('input[name=id]:checked').each(function() {
            item_ids.push( $(this).val() );
        });

        // execute operation
        var options = {
            operation           : operation_name,
            id                  : item_ids,
            confirmation_text   : confirmation_text
        };
        if ( operation.target == 'top' ) {
            options = _.extend( options, {
                href   : operation.href,
                target : operation.target
            });
        }
        this.execute( options );
        return true;
    },

    check_all_items: function () {
        var check = this.$('.grid-row-select-checkbox');
        var state = this.$( '#check_all' ).prop( 'checked' );
        _.each( check, function( c ) {
            $( c ).prop( 'checked', state );
        });
        this.init_grid_elements();
    },

    // Go back to page one; this is useful when a filter is applied.
    go_page_one: function () {
        // Need to go back to page 1 if not showing all.
        var cur_page = this.grid.get('cur_page');
        if (cur_page !== null && cur_page !== undefined && cur_page !== 'all') {
            this.grid.set('cur_page', 1);
        }
    },

    //
    // execute operations and hyperlink requests
    //
    execute: function (options) {
        // get url
        var id = null;
        var href = null;
        var operation = null;
        var confirmation_text = null;
        var target = null;

        // check for options
        if (options) {
            // get options
            href = options.href;
            operation = options.operation;
            id = options.id;
            confirmation_text = options.confirmation_text;
            target = options.target;

            // check if input contains the operation tag
            if (href !== undefined && href.indexOf('operation=') != -1) {
                // Get operation, id in hyperlink's href.
                var href_parts = href.split("?");
                if (href_parts.length > 1) {
                    var href_parms_str = href_parts[1];
                    var href_parms = href_parms_str.split("&");
                    for (var index = 0; index < href_parms.length; index++) {
                        if (href_parms[index].indexOf('operation') != -1) {
                            // Found operation parm; get operation value.
                            operation = href_parms[index].split('=')[1];
                            operation = operation.replace (/\+/g, ' ');
                        } else if (href_parms[index].indexOf('id') != -1) {
                            // Found id parm; get id value.
                            id = href_parms[index].split('=')[1];
=======
                // Update grid.
                this.grid.add_filter(name, new_value);
                this.go_page_one();
                this.execute();
            },

            // Set page to view.
            set_page: function(new_page) {
                // Update page hyperlink to reflect new page.
                var self = this;
                this.$el.find(".page-link").each(function() {
                    var id = $(this).attr("id"),
                        page_num = parseInt(id.split("-")[2], 10), // Id has form 'page-link-<page_num>
                        cur_page = self.grid.get("cur_page"),
                        text;
                    if (page_num === new_page) {
                        // Remove link to page since grid will be on this page. It is assumed that
                        // this element has a single child, a hyperlink/anchor with text.
                        text = $(this)
                            .children()
                            .text();
                        $(this).empty();
                        $(this).addClass("inactive-link");
                        $(this).text(text);
                    } else if (page_num === cur_page) {
                        // Add hyperlink to this page since grid will no longer be on this page. It is assumed that
                        // this element has a single child, a hyperlink/anchor.
                        text = $(this).text();
                        $(this).empty();
                        $(this).removeClass("inactive-link");
                        var t = $('<a href="#">' + text + "</a>");
                        t.click(function() {
                            self.set_page(page_num);
                        });
                        $(this).append(t);
                    }
                });

                if (new_page === "all") {
                    this.grid.set("cur_page", new_page);
                } else {
                    this.grid.set("cur_page", parseInt(new_page, 10));
                }
                this.execute();
            },

            // confirmation/submission of operation request
            submit_operation: function(operation_button, confirmation_text) {
                // identify operation
                var operation_name = $(operation_button).val();

                // verify in any item is selected
                var number_of_checked_ids = this.$el.find(
                    'input[name="id"]:checked'
                ).length;
                if (!number_of_checked_ids > 0) {
                    return false;
                }

                // Check to see if there's grid confirmation text for this operation
                var operation = _.findWhere(this.grid.attributes.operations, {
                    label: operation_name
                });
                if (operation && !confirmation_text) {
                    confirmation_text = operation.confirm || "";
                }

                // collect ids
                var item_ids = [];
                this.$el.find("input[name=id]:checked").each(function() {
                    item_ids.push($(this).val());
                });

                // execute operation
                var options = {
                    operation: operation_name,
                    id: item_ids,
                    confirmation_text: confirmation_text
                };
                if (operation.target == "top") {
                    options = _.extend(options, {
                        href: operation.href,
                        target: operation.target
                    });
                }
                this.execute(options);
                return true;
            },

            check_all_items: function() {
                var check = this.$(".grid-row-select-checkbox");
                var state = this.$("#check_all").prop("checked");
                _.each(check, function(c) {
                    $(c).prop("checked", state);
                });
                this.init_grid_elements();
            },

            // Go back to page one; this is useful when a filter is applied.
            go_page_one: function() {
                // Need to go back to page 1 if not showing all.
                var cur_page = this.grid.get("cur_page");
                if (
                    cur_page !== null &&
                    cur_page !== undefined &&
                    cur_page !== "all"
                ) {
                    this.grid.set("cur_page", 1);
                }
            },

            //
            // execute operations and hyperlink requests
            //
            execute: function(options) {
                // get url
                var id = null;
                var href = null;
                var operation = null;
                var confirmation_text = null;
                var target = null;

                // check for options
                if (options) {
                    // get options
                    href = options.href;
                    operation = options.operation;
                    id = options.id;
                    confirmation_text = options.confirmation_text;
                    target = options.target;

                    // check if input contains the operation tag
                    if (
                        href !== undefined &&
                        href.indexOf("operation=") != -1
                    ) {
                        // Get operation, id in hyperlink's href.
                        var href_parts = href.split("?");
                        if (href_parts.length > 1) {
                            var href_parms_str = href_parts[1];
                            var href_parms = href_parms_str.split("&");
                            for (
                                var index = 0;
                                index < href_parms.length;
                                index++
                            ) {
                                if (
                                    href_parms[index].indexOf("operation") != -1
                                ) {
                                    // Found operation parm; get operation value.
                                    operation = href_parms[index].split("=")[1];
                                    operation = operation.replace(/\+/g, " ");
                                } else if (
                                    href_parms[index].indexOf("id") != -1
                                ) {
                                    // Found id parm; get id value.
                                    id = href_parms[index].split("=")[1];
                                }
                            }
>>>>>>> 2f2acb98
                        }
                    }
                }

                // check for operation details
                if (operation && id) {
                    // show confirmation box
                    if (
                        confirmation_text &&
                        confirmation_text != "" &&
                        confirmation_text != "None" &&
                        confirmation_text != "null"
                    )
                        if (!confirm(confirmation_text)) return false;

                    // use small characters for operation?!
                    operation = operation.toLowerCase();

                    // Update grid.
                    this.grid.set({
                        operation: operation,
                        item_ids: id
                    });

                    // Do operation. If operation cannot be performed asynchronously, redirect to location.
                    if (target == "top") {
                        window.top.location =
                            href + "?" + $.param(this.grid.get_url_data());
                    } else if (
                        this.grid.can_async_op(operation) ||
                        this.dict_format
                    ) {
                        this.update_grid();
                    } else {
                        this.go_to(target, href);
                    }

                    // done
                    return false;
                }

<<<<<<< HEAD
            // Update grid.
            this.grid.set({
                operation: operation,
                item_ids: id
            });

            // Do operation. If operation cannot be performed asynchronously, redirect to location.
            if ( target == 'top' ) {
                window.top.location = href + '?' + $.param( this.grid.get_url_data() );
            } else if ( this.grid.can_async_op(operation) || this.dict_format ) {
                this.update_grid();
            } else {
                this.go_to(target, href);
            }

            // done
            return false;
        }

        // refresh grid
        if (href) {
            this.go_to(target, href);
            return false;
        }

        // refresh grid
        if (this.grid.get('async') || this.dict_format) {
            this.update_grid();
        } else {
            this.go_to(target, href);
        }

        // done
        return false;
    },

    // go to url
    go_to: function (target, href) {
        // get aysnc status
        var async = this.grid.get('async');
        this.grid.set('async', false);

        // get slide status
        var advanced_search = this.$el.find('#advanced-search').is(':visible');
        this.grid.set('advanced_search', advanced_search);

        // get default url
        if(!href) {
            href = this.grid.get('url_base') + '?' + $.param(this.grid.get_url_data());
        }

        // clear grid of transient request attributes.
        this.grid.set({
            operation: undefined,
            item_ids: undefined,
            async: async
        });
        switch (target) {
            case 'inbound':
                // this currently assumes that there is only a single grid shown at a time
                var $div = $('.grid-header').closest('.inbound');
                if ($div.length !== 0) {
                    $div.load(href);
                    return;
                }
                break;
            case 'top':
                window.top.location = href;
                break;
            default:
                window.location = href;
        }
    },

    // Update grid.
    update_grid: function () {
        // If there's an operation, do POST; otherwise, do GET.
        var method = (this.grid.get('operation') ? 'POST' : 'GET' );

        // Show overlay to indicate loading and prevent user actions.
        this.$el.find('.loading-elt-overlay').show();
        var self = this;
        $.ajax({
            type: method,
            url: self.grid.get('url_base'),
            data: self.grid.get_url_data(),
            error: function(response) { alert( 'Grid refresh failed' );},
            success: function(response_text) {

                // backup
                var embedded = self.grid.get('embedded');
                var insert = self.grid.get('insert');
                var advanced_search = self.$el.find('#advanced-search').is(':visible');

                // request new configuration
                var json = self.dict_format ? response_text : $.parseJSON(response_text);

                // update
                json.embedded = embedded;
                json.insert = insert;
                json.advanced_search = advanced_search;

                // Initialize new grid config
                self.init_grid(json);

                // Hide loading overlay.
                self.$el.find('.loading-elt-overlay').hide();
=======
                // refresh grid
                if (href) {
                    this.go_to(target, href);
                    return false;
                }

                // refresh grid
                if (this.grid.get("async") || this.dict_format) {
                    this.update_grid();
                } else {
                    this.go_to(target, href);
                }

                // done
                return false;
>>>>>>> 2f2acb98
            },

            // go to url
            go_to: function(target, href) {
                // get aysnc status
                var async = this.grid.get("async");
                this.grid.set("async", false);

                // get slide status
                var advanced_search = this.$el
                    .find("#advanced-search")
                    .is(":visible");
                this.grid.set("advanced_search", advanced_search);

                // get default url
                if (!href) {
                    href =
                        this.grid.get("url_base") +
                        "?" +
                        $.param(this.grid.get_url_data());
                }

                // clear grid of transient request attributes.
                this.grid.set({
                    operation: undefined,
                    item_ids: undefined,
                    async: async
                });
                switch (target) {
                    case "center":
                        $("#galaxy_main").attr("src", href);
                        break;
                    case "top":
                        window.top.location = href;
                        break;
                    default:
                        window.location = href;
                }
            },

            // Update grid.
            update_grid: function() {
                // If there's an operation, do POST; otherwise, do GET.
                var method = this.grid.get("operation") ? "POST" : "GET";

                // Show overlay to indicate loading and prevent user actions.
                this.$el.find(".loading-elt-overlay").show();
                var self = this;
                $.ajax({
                    type: method,
                    url: self.grid.get("url_base"),
                    data: self.grid.get_url_data(),
                    error: function(response) {
                        alert("Grid refresh failed");
                    },
                    success: function(response_text) {
                        // backup
                        var embedded = self.grid.get("embedded");
                        var insert = self.grid.get("insert");
                        var advanced_search = self.$el
                            .find("#advanced-search")
                            .is(":visible");

                        // request new configuration
                        var json = self.dict_format
                            ? response_text
                            : $.parseJSON(response_text);

                        // update
                        json.embedded = embedded;
                        json.insert = insert;
                        json.advanced_search = advanced_search;

                        // Initialize new grid config
                        self.init_grid(json);

                        // Hide loading overlay.
                        self.$el.find(".loading-elt-overlay").hide();
                    },
                    complete: function() {
                        // Clear grid of transient request attributes.
                        self.grid.set({
                            operation: undefined,
                            item_ids: undefined
                        });
                    }
                });
            }
        });
    }
);<|MERGE_RESOLUTION|>--- conflicted
+++ resolved
@@ -3,116 +3,6 @@
 jQuery.ajaxSettings.traditional = true;
 
 // dependencies
-<<<<<<< HEAD
-define([
-    'utils/utils',
-    'mvc/grid/grid-model',
-    'mvc/grid/grid-template',
-    'mvc/ui/popup-menu'
-], function(Utils, GridModel, Templates, PopupMenu) {
-
-// grid view
-return Backbone.View.extend({
-
-    // model
-    grid: null,
-
-    // Initialize
-    initialize: function(grid_config) {
-        this.grid = new GridModel();
-        this.dict_format = grid_config.dict_format;
-        this.title = grid_config.title;
-        var self = this;
-        window.add_tag_to_grid_filter = function( tag_name, tag_value ){
-            // Put tag name and value together.
-            var tag = tag_name + ( tag_value !== undefined && tag_value !== "" ? ":" + tag_value : "" );
-            var advanced_search = $( '#advanced-search').is(":visible" );
-            if( !advanced_search ){
-                $('#standard-search').slideToggle('fast');
-                $('#advanced-search').slideToggle('fast');
-            }
-            self.add_filter_condition( "tags", tag );
-        };
-
-        // set element
-        if ( this.dict_format ) {
-            this.setElement('<div/>');
-            if ( grid_config.url_base && !grid_config.items ) {
-                var url_data = grid_config.url_data || {};
-                _.each(grid_config.filters, function(v, k) {
-                    url_data['f-' + k] = v;
-                });
-                $.ajax({
-                    url     : grid_config.url_base + '?' + $.param( url_data ),
-                    success : function( response ) {
-                        response.embedded = grid_config.embedded;
-                        response.filters  = grid_config.filters || {};
-                        self.init_grid( response );
-                    }
-                });
-            } else {
-                this.init_grid(grid_config);
-            }
-        } else {
-            this.setElement('#grid-container');
-            this.init_grid(grid_config);
-        }
-
-        // fix padding
-        if (grid_config.use_panels) {
-            $('#center').css ({
-                padding     : '10px',
-                overflow    : 'auto'
-            });
-        }
-    },
-
-    // refresh frames
-    handle_refresh: function (refresh_frames) {
-        if (refresh_frames) {
-            if ($.inArray('history', refresh_frames) > -1) {
-                if( top.Galaxy && top.Galaxy.currHistoryPanel ){
-                    top.Galaxy.currHistoryPanel.loadCurrentHistory();
-                }
-            }
-        }
-    },
-
-    // Initialize
-    init_grid: function(grid_config) {
-        this.grid.set( grid_config );
-
-        // get options
-        var options = this.grid.attributes;
-
-        if (this.allow_title_display && options.title){
-            Utils.setWindowTitle(options.title);
-        }
-        // handle refresh requests
-        this.handle_refresh(options.refresh_frames);
-
-        // strip protocol and domain
-        var url = this.grid.get('url_base');
-        url = url.replace(/^.*\/\/[^\/]+/, '');
-        this.grid.set('url_base', url);
-
-        // append main template
-        this.$el.html(Templates.grid(options));
-
-        // update div contents
-        this.$el.find('#grid-table-header').html(Templates.header(options));
-        this.$el.find('#grid-table-body').html(Templates.body(options));
-        this.$el.find('#grid-table-footer').html(Templates.footer(options));
-
-        // update message
-        if (options.message) {
-            this.$el.find('#grid-message').html(Templates.message(options));
-            var self = this;
-            if (options.use_hide_message) {
-                setTimeout( function() { self.$el.find('#grid-message').html(''); }, 5000);
-            }
-        }
-=======
 define(
     [
         "utils/utils",
@@ -170,7 +60,6 @@
                     this.setElement("#grid-container");
                     this.init_grid(grid_config);
                 }
->>>>>>> 2f2acb98
 
                 // fix padding
                 if (grid_config.use_panels) {
@@ -381,67 +270,6 @@
                     });
                 });
 
-<<<<<<< HEAD
-        // empty grid?
-        var items_length = options.items.length;
-        if (items_length == 0) {
-            return;
-        }
-
-        // add operation popup menus
-        _.each( options.items, function( item, index ) {
-            var button = self.$( '#grid-' + index + '-popup' ).off();
-            var popup = new PopupMenu( button );
-            _.each( options[ 'operations' ], function( operation ) {
-                self._add_operation( popup, operation, item );
-            });
-        });
-    },
-
-    /** Add an operation to the items menu */
-    _add_operation: function( popup, operation, item ) {
-        var self = this;
-        var settings = item.operation_config[ operation.label ];
-        if ( settings.allowed && operation.allow_popup ) {
-            popup.addItem({
-                html                : operation.label,
-                href                : settings.url_args,
-                target              : settings.target,
-                confirmation_text   : operation.confirm,
-                func                : function( e ) {
-                    e.preventDefault();
-                    var label = $( e.target ).html();
-                    if ( operation.onclick ) {
-                        operation.onclick( item.encode_id );
-                    } else {
-                        self.execute( this.findItemByHtml( label ) );
-                    }
-                }
-            });
-        }
-    },
-
-    // Add a condition to the grid filter; this adds the condition and refreshes the grid.
-    add_filter_condition: function (name, value) {
-        // Do nothing is value is empty.
-        if (value === "") {
-            return false;
-        }
-
-        // Add condition to grid.
-        this.grid.add_filter(name, value, true);
-
-        // Add button that displays filter and provides a button to delete it.
-        var t = $(Templates.filter_element(name, value));
-        var self = this;
-        t.click(function() {
-            // Remove visible element.
-            $(this).remove();
-
-            // Remove filter condition.
-            self.remove_filter_condition(name, value);
-        });
-=======
                 //
                 // add inbound/outbound events
                 //
@@ -493,7 +321,6 @@
                     });
                 }
             },
->>>>>>> 2f2acb98
 
             // Add a condition to the grid filter; this adds the condition and refreshes the grid.
             add_filter_condition: function(name, value) {
@@ -600,108 +427,6 @@
                     }
                 });
 
-<<<<<<< HEAD
-        if (new_page === 'all') {
-            this.grid.set('cur_page', new_page);
-        } else {
-            this.grid.set('cur_page', parseInt(new_page, 10));
-        }
-        this.execute();
-    },
-
-    // confirmation/submission of operation request
-    submit_operation: function (operation_button, confirmation_text) {
-        // identify operation
-        var operation_name = $(operation_button).val();
-
-        // verify in any item is selected
-        var number_of_checked_ids = this.$el.find('input[name="id"]:checked').length;
-        if (!number_of_checked_ids > 0) {
-            return false;
-        }
-
-        // Check to see if there's grid confirmation text for this operation
-        var operation = _.findWhere(this.grid.attributes.operations, {label: operation_name});
-        if (operation && !confirmation_text){
-            confirmation_text = operation.confirm || '';
-        }
-
-        // collect ids
-        var item_ids = [];
-        this.$el.find('input[name=id]:checked').each(function() {
-            item_ids.push( $(this).val() );
-        });
-
-        // execute operation
-        var options = {
-            operation           : operation_name,
-            id                  : item_ids,
-            confirmation_text   : confirmation_text
-        };
-        if ( operation.target == 'top' ) {
-            options = _.extend( options, {
-                href   : operation.href,
-                target : operation.target
-            });
-        }
-        this.execute( options );
-        return true;
-    },
-
-    check_all_items: function () {
-        var check = this.$('.grid-row-select-checkbox');
-        var state = this.$( '#check_all' ).prop( 'checked' );
-        _.each( check, function( c ) {
-            $( c ).prop( 'checked', state );
-        });
-        this.init_grid_elements();
-    },
-
-    // Go back to page one; this is useful when a filter is applied.
-    go_page_one: function () {
-        // Need to go back to page 1 if not showing all.
-        var cur_page = this.grid.get('cur_page');
-        if (cur_page !== null && cur_page !== undefined && cur_page !== 'all') {
-            this.grid.set('cur_page', 1);
-        }
-    },
-
-    //
-    // execute operations and hyperlink requests
-    //
-    execute: function (options) {
-        // get url
-        var id = null;
-        var href = null;
-        var operation = null;
-        var confirmation_text = null;
-        var target = null;
-
-        // check for options
-        if (options) {
-            // get options
-            href = options.href;
-            operation = options.operation;
-            id = options.id;
-            confirmation_text = options.confirmation_text;
-            target = options.target;
-
-            // check if input contains the operation tag
-            if (href !== undefined && href.indexOf('operation=') != -1) {
-                // Get operation, id in hyperlink's href.
-                var href_parts = href.split("?");
-                if (href_parts.length > 1) {
-                    var href_parms_str = href_parts[1];
-                    var href_parms = href_parms_str.split("&");
-                    for (var index = 0; index < href_parms.length; index++) {
-                        if (href_parms[index].indexOf('operation') != -1) {
-                            // Found operation parm; get operation value.
-                            operation = href_parms[index].split('=')[1];
-                            operation = operation.replace (/\+/g, ' ');
-                        } else if (href_parms[index].indexOf('id') != -1) {
-                            // Found id parm; get id value.
-                            id = href_parms[index].split('=')[1];
-=======
                 // Update grid.
                 this.grid.add_filter(name, new_value);
                 this.go_page_one();
@@ -861,7 +586,6 @@
                                     id = href_parms[index].split("=")[1];
                                 }
                             }
->>>>>>> 2f2acb98
                         }
                     }
                 }
@@ -903,115 +627,6 @@
                     return false;
                 }
 
-<<<<<<< HEAD
-            // Update grid.
-            this.grid.set({
-                operation: operation,
-                item_ids: id
-            });
-
-            // Do operation. If operation cannot be performed asynchronously, redirect to location.
-            if ( target == 'top' ) {
-                window.top.location = href + '?' + $.param( this.grid.get_url_data() );
-            } else if ( this.grid.can_async_op(operation) || this.dict_format ) {
-                this.update_grid();
-            } else {
-                this.go_to(target, href);
-            }
-
-            // done
-            return false;
-        }
-
-        // refresh grid
-        if (href) {
-            this.go_to(target, href);
-            return false;
-        }
-
-        // refresh grid
-        if (this.grid.get('async') || this.dict_format) {
-            this.update_grid();
-        } else {
-            this.go_to(target, href);
-        }
-
-        // done
-        return false;
-    },
-
-    // go to url
-    go_to: function (target, href) {
-        // get aysnc status
-        var async = this.grid.get('async');
-        this.grid.set('async', false);
-
-        // get slide status
-        var advanced_search = this.$el.find('#advanced-search').is(':visible');
-        this.grid.set('advanced_search', advanced_search);
-
-        // get default url
-        if(!href) {
-            href = this.grid.get('url_base') + '?' + $.param(this.grid.get_url_data());
-        }
-
-        // clear grid of transient request attributes.
-        this.grid.set({
-            operation: undefined,
-            item_ids: undefined,
-            async: async
-        });
-        switch (target) {
-            case 'inbound':
-                // this currently assumes that there is only a single grid shown at a time
-                var $div = $('.grid-header').closest('.inbound');
-                if ($div.length !== 0) {
-                    $div.load(href);
-                    return;
-                }
-                break;
-            case 'top':
-                window.top.location = href;
-                break;
-            default:
-                window.location = href;
-        }
-    },
-
-    // Update grid.
-    update_grid: function () {
-        // If there's an operation, do POST; otherwise, do GET.
-        var method = (this.grid.get('operation') ? 'POST' : 'GET' );
-
-        // Show overlay to indicate loading and prevent user actions.
-        this.$el.find('.loading-elt-overlay').show();
-        var self = this;
-        $.ajax({
-            type: method,
-            url: self.grid.get('url_base'),
-            data: self.grid.get_url_data(),
-            error: function(response) { alert( 'Grid refresh failed' );},
-            success: function(response_text) {
-
-                // backup
-                var embedded = self.grid.get('embedded');
-                var insert = self.grid.get('insert');
-                var advanced_search = self.$el.find('#advanced-search').is(':visible');
-
-                // request new configuration
-                var json = self.dict_format ? response_text : $.parseJSON(response_text);
-
-                // update
-                json.embedded = embedded;
-                json.insert = insert;
-                json.advanced_search = advanced_search;
-
-                // Initialize new grid config
-                self.init_grid(json);
-
-                // Hide loading overlay.
-                self.$el.find('.loading-elt-overlay').hide();
-=======
                 // refresh grid
                 if (href) {
                     this.go_to(target, href);
@@ -1027,7 +642,6 @@
 
                 // done
                 return false;
->>>>>>> 2f2acb98
             },
 
             // go to url
