import axios from "axios";
import { getGalaxyInstance } from "app";
<<<<<<< HEAD
import { timeAgo } from "utils/timeago";
=======
import { rethrowSimple } from "utils/simple-error";
>>>>>>> 0b9e22ea

/** Workflow data request helper **/
export class Services {
    constructor(options = {}) {
        this.root = options.root;
    }

    async copyWorkflow(workflow) {
        const Galaxy = getGalaxyInstance();
        const url = `${this.root}api/workflows/${workflow.id}/download`;
        try {
            const response = await axios.get(url);
            const newWorkflow = response.data;
            const currentOwner = workflow.owner;
            let newName = `Copy of ${workflow.name}`;
            if (currentOwner != Galaxy.user.attributes.username) {
                newName += ` shared by user ${currentOwner}`;
            }
            newWorkflow.name = newName;
            const createUrl = `${this.root}api/workflows`;
            const createResponse = await axios.post(createUrl, { workflow: newWorkflow });
            const createWorkflow = createResponse.data;
            this._addAttributes(createWorkflow);
            return createWorkflow;
        } catch (e) {
            rethrowSimple(e);
        }
    }

    async deleteWorkflow(id) {
        const url = `${this.root}api/workflows/${id}`;
        try {
            const response = await axios.delete(url);
            return response.data;
        } catch (e) {
            rethrowSimple(e);
        }
    }

    async getWorkflows() {
        const url = `${this.root}api/workflows`;
        try {
            const response = await axios.get(url);
            const workflows = response.data;
            workflows.forEach(workflow => {
                this._addAttributes(workflow);
            });
            return workflows;
        } catch (e) {
            rethrowSimple(e);
        }
    }

    async updateWorkflow(id, data) {
        const url = `${this.root}api/workflows/${id}`;
        try {
            const response = await axios.put(url, data);
            return response.data;
        } catch (e) {
            rethrowSimple(e);
        }
    }

    _addAttributes(workflow) {
        const Galaxy = getGalaxyInstance();
        workflow.shared = workflow.owner !== Galaxy.user.get("username");
        workflow.description = "";
        workflow.create_time_ago = timeAgo(workflow.create_time);
        if (workflow.annotations && workflow.annotations.length > 0) {
            const description = workflow.annotations[0].trim();
            if (description) {
                workflow.description = description;
            }
        }
    }
}<|MERGE_RESOLUTION|>--- conflicted
+++ resolved
@@ -1,10 +1,7 @@
 import axios from "axios";
 import { getGalaxyInstance } from "app";
-<<<<<<< HEAD
 import { timeAgo } from "utils/timeago";
-=======
 import { rethrowSimple } from "utils/simple-error";
->>>>>>> 0b9e22ea
 
 /** Workflow data request helper **/
 export class Services {
