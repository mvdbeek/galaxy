define(
    [
        "libs/underscore",
        "libs/backbone",
        "mvc/base-mvc",
        "mvc/user/user-model",
        "utils/metrics-logger",
        "utils/add-logging",
        "utils/localization"
    ],
    function(
        _,
        Backbone,
        BASE_MVC,
        userModel,
        metricsLogger,
        addLogging,
        localize
    ) {
        // TODO: move into a singleton pattern and have dependents import Galaxy
        // ============================================================================
        /** Base galaxy client-side application.
 *      Iniitializes:
 *          logger      : the logger/metrics-logger
 *          localize    : the string localizer
 *          config      : the current configuration (any k/v in
 *              galaxy.ini available from the configuration API)
 *          user        : the current user (as a mvc/user/user-model)
 */
        function GalaxyApp(options, bootstrapped) {
            var self = this;
            return self._init(options || {}, bootstrapped || {});
        }

<<<<<<< HEAD
    self._processOptions( options );

    // add root and url parameters
    self.root = options.root || '/';
    self.params = options.params || {};
    self.session_csrf_token = options.session_csrf_token || null;
=======
        // add logging shortcuts for this object
        addLogging(GalaxyApp, "GalaxyApp");
>>>>>>> 2f2acb98

        // a debug flag can be set via local storage and made available during script/page loading
        var DEBUGGING_KEY = "galaxy:debug",
            NAMESPACE_KEY = DEBUGGING_KEY + ":namespaces",
            localDebugging = false;
        try {
            localDebugging = localStorage.getItem(DEBUGGING_KEY) == "true";
        } catch (storageErr) {
            console.log(
                localize("localStorage not available for debug flag retrieval")
            );
        }

        /** initalize options and sub-components */
        GalaxyApp.prototype._init = function __init(options, bootstrapped) {
            var self = this;
            _.extend(self, Backbone.Events);
            if (localDebugging) {
                self.logger = console;
                console.debug(
                    "debugging galaxy:",
                    "options:",
                    options,
                    "bootstrapped:",
                    bootstrapped
                );
            }

            self._processOptions(options);

            // add root and url parameters
            self.root = options.root || "/";
            self.params = options.params || {};
            self.session_csrf_token = options.session_csrf_token || null;

            self._initConfig(options.config || {});
            self._patchGalaxy(window.Galaxy);

            self._initLogger(self.options.loggerOptions || {});
            // at this point, either logging or not and namespaces are enabled - chat it up
            self.debug("GalaxyApp.options: ", self.options);
            self.debug("GalaxyApp.config: ", self.config);
            self.debug("GalaxyApp.logger: ", self.logger);

            self._initLocale();
            self.debug("GalaxyApp.localize: ", self.localize);

<<<<<<< HEAD
/** default options */
GalaxyApp.prototype.defaultOptions = {
    /** monkey patch attributes from existing window.Galaxy object? */
    patchExisting      : true,
    /** root url of this app */
    root               : '/',
    session_csrf_token : null,
};
=======
            self.config = options.config || {};
            self.debug("GalaxyApp.config: ", self.config);
>>>>>>> 2f2acb98

            self._initUser(options.user || {});
            self.debug("GalaxyApp.user: ", self.user);

            self._setUpListeners();
            self.trigger("ready", self);

            return self;
        };

        /** default options */
        GalaxyApp.prototype.defaultOptions = {
            /** monkey patch attributes from existing window.Galaxy object? */
            patchExisting: true,
            /** root url of this app */
            root: "/",
            session_csrf_token: null
        };

        /** filter to options present in defaultOptions (and default to them) */
        GalaxyApp.prototype._processOptions = function _processOptions(
            options
        ) {
            var self = this,
                defaults = self.defaultOptions;

            self.options = {};
            for (var k in defaults) {
                if (defaults.hasOwnProperty(k)) {
                    self.options[k] = options.hasOwnProperty(k)
                        ? options[k]
                        : defaults[k];
                }
            }
            return self;
        };

        /** parse the config and any extra info derived from it */
        GalaxyApp.prototype._initConfig = function _initConfig(config) {
            var self = this;
            self.config = config;

            // give precendence to localdebugging for this setting
            self.config.debug = localDebugging || self.config.debug;

            return self;
        };

        /** add an option from options if the key matches an option in defaultOptions */
        GalaxyApp.prototype._patchGalaxy = function _patchGalaxy(patchWith) {
            var self = this;
            // in case req or plain script tag order has created a prev. version of the Galaxy obj...
            if (self.options.patchExisting && patchWith) {
                // self.debug( 'found existing Galaxy object:', patchWith );
                // ...(for now) monkey patch any added attributes that the previous Galaxy may have had
                //TODO: move those attributes to more formal assignment in GalaxyApp
                for (var k in patchWith) {
                    if (patchWith.hasOwnProperty(k)) {
                        // self.debug( '\t patching in ' + k + ' to Galaxy:', self[ k ] );
                        self[k] = patchWith[k];
                    }
                }
            }
        };

        /** set up the metrics logger (utils/metrics-logger) and pass loggerOptions */
        GalaxyApp.prototype._initLogger = function _initLogger(loggerOptions) {
            var self = this;

            // default to console logging at the debug level if the debug flag is set
            if (self.config.debug) {
                loggerOptions.consoleLogger =
                    loggerOptions.consoleLogger || console;
                loggerOptions.consoleLevel =
                    loggerOptions.consoleLevel ||
                    metricsLogger.MetricsLogger.ALL;
                // load any logging namespaces from localStorage if we can
                try {
                    loggerOptions.consoleNamespaceWhitelist = localStorage
                        .getItem(NAMESPACE_KEY)
                        .split(",");
                } catch (storageErr) {}
            }

            self.logger = new metricsLogger.MetricsLogger(loggerOptions);
            self.emit = {};
            ["log", "debug", "info", "warn", "error", "metric"].map(function(
                i
            ) {
                self.emit[i] = function(data) {
                    self.logger.emit(
                        i,
                        arguments[0],
                        Array.prototype.slice.call(arguments, 1)
                    );
                };
            });

            if (self.config.debug) {
                // add this logger to mvc's loggable mixin so that all models can use the logger
                BASE_MVC.LoggableMixin.logger = self.logger;
            }
            return self;
        };

        /** add the localize fn to this object and the window namespace (as '_l') */
        GalaxyApp.prototype._initLocale = function _initLocale(options) {
            var self = this;
            self.debug("_initLocale:", options);
            self.localize = localize;
            // add to window as global shortened alias
            // TODO: temporary - remove when can require for plugins
            window._l = self.localize;
            return self;
        };

        /** set up the current user as a Backbone model (mvc/user/user-model) */
        GalaxyApp.prototype._initUser = function _initUser(userJSON) {
            var self = this;
            self.debug("_initUser:", userJSON);
            self.user = new userModel.User(userJSON);
            self.user.logger = self.logger;
            return self;
        };

        /** Set up DOM/jQuery/Backbone event listeners enabled for all pages */
        GalaxyApp.prototype._setUpListeners = function _setUpListeners() {
            var self = this;

            // hook to jq beforeSend to record the most recent ajax call and cache some data about it
            /** cached info about the last ajax call made through jQuery */
            self.lastAjax = {};
            $(document).bind("ajaxSend", function(ev, xhr, options) {
                var data = options.data;
                try {
                    data = JSON.parse(data);
                } catch (err) {}

                self.lastAjax = {
                    url: location.href.slice(0, -1) + options.url,
                    data: data
                };
                //TODO:?? we might somehow manage to *retry* ajax using either this hook or Backbone.sync
            });
            return self;
        };

        /** Turn debugging/console-output on/off by passing boolean. Pass nothing to get current setting. */
        GalaxyApp.prototype.debugging = function _debugging(setting) {
            var self = this;
            try {
                if (setting === undefined) {
                    return localStorage.getItem(DEBUGGING_KEY) === "true";
                }
                if (setting) {
                    localStorage.setItem(DEBUGGING_KEY, true);
                    return true;
                }

                localStorage.removeItem(DEBUGGING_KEY);
                // also remove all namespaces
                self.debuggingNamespaces(null);
            } catch (storageErr) {
                console.log(
                    localize(
                        "localStorage not available for debug flag retrieval"
                    )
                );
            }
            return false;
        };

        /** Add, remove, or clear namespaces from the debugging filters
 *  Pass no arguments to retrieve the existing namespaces as an array.
 *  Pass in null to clear all namespaces (all logging messages will show now).
 *  Pass in an array of strings or single string of the namespaces to filter to.
 *  Returns the new/current namespaces as an array;
 */
        GalaxyApp.prototype.debuggingNamespaces = function _debuggingNamespaces(
            namespaces
        ) {
            var self = this;
            try {
                if (namespaces === undefined) {
                    var csv = localStorage.getItem(NAMESPACE_KEY);
                    return typeof csv === "string" ? csv.split(",") : [];
                } else if (namespaces === null) {
                    localStorage.removeItem(NAMESPACE_KEY);
                } else {
                    localStorage.setItem(NAMESPACE_KEY, namespaces);
                }
                var newSettings = self.debuggingNamespaces();
                if (self.logger) {
                    self.logger.options.consoleNamespaceWhitelist = newSettings;
                }
                return newSettings;
            } catch (storageErr) {
                console.log(
                    localize(
                        "localStorage not available for debug namespace retrieval"
                    )
                );
            }
        };

        /** string rep */
        GalaxyApp.prototype.toString = function toString() {
            var userEmail = this.user
                ? this.user.get("email") || "(anonymous)"
                : "uninitialized";
            return "GalaxyApp(" + userEmail + ")";
        };

        // ============================================================================
        return {
            GalaxyApp: GalaxyApp
        };
    }
);<|MERGE_RESOLUTION|>--- conflicted
+++ resolved
@@ -32,17 +32,8 @@
             return self._init(options || {}, bootstrapped || {});
         }
 
-<<<<<<< HEAD
-    self._processOptions( options );
-
-    // add root and url parameters
-    self.root = options.root || '/';
-    self.params = options.params || {};
-    self.session_csrf_token = options.session_csrf_token || null;
-=======
         // add logging shortcuts for this object
         addLogging(GalaxyApp, "GalaxyApp");
->>>>>>> 2f2acb98
 
         // a debug flag can be set via local storage and made available during script/page loading
         var DEBUGGING_KEY = "galaxy:debug",
@@ -90,19 +81,8 @@
             self._initLocale();
             self.debug("GalaxyApp.localize: ", self.localize);
 
-<<<<<<< HEAD
-/** default options */
-GalaxyApp.prototype.defaultOptions = {
-    /** monkey patch attributes from existing window.Galaxy object? */
-    patchExisting      : true,
-    /** root url of this app */
-    root               : '/',
-    session_csrf_token : null,
-};
-=======
             self.config = options.config || {};
             self.debug("GalaxyApp.config: ", self.config);
->>>>>>> 2f2acb98
 
             self._initUser(options.user || {});
             self.debug("GalaxyApp.user: ", self.user);
