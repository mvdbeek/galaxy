/** Masthead Collection **/
define(['layout/generic-nav-view', 'mvc/webhooks', 'utils/localization'], function( GenericNav, Webhooks, _l ) {
var Collection = Backbone.Collection.extend({
    model: Backbone.Model.extend({
        defaults: {
            visible         : true,
            target          : '_parent'
        }
    }),
    fetch: function( options ){
        options = options || {};
        this.reset();

        //
        // Chat server tab
        //
        var extendedNavItem = new GenericNav.GenericNavView();
        this.add(extendedNavItem.render());

        //
        // Analyze data tab.
        //
        this.add({
            id              : 'analysis',
            title           : _l('Analyze Data'),
            url             : '',
            tooltip         : 'Analysis home view'
        });

        //
        // Workflow tab.
        //
        this.add({
            id              : 'workflow',
            title           : _l('Workflow'),
            url             : 'workflow',
            tooltip         : 'Chain tools into workflows',
            disabled        : !Galaxy.user.id
        });

        //
        // 'Shared Items' or Libraries tab.
        //
        this.add({
            id              : 'shared',
            title           : _l('Shared Data'),
            url             : 'library/index',
            tooltip         : 'Access published resources',
            menu            : [{
                    title   : _l('Data Libraries'),
                    url     : 'library/list'
                },{
                    title   : _l('Histories'),
                    url     : 'history/list_published'
                },{
                    title   : _l('Workflows'),
                    url     : 'workflow/list_published'
                },{
                    title   : _l('Visualizations'),
                    url     : 'visualization/list_published'
                },{
                    title   : _l('Pages'),
                    url     : 'page/list_published'
            }]
        });

        //
        // Lab menu.
        //
        options.user_requests && this.add({
            id              : 'lab',
            title           : 'Lab',
            menu            : [{
                    title   : 'Sequencing Requests',
                    url     : 'requests/index'
                },{
                    title   : 'Find Samples',
                    url     : 'requests/find_samples_index'
                },{
                    title   : 'Help',
                    url     : options.lims_doc_url
            }]
        });

        //
        // Visualization tab.
        //
        this.add({
            id              : 'visualization',
            title           : _l('Visualization'),
            url             : 'visualization/list',
            tooltip         : 'Visualize datasets',
            disabled        : !Galaxy.user.id,
            menu            : [{
                    title   : _l('New Track Browser'),
                    url     : 'visualization/trackster',
                    target  : '_frame'
                },{
                    title   : _l('Saved Visualizations'),
                    url     : 'visualization/list',
                    target  : '_frame'
                },{
                    title   : _l('Interactive Environments'),
                    url     : 'visualization/gie_list',
                    target  : 'galaxy_main'
                }
            ]
        });

        //
        // Webhooks
        //
        Webhooks.add({
            url: 'api/webhooks/masthead/all',
            callback: function(webhooks) {
                $(document).ready(function() {
                    $.each(webhooks.models, function(index, model) {
                        var webhook = model.toJSON();
                        if (webhook.activate) {
                            // Galaxy.page is undefined for data libraries, workflows pages
                            if( Galaxy.page ) {
                                Galaxy.page.masthead.collection.add({
                                    id      : webhook.name,
                                    icon    : webhook.config.icon,
                                    url     : webhook.config.url,
                                    tooltip : webhook.config.tooltip,
                                    onclick : webhook.config.function && new Function(webhook.config.function),
                                });
                            }
                            else if( Galaxy.masthead ) {
                                Galaxy.masthead.collection.add({
                                    id      : webhook.name,
                                    icon    : webhook.config.icon,
                                    url     : webhook.config.url,
                                    tooltip : webhook.config.tooltip,
                                    onclick : webhook.config.function && new Function(webhook.config.function),
                                });
                            }
                        }
                    });
                });
            }
        });

        //
        // Admin.
        //
        Galaxy.user.get( 'is_admin' ) && this.add({
            id              : 'admin',
            title           : _l('Admin'),
            url             : 'admin',
            tooltip         : 'Administer this Galaxy',
            cls             : 'admin-only'
        });

        //
        // Help tab.
        //
        var helpTab = {
            id              : 'help',
            title           : _l('Help'),
            tooltip         : 'Support, contact, and community',
            menu            : [{
                    title   : _l('Support'),
                    url     : options.support_url,
                    target  : '_blank'
                },{
                    title   : _l('Search'),
                    url     : options.search_url,
                    target  : '_blank'
                },{
                    title   : _l('Mailing Lists'),
                    url     : options.mailing_lists,
                    target  : '_blank'
                },{
                    title   : _l('Videos'),
                    url     : options.screencasts_url,
                    target  : '_blank'
                },{
                    title   : _l('Wiki'),
                    url     : options.wiki_url,
                    target  : '_blank'
                },{
                    title   : _l('How to Cite Galaxy'),
                    url     : options.citation_url,
                    target  : '_blank'
                },{
                    title   : _l('Interactive Tours'),
                    url     : 'tours',
                    onclick : function(){
                        if (Galaxy.router){
                            Galaxy.router.navigate('tours', {'trigger': true});
                        } else {
                            // Redirect and use clientside routing to go to tour index
                            window.location = Galaxy.root + "tours";
                        }
                    }
            }]
        };
        options.terms_url && helpTab.menu.push({
            title   : _l('Terms and Conditions'),
            url     : options.terms_url,
            target  : '_blank'
        });
        options.biostar_url && helpTab.menu.unshift({
            title   : _l('Ask a question'),
            url     : 'biostar/biostar_question_redirect',
            target  : '_blank'
        });
        options.biostar_url && helpTab.menu.unshift({
            title   : _l('Galaxy Biostar'),
            url     : options.biostar_url_redirect,
            target  : '_blank'
        });
        this.add( helpTab );

        //
        // User tab.
        //
        if ( !Galaxy.user.id ){
            var userTab = {
                id              : 'user',
                title           : _l('User'),
                cls             : 'loggedout-only',
                tooltip         : 'Account registration or login',
                menu            : [{
                    title           : _l('Login'),
                    url             : 'user/login',
                    target          : 'galaxy_main',
                    noscratchbook   : true
                }]
            };
            options.allow_user_creation && userTab.menu.push({
                title           : _l('Register'),
                url             : 'user/create',
                target          : 'galaxy_main',
                noscratchbook   : true
            });
            this.add( userTab );
        } else {
            var userTab = {
                id              : 'user',
                title           : _l('User'),
                cls             : 'loggedin-only',
                tooltip         : 'Account and saved data',
                menu            : [{
                        title   : _l('Logged in as') + ' ' + Galaxy.user.get( 'email' )
                    },{
                        title   : _l('Preferences'),
                        url     : 'user',
                        target  : 'galaxy_main',
                        onclick : function() {
                            if ( Galaxy.router ) {
                                Galaxy.router.push( 'user' );
                            } else {
                                window.location = Galaxy.root + 'user';
                            }
                        }
                    },{
<<<<<<< HEAD
                        title   : 'Custom Builds',
                        url     : 'custom_builds',
                        target  : 'galaxy_main',
                        onclick : function() {
                            if ( Galaxy.router ) {
                                Galaxy.router.push( 'custom_builds' );
                            } else {
                                window.location = Galaxy.root + 'custom_builds';
                            }
                        }
=======
                        title   : _l('Custom Builds'),
                        url     : 'user/dbkeys',
                        target  : 'galaxy_main'
>>>>>>> 9e61aff6
                    },{
                        title   : _l('Logout'),
                        url     : 'user/logout',
                        target  : '_top',
                        divider : true
                    },{
                        title   : _l('Saved Histories'),
                        url     : 'history/list',
                        target  : 'galaxy_main'
                    },{
                        title   : _l('Saved Datasets'),
                        url     : 'dataset/list',
                        target  : 'galaxy_main'
                    },{
                        title   : _l('Saved Pages'),
                        url     : 'page/list',
                        target  : '_top'
                    }]
            };
            this.add( userTab );
        }
        var activeView = this.get( options.active_view );
        activeView && activeView.set( 'active', true );
        return new jQuery.Deferred().resolve().promise();
    }
});

/** Masthead tab **/
var Tab = Backbone.View.extend({
    initialize: function ( options ) {
        this.model = options.model;
        this.setElement( this._template() );
        this.$dropdown  = this.$( '.dropdown' );
        this.$toggle    = this.$( '.dropdown-toggle' );
        this.$menu      = this.$( '.dropdown-menu' );
        this.$note      = this.$( '.dropdown-note' );
        this.listenTo( this.model, 'change', this.render, this );
    },

    events: {
        'click .dropdown-toggle' : '_toggleClick'
    },

    render: function() {
        var self = this;
        $( '.tooltip' ).remove();
        this.$el.attr( 'id', this.model.id )
                .css( { visibility : this.model.get( 'visible' ) && 'visible' || 'hidden' } );
        this.model.set( 'url', this._formatUrl( this.model.get( 'url' ) ) );
        this.$note.html( this.model.get( 'note' ) || '' )
                  .removeClass().addClass( 'dropdown-note' )
                  .addClass( this.model.get( 'note_cls' ) )
                  .css( { 'display' : this.model.get( 'show_note' ) && 'block' || 'none' } )
        this.$toggle.html( this.model.get( 'title' ) || '' )
                    .removeClass().addClass( 'dropdown-toggle' )
                    .addClass( this.model.get( 'cls' ) )
                    .addClass( this.model.get( 'icon' ) && 'dropdown-icon fa ' + this.model.get( 'icon' ) )
                    .addClass( this.model.get( 'toggle' ) && 'toggle' )
                    .attr( 'target', this.model.get( 'target' ) )
                    .attr( 'href', this.model.get( 'url' ) )
                    .attr( 'title', this.model.get( 'tooltip' ) )
                    .tooltip( 'destroy' );
        this.model.get( 'tooltip' ) && this.$toggle.tooltip( { placement: 'bottom' } );
        this.$dropdown.removeClass().addClass( 'dropdown' )
                      .addClass( this.model.get( 'disabled' ) && 'disabled' )
                      .addClass( this.model.get( 'active' ) && 'active' );
        if ( this.model.get( 'menu' ) && this.model.get( 'show_menu' ) ) {
            this.$menu.show();
            $( '#dd-helper' ).show().off().on( 'click',  function() {
                $( '#dd-helper' ).hide();
                self.model.set( 'show_menu', false );
            });
        } else {
            self.$menu.hide();
            $( '#dd-helper' ).hide();
        }
        this.$menu.empty().removeClass( 'dropdown-menu' );
        if ( this.model.get( 'menu' ) ) {
            _.each( this.model.get( 'menu' ), function( menuItem ) {
                self.$menu.append( self._buildMenuItem( menuItem ) );
                menuItem.divider && self.$menu.append( $( '<li/>' ).addClass( 'divider' ) );
            });
            self.$menu.addClass( 'dropdown-menu' );
            self.$toggle.append( $( '<b/>' ).addClass( 'caret' ) );
        }
        return this;
    },

    /** Add new menu item */
    _buildMenuItem: function ( options ) {
        var self = this;
        options = _.defaults( options || {}, {
            title           : '',
            url             : '',
            target          : '_parent',
            noscratchbook   : false
        });
        options.url = self._formatUrl( options.url );
        return $( '<li/>' ).append(
            $( '<a/>' ).attr( 'href', options.url )
                       .attr( 'target', options.target )
                       .html( options.title )
                       .on( 'click', function( e ) {
                            e.preventDefault();
                            self.model.set( 'show_menu', false );
                            if (options.onclick){
                                options.onclick();
                            } else {
                                Galaxy.frame.add( options );
                            }
                       })
        );
    },

    /** Handle click event */
    _toggleClick: function( e ) {
        var self = this;
        var model = this.model;
        e.preventDefault();
        $( '.tooltip' ).hide();
        model.trigger( 'dispatch', function( m ) {
            model.id !== m.id && m.get( 'menu' ) && m.set( 'show_menu', false );
        });
        if ( !model.get( 'disabled' ) ) {
            if ( !model.get( 'menu' ) ) {
                model.get( 'onclick' ) ? model.get( 'onclick' )() : Galaxy.frame.add( model.attributes );
            } else {
                model.set( 'show_menu', true );
            }
        } else {
            function buildLink( label, url ) {
                return $( '<div/>' ).append( $( '<a/>' ).attr( 'href', Galaxy.root + url ).html( label ) ).html()
            }
            this.$toggle.popover && this.$toggle.popover( 'destroy' );
            this.$toggle.popover({
                html        : true,
                placement   : 'bottom',
                content     : 'Please ' + buildLink( 'login', 'user/login?use_panels=True' ) + ' or ' +
                                          buildLink( 'register', 'user/create?use_panels=True' ) + ' to use this feature.'
            }).popover( 'show' );
            setTimeout( function() { self.$toggle.popover( 'destroy' ) }, 5000 );
        }
    },

    /** Url formatting */
    _formatUrl: function( url ) {
        return typeof url == 'string' && url.indexOf( '//' ) === -1 && url.charAt( 0 ) != '/' ? Galaxy.root + url : url;
    },

    /** body tempate */
    _template: function () {
        return  '<ul class="nav navbar-nav">' +
                    '<li class="dropdown">' +
                        '<a class="dropdown-toggle"/>' +
                        '<ul class="dropdown-menu"/>' +
                        '<div class="dropdown-note"/>' +
                    '</li>' +
                '</ul>';
    }
});

return {
    Collection  : Collection,
    Tab         : Tab
};

});<|MERGE_RESOLUTION|>--- conflicted
+++ resolved
@@ -257,8 +257,7 @@
                             }
                         }
                     },{
-<<<<<<< HEAD
-                        title   : 'Custom Builds',
+                        title   : _l('Custom Builds'),
                         url     : 'custom_builds',
                         target  : 'galaxy_main',
                         onclick : function() {
@@ -268,11 +267,6 @@
                                 window.location = Galaxy.root + 'custom_builds';
                             }
                         }
-=======
-                        title   : _l('Custom Builds'),
-                        url     : 'user/dbkeys',
-                        target  : 'galaxy_main'
->>>>>>> 9e61aff6
                     },{
                         title   : _l('Logout'),
                         url     : 'user/logout',
