--- conflicted
+++ resolved
@@ -14,14 +14,8 @@
 const history = ref({});
 
 onMounted(async () => {
-<<<<<<< HEAD
-    const result = await historyFetcher({ history_id: props.id });
-
-    history.value = result;
-=======
     const { data } = await historyFetcher({ history_id: props.id });
     history.value = data;
->>>>>>> 8d21e52f
 });
 </script>
 
