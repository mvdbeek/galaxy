<script setup lang="ts">
import { library } from "@fortawesome/fontawesome-svg-core";
import { faBook, faCaretDown, faDownload, faHome, faPlus, faTrash } from "@fortawesome/free-solid-svg-icons";
import { FontAwesomeIcon } from "@fortawesome/vue-fontawesome";
import { BButton, BDropdown, BDropdownDivider, BDropdownGroup, BDropdownItem, BFormCheckbox } from "bootstrap-vue";
import { storeToRefs } from "pinia";
import { computed, onMounted, ref } from "vue";

import { getGalaxyInstance } from "@/app";
import { Services } from "@/components/Libraries/LibraryFolder/services";
import mod_add_datasets from "@/components/Libraries/LibraryFolder/TopToolbar/add-datasets";
import { deleteSelectedItems } from "@/components/Libraries/LibraryFolder/TopToolbar/delete-selected";
import download from "@/components/Libraries/LibraryFolder/TopToolbar/download";
import mod_import_collection from "@/components/Libraries/LibraryFolder/TopToolbar/import-to-history/import-collection";
import mod_import_dataset from "@/components/Libraries/LibraryFolder/TopToolbar/import-to-history/import-dataset";
import { type DetailedDatatypes, useDetailedDatatypes } from "@/composables/datatypes";
import { Toast } from "@/composables/toast";
import { useDbKeyStore } from "@/stores/dbKeyStore";
import { useUserStore } from "@/stores/userStore";

import FolderDetails from "@/components/Libraries/LibraryFolder/FolderDetails/FolderDetails.vue";
import LibraryBreadcrumb from "@/components/Libraries/LibraryFolder/LibraryBreadcrumb.vue";
import SearchField from "@/components/Libraries/LibraryFolder/SearchField.vue";

library.add(faBook, faCaretDown, faDownload, faHome, faPlus, faTrash);

type GenomesList = { id: string; text: string }[];

interface Props {
    metadata: any;
    selected: any[];
    folderId: string;
    unselected: any[];
    searchText: string;
    folderContents: any[];
    includeDeleted: boolean;
    isAllSelectedMode: boolean;
    canAddLibraryItem?: boolean;
}

const props = defineProps<Props>();

const emit = defineEmits<{
    (e: "newFolder"): void;
    (e: "refreshTable"): void;
    (e: "fetchFolderContents"): void;
    (e: "refreshTableContent"): void;
    (e: "setBusy", value: boolean): void;
    (e: "deleteFromTable", item: any): void;
    (e: "updateSearch", value: string): void;
    (e: "update:includeDeleted", value: boolean): void;
}>();

const userStore = useUserStore();
const { isAdmin } = storeToRefs(userStore);

const { datatypes } = useDetailedDatatypes();

const dbKeyStore = useDbKeyStore();

const libraryImportDir = ref(false);
const allowLibraryPathPaste = ref(false);
const genomesList = ref<GenomesList>([]);
const extensionsList = ref<DetailedDatatypes[]>([]);
const userLibraryImportDirAvailable = ref(false);
const auto = ref({
    id: "auto",
    extension: "auto",
    text: "Auto-detect",
    description: `This system will try to detect the file type automatically.
                     If your file is not detected properly as one of the known formats,
                     it most likely means that it has some format problems (e.g., different
                     number of columns on different rows). You can still coerce the system
                     to set your data to the format you think it should be.
                     You can also upload compressed files, which will automatically be decompressed`,
    description_url: "",
});

const Galaxy = getGalaxyInstance();

const services = new Services();

const containsFileOrFolder = computed(() => {
    return props.folderContents.find((el) => el.type === "folder" || el.type === "file");
});
const canDelete = computed(() => {
    return !!(containsFileOrFolder.value && isAdmin.value);
});
const datasetManipulation = computed(() => {
    return !!(containsFileOrFolder.value && Galaxy.user);
});

function updateSearch(value: string) {
    emit("updateSearch", value);
}

function newFolder() {
    emit("newFolder");
}

async function getSelected() {
    if (props.isAllSelectedMode) {
        try {
            emit("setBusy", true);

            const selected = await services.getFilteredFolderContents(
                props.folderId,
                props.unselected,
                props.searchText
            );

            emit("setBusy", false);

            return selected;
        } catch (err) {
            console.error(err);
        } finally {
            emit("setBusy", false);
        }

        return [];
    } else {
        return props.selected;
    }
}

async function deleteSelected() {
    try {
        const selected = await getSelected();

        deleteSelectedItems(
            selected,
            (deletedItem: any) => emit("deleteFromTable", deletedItem),
            () => emit("refreshTable"),
            () => emit("refreshTableContent")
        );
    } catch (err) {
        console.error(err);
    }
}

async function findCheckedItems(idOnly = true) {
    const folders: any[] = [];
    const datasets: any[] = [];

    try {
        const selected = await getSelected();

        selected.forEach((item: any) => {
            const selectedItem = idOnly ? item.id : item;

            item.type === "file" ? datasets.push(selectedItem) : folders.push(selectedItem);
        });
    } catch (err) {
        console.error(err);
    }

    return { datasets, folders };
}

async function downloadData(format: string) {
    try {
        const { datasets, folders } = await findCheckedItems();

        if (props.selected.length === 0) {
            Toast.info("You must select at least one dataset to download");

            return;
        }

        download(format, datasets, folders);
    } catch (err) {
        console.error(err);
    }
}

async function importToHistoryModal(isCollection: boolean) {
    try {
        const { datasets, folders } = await findCheckedItems(!isCollection);

        const checkedItems: any = props.selected;

        checkedItems.dataset_ids = datasets;
        checkedItems.folder_ids = folders;

        if (isCollection) {
            new mod_import_collection.ImportCollectionModal({
                selected: checkedItems,
            });
        } else {
            new mod_import_dataset.ImportDatasetModal({
                selected: checkedItems,
            });
        }
    } catch (err) {
        console.error(err);
    }
}

// TODO: after replacing the selection dialog with the new component that is not using jquery
async function addDatasets(source: string) {
    await fetchExtAndGenomes();

    new mod_add_datasets.AddDatasets({
        source: source,
        id: props.folderId,
        updateContent: updateContent,
        list_genomes: genomesList.value,
        list_extensions: extensionsList.value,
    });
}

function updateContent() {
    emit("fetchFolderContents");
}
// END TODO

async function fetchExtAndGenomes() {
    try {
        extensionsList.value = datatypes.value;

        extensionsList.value.sort((a, b) => (a.extension > b.extension ? 1 : a.extension < b.extension ? -1 : 0));

        extensionsList.value = [auto.value, ...extensionsList.value];
    } catch (err) {
        console.error(err);
    }

    try {
        await dbKeyStore.fetchUploadDbKeys();

        genomesList.value = dbKeyStore.uploadDbKeys;

        genomesList.value.sort((a, b) => (a.id > b.id ? 1 : a.id < b.id ? -1 : 0));
    } catch (err) {
        console.error(err);
    }
}

onMounted(async () => {
    libraryImportDir.value = Galaxy.config.library_import_dir;
    allowLibraryPathPaste.value = Galaxy.config.allow_library_path_paste;
    userLibraryImportDirAvailable.value = Galaxy.config.user_library_import_dir_available;
});
</script>

<template>
    <div>
        <div class="form-inline d-flex align-items-center mb-2">
            <BButton
                class="mr-1 btn btn-secondary"
                :to="{ path: `/libraries` }"
                data-toggle="tooltip"
                title="Go to libraries list">
                <FontAwesomeIcon :icon="faHome" />
            </BButton>

            <div>
                <div class="form-inline">
                    <SearchField @updateSearch="updateSearch($event)"></SearchField>

                    <BButton
                        v-if="props.canAddLibraryItem"
                        title="Create new folder"
                        class="add-library-items-folder mr-1"
                        type="button"
                        @click="newFolder">
                        <FontAwesomeIcon :icon="faPlus" />
                        Folder
                    </BButton>

                    <BDropdown
                        v-if="props.canAddLibraryItem"
                        v-b-tooltip.top.noninteractive
                        right
                        no-caret
                        class="add-library-items-datasets mr-1">
                        <template v-slot:button-content>
                            <FontAwesomeIcon :icon="faPlus" />
                            Datasets
                            <FontAwesomeIcon :icon="faCaretDown" />
                        </template>

                        <BDropdownItem @click="addDatasets('history')"> from History </BDropdownItem>

                        <BDropdownItem v-if="userLibraryImportDirAvailable" @click="addDatasets('userdir')">
                            from User Directory
                        </BDropdownItem>

                        <BDropdownDivider v-if="libraryImportDir || allowLibraryPathPaste" />

                        <BDropdownGroup v-if="libraryImportDir || allowLibraryPathPaste" header="Admins Only">
                            <BDropdownItem v-if="libraryImportDir" @click="addDatasets('importdir')">
                                from Import Directory
                            </BDropdownItem>

                            <BDropdownItem v-if="allowLibraryPathPaste" @click="addDatasets('path')">
                                from Path
                            </BDropdownItem>
                        </BDropdownGroup>
                    </BDropdown>

                    <BDropdown v-b-tooltip.top.noninteractive right no-caret class="add-to-history mr-1">
                        <template v-slot:button-content>
                            <FontAwesomeIcon :icon="faBook" />
                            Add to History
                            <FontAwesomeIcon :icon="faCaretDown" />
                        </template>

                        <BDropdownItem class="add-to-history-datasets" @click="importToHistoryModal(false)">
                            as Datasets
                        </BDropdownItem>

                        <BDropdownItem class="add-to-history-collection" @click="importToHistoryModal(true)">
                            as a Collection
                        </BDropdownItem>
                    </BDropdown>

                    <div
                        v-if="datasetManipulation"
                        title="Download items as archive"
                        class="dropdown dataset-manipulation mr-1">
                        <BButton id="download--btn" type="button" class="primary-button" @click="downloadData('zip')">
                            <FontAwesomeIcon :icon="faDownload" />
                            Download
                        </BButton>
                    </div>

                    <BButton
                        v-if="canDelete"
                        data-toggle="tooltip"
                        title="Mark items deleted"
                        class="primary-button toolbtn-bulk-delete logged-dataset-manipulation mr-1"
                        type="button"
                        @click="deleteSelected">
                        <FontAwesomeIcon :icon="faTrash" />
                        Delete
                    </BButton>

                    <FolderDetails :id="props.folderId" class="mr-1" :metadata="props.metadata" />

                    <div v-if="canDelete" class="form-check logged-dataset-manipulation mr-1">
                        <BFormCheckbox :checked="props.includeDeleted" @change="$emit('update:includeDeleted', $event)">
                            include deleted
                        </BFormCheckbox>
                    </div>
                </div>
            </div>
        </div>

        <LibraryBreadcrumb
            v-if="props.metadata && props.metadata.full_path"
            :full_path="props.metadata.full_path"
            :current-id="props.folderId" />
    </div>
<<<<<<< HEAD
</template>
=======
</template>
<script>
import { FontAwesomeIcon } from "@fortawesome/vue-fontawesome";
import { getGalaxyInstance } from "app";
import BootstrapVue from "bootstrap-vue";
import { initTopBarIcons } from "components/Libraries/icons";
import FolderDetails from "components/Libraries/LibraryFolder/FolderDetails/FolderDetails";
import LibraryBreadcrumb from "components/Libraries/LibraryFolder/LibraryBreadcrumb";
import { Toast } from "composables/toast";
import { getAppRoot } from "onload/loadConfig";
import mod_utils from "utils/utils";
import Vue from "vue";

import SearchField from "../SearchField";
import { Services } from "../services";
import mod_add_datasets from "./add-datasets";
import { deleteSelectedItems } from "./delete-selected";
import download from "./download";
import mod_import_collection from "./import-to-history/import-collection";
import mod_import_dataset from "./import-to-history/import-dataset";

initTopBarIcons();

Vue.use(BootstrapVue);

export default {
    name: "FolderTopBar",
    components: {
        SearchField,
        FontAwesomeIcon,
        LibraryBreadcrumb,
        FolderDetails,
    },
    props: {
        folder_id: {
            type: String,
            required: true,
        },
        includeDeleted: {
            type: Boolean,
            required: true,
        },
        isAllSelectedMode: {
            type: Boolean,
            required: true,
        },
        selected: {
            type: Array,
            required: true,
        },
        unselected: {
            type: Array,
            required: true,
        },
        metadata: {
            type: Object,
            required: true,
        },
        folderContents: {
            type: Array,
            required: true,
        },
    },
    data() {
        return {
            is_admin: false,
            user_library_import_dir_available: false,
            library_import_dir: false,
            allow_library_path_paste: false,
            list_genomes: [],
            list_extensions: [],
            // datatype placeholder for extension auto-detection
            auto: {
                id: "auto",
                text: "Auto-detect",
                description: `This system will try to detect the file type automatically.
                     If your file is not detected properly as one of the known formats,
                     it most likely means that it has some format problems (e.g., different
                     number of columns on different rows). You can still coerce the system
                     to set your data to the format you think it should be.
                     You can also upload compressed files, which will automatically be decompressed`,
            },
        };
    },
    computed: {
        contains_file_or_folder: function () {
            return this.folderContents.find((el) => el.type === "folder" || el.type === "file");
        },
        canDelete: function () {
            return !!(this.contains_file_or_folder && this.is_admin);
        },
        dataset_manipulation: function () {
            const Galaxy = getGalaxyInstance();
            // logic from legacy code
            return !!(this.contains_file_or_folder && Galaxy.user);
        },
        totalRows: function () {
            return this.metadata?.total_rows ?? 0;
        },
    },
    created() {
        const Galaxy = getGalaxyInstance();
        this.services = new Services();
        this.is_admin = Galaxy.user.attributes.is_admin;
        this.user_library_import_dir_available = Galaxy.config.user_library_import_dir_available;
        this.library_import_dir = Galaxy.config.library_import_dir;
        this.allow_library_path_paste = Galaxy.config.allow_library_path_paste;

        this.fetchExtAndGenomes();
    },
    methods: {
        updateSearch: function (value) {
            this.$emit("updateSearch", value);
        },
        deleteSelected: function () {
            this.getSelected().then((selected) =>
                deleteSelectedItems(
                    selected,
                    (deletedItem) => this.$emit("deleteFromTable", deletedItem),
                    () => this.$emit("refreshTable"),
                    () => this.$emit("refreshTableContent")
                )
            );
        },
        async getSelected() {
            if (this.isAllSelectedMode) {
                this.$emit("setBusy", true);
                const selected = await this.services.getFilteredFolderContents(
                    this.folder_id,
                    this.unselected,
                    this.$parent.searchText,
                    this.totalRows
                );
                this.$emit("setBusy", false);
                return selected;
            } else {
                return this.selected;
            }
        },
        newFolder() {
            this.$emit("newFolder");
        },
        downloadData(format) {
            this.findCheckedItems().then(({ datasets, folders }) => {
                if (this.selected.length === 0) {
                    Toast.info("You must select at least one dataset to download");
                    return;
                }

                download(format, datasets, folders);
            });
        },
        addDatasets(source) {
            new mod_add_datasets.AddDatasets({
                source: source,
                id: this.folder_id,
                updateContent: this.updateContent,
                list_genomes: this.list_genomes,
                list_extensions: this.list_extensions,
            });
        },
        // helper function to make legacy code compatible
        findCheckedItems: async function (idOnly = true) {
            const datasets = [];
            const folders = [];
            const selected = await this.getSelected();
            selected.forEach((item) => {
                const selected_item = idOnly ? item.id : item;
                item.type === "file" ? datasets.push(selected_item) : folders.push(selected_item);
            });
            return { datasets: datasets, folders: folders };
        },
        importToHistoryModal: function (isCollection) {
            this.findCheckedItems(!isCollection).then(({ datasets, folders }) => {
                const checkedItems = this.selected;
                checkedItems.dataset_ids = datasets;
                checkedItems.folder_ids = folders;
                if (isCollection) {
                    new mod_import_collection.ImportCollectionModal({
                        selected: checkedItems,
                    });
                } else {
                    new mod_import_dataset.ImportDatasetModal({
                        selected: checkedItems,
                    });
                }
            });
        },
        /*
            Slightly adopted Bootstrap code
        */
        /**
         * Request all extensions and genomes from Galaxy
         * and save them in sorted arrays.
         */
        fetchExtAndGenomes: function () {
            mod_utils.get({
                url: `${getAppRoot()}api/datatypes?extension_only=False`,
                success: (datatypes) => {
                    this.list_extensions = [];
                    for (const key in datatypes) {
                        this.list_extensions.push({
                            id: datatypes[key].extension,
                            text: datatypes[key].extension,
                            description: datatypes[key].description,
                            description_url: datatypes[key].description_url,
                        });
                    }
                    this.list_extensions.sort((a, b) => (a.id > b.id ? 1 : a.id < b.id ? -1 : 0));
                    this.list_extensions.unshift(this.auto);
                },
                cache: true,
            });
            mod_utils.get({
                url: `${getAppRoot()}api/genomes`,
                success: (genomes) => {
                    this.list_genomes = [];
                    for (const key in genomes) {
                        this.list_genomes.push({
                            id: genomes[key][1],
                            text: genomes[key][0],
                        });
                    }
                    this.list_genomes.sort((a, b) => (a.id > b.id ? 1 : a.id < b.id ? -1 : 0));
                },
                cache: true,
            });
        },
        updateContent: function () {
            this.$emit("fetchFolderContents");
        },
    },
};
</script>
>>>>>>> 0bc1a46b
<|MERGE_RESOLUTION|>--- conflicted
+++ resolved
@@ -89,6 +89,9 @@
 const datasetManipulation = computed(() => {
     return !!(containsFileOrFolder.value && Galaxy.user);
 });
+const totalRows = computed(() => {
+    return props.metadata?.total_rows ?? 0;
+});
 
 function updateSearch(value: string) {
     emit("updateSearch", value);
@@ -106,7 +109,8 @@
             const selected = await services.getFilteredFolderContents(
                 props.folderId,
                 props.unselected,
-                props.searchText
+                props.searchText,
+                totalRows.value
             );
 
             emit("setBusy", false);
@@ -353,241 +357,4 @@
             :full_path="props.metadata.full_path"
             :current-id="props.folderId" />
     </div>
-<<<<<<< HEAD
-</template>
-=======
-</template>
-<script>
-import { FontAwesomeIcon } from "@fortawesome/vue-fontawesome";
-import { getGalaxyInstance } from "app";
-import BootstrapVue from "bootstrap-vue";
-import { initTopBarIcons } from "components/Libraries/icons";
-import FolderDetails from "components/Libraries/LibraryFolder/FolderDetails/FolderDetails";
-import LibraryBreadcrumb from "components/Libraries/LibraryFolder/LibraryBreadcrumb";
-import { Toast } from "composables/toast";
-import { getAppRoot } from "onload/loadConfig";
-import mod_utils from "utils/utils";
-import Vue from "vue";
-
-import SearchField from "../SearchField";
-import { Services } from "../services";
-import mod_add_datasets from "./add-datasets";
-import { deleteSelectedItems } from "./delete-selected";
-import download from "./download";
-import mod_import_collection from "./import-to-history/import-collection";
-import mod_import_dataset from "./import-to-history/import-dataset";
-
-initTopBarIcons();
-
-Vue.use(BootstrapVue);
-
-export default {
-    name: "FolderTopBar",
-    components: {
-        SearchField,
-        FontAwesomeIcon,
-        LibraryBreadcrumb,
-        FolderDetails,
-    },
-    props: {
-        folder_id: {
-            type: String,
-            required: true,
-        },
-        includeDeleted: {
-            type: Boolean,
-            required: true,
-        },
-        isAllSelectedMode: {
-            type: Boolean,
-            required: true,
-        },
-        selected: {
-            type: Array,
-            required: true,
-        },
-        unselected: {
-            type: Array,
-            required: true,
-        },
-        metadata: {
-            type: Object,
-            required: true,
-        },
-        folderContents: {
-            type: Array,
-            required: true,
-        },
-    },
-    data() {
-        return {
-            is_admin: false,
-            user_library_import_dir_available: false,
-            library_import_dir: false,
-            allow_library_path_paste: false,
-            list_genomes: [],
-            list_extensions: [],
-            // datatype placeholder for extension auto-detection
-            auto: {
-                id: "auto",
-                text: "Auto-detect",
-                description: `This system will try to detect the file type automatically.
-                     If your file is not detected properly as one of the known formats,
-                     it most likely means that it has some format problems (e.g., different
-                     number of columns on different rows). You can still coerce the system
-                     to set your data to the format you think it should be.
-                     You can also upload compressed files, which will automatically be decompressed`,
-            },
-        };
-    },
-    computed: {
-        contains_file_or_folder: function () {
-            return this.folderContents.find((el) => el.type === "folder" || el.type === "file");
-        },
-        canDelete: function () {
-            return !!(this.contains_file_or_folder && this.is_admin);
-        },
-        dataset_manipulation: function () {
-            const Galaxy = getGalaxyInstance();
-            // logic from legacy code
-            return !!(this.contains_file_or_folder && Galaxy.user);
-        },
-        totalRows: function () {
-            return this.metadata?.total_rows ?? 0;
-        },
-    },
-    created() {
-        const Galaxy = getGalaxyInstance();
-        this.services = new Services();
-        this.is_admin = Galaxy.user.attributes.is_admin;
-        this.user_library_import_dir_available = Galaxy.config.user_library_import_dir_available;
-        this.library_import_dir = Galaxy.config.library_import_dir;
-        this.allow_library_path_paste = Galaxy.config.allow_library_path_paste;
-
-        this.fetchExtAndGenomes();
-    },
-    methods: {
-        updateSearch: function (value) {
-            this.$emit("updateSearch", value);
-        },
-        deleteSelected: function () {
-            this.getSelected().then((selected) =>
-                deleteSelectedItems(
-                    selected,
-                    (deletedItem) => this.$emit("deleteFromTable", deletedItem),
-                    () => this.$emit("refreshTable"),
-                    () => this.$emit("refreshTableContent")
-                )
-            );
-        },
-        async getSelected() {
-            if (this.isAllSelectedMode) {
-                this.$emit("setBusy", true);
-                const selected = await this.services.getFilteredFolderContents(
-                    this.folder_id,
-                    this.unselected,
-                    this.$parent.searchText,
-                    this.totalRows
-                );
-                this.$emit("setBusy", false);
-                return selected;
-            } else {
-                return this.selected;
-            }
-        },
-        newFolder() {
-            this.$emit("newFolder");
-        },
-        downloadData(format) {
-            this.findCheckedItems().then(({ datasets, folders }) => {
-                if (this.selected.length === 0) {
-                    Toast.info("You must select at least one dataset to download");
-                    return;
-                }
-
-                download(format, datasets, folders);
-            });
-        },
-        addDatasets(source) {
-            new mod_add_datasets.AddDatasets({
-                source: source,
-                id: this.folder_id,
-                updateContent: this.updateContent,
-                list_genomes: this.list_genomes,
-                list_extensions: this.list_extensions,
-            });
-        },
-        // helper function to make legacy code compatible
-        findCheckedItems: async function (idOnly = true) {
-            const datasets = [];
-            const folders = [];
-            const selected = await this.getSelected();
-            selected.forEach((item) => {
-                const selected_item = idOnly ? item.id : item;
-                item.type === "file" ? datasets.push(selected_item) : folders.push(selected_item);
-            });
-            return { datasets: datasets, folders: folders };
-        },
-        importToHistoryModal: function (isCollection) {
-            this.findCheckedItems(!isCollection).then(({ datasets, folders }) => {
-                const checkedItems = this.selected;
-                checkedItems.dataset_ids = datasets;
-                checkedItems.folder_ids = folders;
-                if (isCollection) {
-                    new mod_import_collection.ImportCollectionModal({
-                        selected: checkedItems,
-                    });
-                } else {
-                    new mod_import_dataset.ImportDatasetModal({
-                        selected: checkedItems,
-                    });
-                }
-            });
-        },
-        /*
-            Slightly adopted Bootstrap code
-        */
-        /**
-         * Request all extensions and genomes from Galaxy
-         * and save them in sorted arrays.
-         */
-        fetchExtAndGenomes: function () {
-            mod_utils.get({
-                url: `${getAppRoot()}api/datatypes?extension_only=False`,
-                success: (datatypes) => {
-                    this.list_extensions = [];
-                    for (const key in datatypes) {
-                        this.list_extensions.push({
-                            id: datatypes[key].extension,
-                            text: datatypes[key].extension,
-                            description: datatypes[key].description,
-                            description_url: datatypes[key].description_url,
-                        });
-                    }
-                    this.list_extensions.sort((a, b) => (a.id > b.id ? 1 : a.id < b.id ? -1 : 0));
-                    this.list_extensions.unshift(this.auto);
-                },
-                cache: true,
-            });
-            mod_utils.get({
-                url: `${getAppRoot()}api/genomes`,
-                success: (genomes) => {
-                    this.list_genomes = [];
-                    for (const key in genomes) {
-                        this.list_genomes.push({
-                            id: genomes[key][1],
-                            text: genomes[key][0],
-                        });
-                    }
-                    this.list_genomes.sort((a, b) => (a.id > b.id ? 1 : a.id < b.id ? -1 : 0));
-                },
-                cache: true,
-            });
-        },
-        updateContent: function () {
-            this.$emit("fetchFolderContents");
-        },
-    },
-};
-</script>
->>>>>>> 0bc1a46b
+</template>