<script setup>
import FormBoolean from "./Elements/FormBoolean";
import FormHidden from "./Elements/FormHidden";
import FormInput from "./Elements/FormInput";
import FormParameter from "./Elements/FormParameter";
import FormSelection from "./Elements/FormSelection";
import FormColor from "./Elements/FormColor";
import FormDirectory from "./Elements/FormDirectory";
import FormNumber from "./Elements/FormNumber";
import { FontAwesomeIcon } from "@fortawesome/vue-fontawesome";
import { ref, computed, useAttrs } from "vue";

const props = defineProps({
    id: {
        type: String,
        default: "identifier",
    },
    type: {
        type: String,
        default: null,
    },
    value: {
        default: null,
    },
    title: {
        type: String,
        default: null,
    },
    refreshOnChange: {
        type: Boolean,
        default: false,
    },
    help: {
        type: String,
        default: null,
    },
    error: {
        type: String,
        default: null,
    },
    backbonejs: {
        type: Boolean,
        default: false,
    },
    disabled: {
        type: Boolean,
        default: false,
    },
    attributes: {
        type: Object,
        default: null,
    },
    collapsedEnableText: {
        type: String,
        default: "Enable",
    },
    collapsedDisableText: {
        type: String,
        default: "Disable",
    },
    collapsedEnableIcon: {
        type: String,
        default: "far fa-caret-square-down",
    },
    collapsedDisableIcon: {
        type: String,
        default: "far fa-caret-square-up",
    },
    connectedEnableText: {
        type: String,
        default: "Remove connection from module.",
    },
    connectedDisableText: {
        type: String,
        default: "Add connection to module.",
    },
    connectedEnableIcon: {
        type: String,
        default: "fa fa-times",
    },
    connectedDisableIcon: {
        type: String,
        default: "fa fa-arrows-alt-h",
    },
    workflowBuildingMode: {
        type: Boolean,
        default: false,
    },
});

const emit = defineEmits(["input", "change"]);

/** TODO: remove attrs computed.
 useAttrs is *not* reactive, and does not play nice with type safety.
 It is present for compatibility with the legacy "FormParameter" component,
 but should be removed as soon as that component is removed.
 */
const attrs = computed(() => props.attributes || useAttrs());
const collapsibleValue = computed(() => attrs.value["collapsible_value"]);
const defaultValue = computed(() => attrs.value["default_value"]);
const connectedValue = { __class__: "ConnectedValue" };

const connected = ref(false);
const collapsed = ref(false);

const collapsible = computed(() => !props.disabled && collapsibleValue.value !== undefined);
const connectable = computed(() => collapsible.value && attrs.value["connectable"]);

// Determines to wether expand or collapse the input
{
    setValue(props.value);
    const valueJson = JSON.stringify(props.value);
    connected.value = valueJson === JSON.stringify(connectedValue);
    collapsed.value =
        connected.value ||
        (collapsibleValue.value !== undefined && valueJson === JSON.stringify(collapsibleValue.value));
}

/** Submits a changed value. */
function setValue(value) {
    emit("input", value, props.id);
    emit("change", props.refreshOnChange);
}

/** Handles collapsible toggle. */
function onCollapse() {
    collapsed.value = !collapsed.value;
    connected.value = false;
    if (collapsed.value) {
        setValue(collapsibleValue.value);
    } else {
        setValue(defaultValue.value);
    }
}

/** Handles connected state. */
function onConnect() {
    connected.value = !connected.value;
    collapsed.value = connected.value;
    if (connected.value) {
        setValue(connectedValue);
    } else {
        setValue(defaultValue.value);
    }
}

const isHidden = computed(() => attrs.value["hidden"]);
const elementId = computed(() => `form-element-${props.id}`);
const hasError = computed(() => Boolean(props.error));
const showPreview = computed(() => (collapsed.value && attrs.value["collapsible_preview"]) || props.disabled);
const showField = computed(() => !collapsed.value && !props.disabled);

const previewText = computed(() => attrs.value["text_value"]);
const helpText = computed(() => {
    const helpArgument = attrs.value["argument"];
    if (helpArgument && !props.help.includes(`(${helpArgument})`)) {
        return `${props.help} (${helpArgument})`;
    } else {
        return props.help;
    }
});

const currentValue = computed({
    get() {
        return props.value;
    },
    set(val) {
        setValue(val);
    },
});

const isHiddenType = computed(
    () => ["hidden", "hidden_data", "baseurl"].includes(props.type) || (props.attributes && props.attributes.titleonly)
);

const collapseText = computed(() => (collapsed.value ? props.collapsedEnableText : props.collapsedDisableText));
const connectText = computed(() => (connected.value ? props.connectedEnableText : props.connectedDisableText));

const isEmpty = computed(() => {
    if (currentValue.value === null || currentValue.value === undefined) {
        return true;
    }

    if (["text", "integer", "float", "password"].includes(props.type) && currentValue.value === "") {
        return true;
    }

    return false;
});

const isRequired = computed(() => attrs.value["optional"] === false);
const isRequiredType = computed(() => props.type !== "boolean");
</script>

<script>
import { library } from "@fortawesome/fontawesome-svg-core";
import { faExclamation, faTimes, faArrowsAltH } from "@fortawesome/free-solid-svg-icons";
import { faCaretSquareDown, faCaretSquareUp } from "@fortawesome/free-regular-svg-icons";

library.add(faExclamation, faTimes, faArrowsAltH, faCaretSquareDown, faCaretSquareUp);
</script>

<template>
    <div
        v-show="!isHidden"
        :id="elementId"
        class="ui-form-element section-row"
        :class="{ alert: hasError, 'alert-info': hasError }">
        <div v-if="hasError" class="ui-form-error">
            <FontAwesomeIcon class="mr-1" icon="fa-exclamation" />
            <span class="ui-form-error-text" v-html="props.error" />
        </div>

        <div class="ui-form-title">
            <span v-if="collapsible || connectable">
                <b-button
                    v-if="collapsible && !connected"
                    class="ui-form-collapsible-icon"
                    :title="collapseText"
                    @click="onCollapse">
                    <FontAwesomeIcon v-if="collapsed" :icon="props.collapsedEnableIcon" />
                    <FontAwesomeIcon v-else :icon="props.collapsedDisableIcon" />
                </b-button>

                <b-button v-if="connectable" class="ui-form-connected-icon" :title="connectText" @click="onConnect">
                    <FontAwesomeIcon v-if="connected" :icon="props.connectedEnableIcon" />
                    <FontAwesomeIcon v-else :icon="props.connectedDisableIcon" />
                </b-button>

                <span v-if="props.title" class="ui-form-title-text ml-1">
                    {{ props.title }}
                </span>
            </span>
            <span v-else-if="props.title" class="ui-form-title-text">{{ props.title }}</span>

            <span
                v-if="isRequired && isRequiredType && props.title"
                v-b-tooltip.hover
                class="ui-form-title-star"
                title="required"
                :class="{ warning: isEmpty }">
                *
                <span v-if="isEmpty" class="ui-form-title-message warning"> required </span>
            </span>
            <span v-else-if="isRequiredType && props.title" class="ui-form-title-message"> - optional </span>
        </div>

        <div v-if="showField" class="ui-form-field" :data-label="props.title">
            <FormBoolean v-if="props.type === 'boolean'" :id="props.id" v-model="currentValue" />
            <FormHidden v-else-if="isHiddenType" :id="props.id" v-model="currentValue" :info="attrs['info']" />
            <FormNumber
                v-else-if="props.type === 'integer' || props.type === 'float'"
                :id="props.id"
                v-model="currentValue"
                :max="attrs.max"
                :min="attrs.min"
                :type="type"
                :workflow-building-mode="workflowBuildingMode" />
<<<<<<< HEAD
            <FormOptionalText
                v-else-if="type === 'select' && attrs.is_workflow == true && attrs.optional"
                :id="id"
                v-model="currentValue"
                :readonly="attrs.readonly"
                :value="attrs.value"
                :area="attrs.area"
                :placeholder="attrs.placeholder"
                :color="attrs.color"
                :multiple="attrs.multiple"
                :style="attrs.style"
                :datalist="attrs.datalist"
                :type="type" />
            <FormText
                v-else-if="
                    type === 'text' ||
                    type === 'password' ||
                    (type === 'select' && attrs.is_workflow == true) ||
                    (type === 'genomebuild' && attrs.is_workflow == true) ||
                    (type === 'data_column' && attrs.is_workflow == true) ||
                    (type === 'group_tag' && attrs.is_workflow == true)
                "
                :id="id"
                v-model="currentValue"
                :readonly="attrs.readonly"
                :value="attrs.value"
                :area="attrs.area"
                :placeholder="attrs.placeholder"
                :color="attrs.color"
                :multiple="attrs.multiple"
                :style="attrs.style"
                :datalist="attrs.datalist"
                :type="type" />
            <FormColor v-else-if="type == 'color'" :id="id" v-model="currentValue" />
            <FormDirectory v-else-if="type == 'directory_uri'" v-model="currentValue" />
=======
            <FormSelection
                v-else-if="props.type == 'select' && attrs.display == 'radio'"
                v-model="currentValue"
                :id="id"
                :data="attrs.data"
                :display="attrs.display"
                :options="attrs.options"
                :optional="attrs.optional"
                :multiple="attrs.multiple" />
            <FormColor v-else-if="props.type === 'color'" :id="props.id" v-model="currentValue" />
            <FormDirectory v-else-if="props.type === 'directory_uri'" v-model="currentValue" />
>>>>>>> 9fe4c369
            <FormParameter
                v-else-if="backbonejs"
                :id="props.id"
                v-model="currentValue"
                :data-label="props.title"
                :type="props.type"
                :attributes="attrs" />
            <FormInput v-else :id="props.id" v-model="currentValue" :area="attrs['area']" />
        </div>

        <div v-if="showPreview" class="ui-form-preview pt-1 pl-2 mt-1">{{ previewText }}</div>
        <span v-if="Boolean(helpText)" class="ui-form-info form-text text-muted" v-html="helpText" />
    </div>
</template>

<<<<<<< HEAD
<script>
import _ from "underscore";
import FormBoolean from "./Elements/FormBoolean";
import FormHidden from "./Elements/FormHidden";
import FormInput from "./Elements/FormInput";
import FormParameter from "./Elements/FormParameter";
import FormColor from "./Elements/FormColor";
import FormDirectory from "./Elements/FormDirectory";
import FormNumber from "./Elements/FormNumber";
import FormText from "./Elements/FormText";
import FormOptionalText from "./Elements/FormOptionalText";

export default {
    components: {
        FormBoolean,
        FormHidden,
        FormInput,
        FormNumber,
        FormText,
        FormColor,
        FormParameter,
        FormDirectory,
        FormOptionalText,
    },
    props: {
        id: {
            type: String,
            default: "identifer",
        },
        type: {
            type: String,
            default: "",
        },
        value: {
            default: null,
        },
        title: {
            type: String,
            default: null,
        },
        refreshOnChange: {
            type: Boolean,
            default: false,
        },
        help: {
            type: String,
            default: null,
        },
        error: {
            type: String,
            default: null,
        },
        backbonejs: {
            type: Boolean,
            default: false,
        },
        disabled: {
            type: Boolean,
            default: false,
        },
        attributes: {
            type: Object,
            default: null,
        },
        collapsedEnableText: {
            type: String,
            default: "Enable",
        },
        collapsedDisableText: {
            type: String,
            default: "Disable",
        },
        collapsedEnableIcon: {
            type: String,
            default: "fa fa-caret-square-o-down",
        },
        collapsedDisableIcon: {
            type: String,
            default: "fa fa-caret-square-o-up",
        },
        connectedEnableText: {
            type: String,
            default: "Remove connection from module.",
        },
        connectedDisableText: {
            type: String,
            default: "Add connection to module.",
        },
        connectedEnableIcon: {
            type: String,
            default: "fa fa fa-times",
        },
        connectedDisableIcon: {
            type: String,
            default: "fa fa-arrows-h",
        },
        workflowBuildingMode: {
            type: Boolean,
            default: false,
        },
    },
    data() {
        return {
            collapsed: false,
            connected: false,
            connectedValue: { __class__: "ConnectedValue" },
        };
    },
    computed: {
        elementId() {
            return `form-element-${this.id}`;
        },
        argument() {
            return this.attrs["argument"];
        },
        attrs() {
            return this.attributes || this.$attrs;
        },
        cls() {
            return this.hasError && "alert alert-info";
        },
        collapsible() {
            return !this.disabled && this.collapsibleValue !== undefined;
        },
        collapsibleValue() {
            return this.attrs["collapsible_value"];
        },
        collapsiblePreview() {
            return this.attrs["collapsible_preview"];
        },
        connectable() {
            return this.collapsible && this.attrs["connectable"];
        },
        currentValue: {
            get() {
                return this.value;
            },
            set(val) {
                this.setValue(val);
            },
        },
        defaultValue() {
            return this.attrs["default_value"];
        },
        hasError() {
            return !!this.error;
        },
        helpText() {
            const help = this.help;
            const helpArgument = this.argument;
            if (helpArgument && help.indexOf(`(${helpArgument})`) == -1) {
                return `${help} (${helpArgument})`;
            }
            return help;
        },
        isHidden() {
            return this.attrs["hidden"];
        },
        isHiddenType() {
            return (
                ["hidden", "hidden_data", "baseurl"].includes(this.type) ||
                (this.attributes && this.attributes.titleonly)
            );
        },
        previewText() {
            return _.escape(this.textValue).replace(/\n/g, "<br>");
        },
        showField() {
            return !this.collapsed && !this.disabled;
        },
        showPreview() {
            return (this.collapsed && this.collapsiblePreview) || this.disabled;
        },
        textValue() {
            return this.attrs["text_value"];
        },
    },
    created() {
        this.initialState();
    },
    methods: {
        /** Submits a changed value. */
        setValue(value) {
            this.$emit("input", value, this.id);
            this.$emit("change", this.refreshOnChange);
        },
        /**
         * Determines to wether expand or collapse the input.
         */
        initialState() {
            this.setValue(this.value);
            const collapsibleValue = this.collapsibleValue;
            const value = JSON.stringify(this.value);
            this.connected = value == JSON.stringify(this.connectedValue);
            this.collapsed =
                this.connected || (collapsibleValue !== undefined && value == JSON.stringify(collapsibleValue));
        },
        /**
         * Handles collapsible toggle.
         */
        onCollapse() {
            this.collapsed = !this.collapsed;
            this.connected = false;
            if (this.collapsed) {
                this.setValue(this.collapsibleValue);
            } else {
                this.setValue(this.defaultValue);
            }
        },
        /**
         * Handles connected state.
         */
        onConnect() {
            this.connected = !this.connected;
            this.collapsed = this.connected;
            if (this.connected) {
                this.setValue(this.connectedValue);
            } else {
                this.setValue(this.defaultValue);
            }
        },
    },
};
</script>
=======
<style lang="scss" scoped>
@import "theme/blue.scss";
@import "~@fortawesome/fontawesome-free/scss/_variables";

.ui-form-element {
    margin-top: $margin-v * 0.25;
    margin-bottom: $margin-v * 0.25;
    overflow: visible;
    clear: both;

    .ui-form-title {
        word-wrap: break-word;
        font-weight: bold;

        .ui-form-title-message {
            font-size: $font-size-base * 0.7;
            font-weight: 300;
            vertical-align: text-top;
            color: $text-light;
            cursor: default;
        }

        .ui-form-title-star {
            color: $text-light;
            font-weight: 300;
            cursor: default;
        }

        .warning {
            color: $brand-danger;
        }
    }

    .ui-form-field {
        position: relative;
        margin-top: $margin-v * 0.25;
    }

    &:deep(.ui-form-collapsible-icon),
    &:deep(.ui-form-connected-icon) {
        border: none;
        background: none;
        padding: 0;
        line-height: 1;
        font-size: 1.2em;

        &:hover {
            color: $brand-info;
        }

        &:focus {
            color: $brand-primary;
        }

        &:active {
            background: none;
        }
    }
}
</style>
>>>>>>> 9fe4c369
<|MERGE_RESOLUTION|>--- conflicted
+++ resolved
@@ -7,6 +7,8 @@
 import FormColor from "./Elements/FormColor";
 import FormDirectory from "./Elements/FormDirectory";
 import FormNumber from "./Elements/FormNumber";
+import FormText from "./Elements/FormText";
+import FormOptionalText from "./Elements/FormOptionalText";
 import { FontAwesomeIcon } from "@fortawesome/vue-fontawesome";
 import { ref, computed, useAttrs } from "vue";
 
@@ -256,7 +258,6 @@
                 :min="attrs.min"
                 :type="type"
                 :workflow-building-mode="workflowBuildingMode" />
-<<<<<<< HEAD
             <FormOptionalText
                 v-else-if="type === 'select' && attrs.is_workflow == true && attrs.optional"
                 :id="id"
@@ -292,7 +293,6 @@
                 :type="type" />
             <FormColor v-else-if="type == 'color'" :id="id" v-model="currentValue" />
             <FormDirectory v-else-if="type == 'directory_uri'" v-model="currentValue" />
-=======
             <FormSelection
                 v-else-if="props.type == 'select' && attrs.display == 'radio'"
                 v-model="currentValue"
@@ -304,7 +304,6 @@
                 :multiple="attrs.multiple" />
             <FormColor v-else-if="props.type === 'color'" :id="props.id" v-model="currentValue" />
             <FormDirectory v-else-if="props.type === 'directory_uri'" v-model="currentValue" />
->>>>>>> 9fe4c369
             <FormParameter
                 v-else-if="backbonejs"
                 :id="props.id"
@@ -320,232 +319,6 @@
     </div>
 </template>
 
-<<<<<<< HEAD
-<script>
-import _ from "underscore";
-import FormBoolean from "./Elements/FormBoolean";
-import FormHidden from "./Elements/FormHidden";
-import FormInput from "./Elements/FormInput";
-import FormParameter from "./Elements/FormParameter";
-import FormColor from "./Elements/FormColor";
-import FormDirectory from "./Elements/FormDirectory";
-import FormNumber from "./Elements/FormNumber";
-import FormText from "./Elements/FormText";
-import FormOptionalText from "./Elements/FormOptionalText";
-
-export default {
-    components: {
-        FormBoolean,
-        FormHidden,
-        FormInput,
-        FormNumber,
-        FormText,
-        FormColor,
-        FormParameter,
-        FormDirectory,
-        FormOptionalText,
-    },
-    props: {
-        id: {
-            type: String,
-            default: "identifer",
-        },
-        type: {
-            type: String,
-            default: "",
-        },
-        value: {
-            default: null,
-        },
-        title: {
-            type: String,
-            default: null,
-        },
-        refreshOnChange: {
-            type: Boolean,
-            default: false,
-        },
-        help: {
-            type: String,
-            default: null,
-        },
-        error: {
-            type: String,
-            default: null,
-        },
-        backbonejs: {
-            type: Boolean,
-            default: false,
-        },
-        disabled: {
-            type: Boolean,
-            default: false,
-        },
-        attributes: {
-            type: Object,
-            default: null,
-        },
-        collapsedEnableText: {
-            type: String,
-            default: "Enable",
-        },
-        collapsedDisableText: {
-            type: String,
-            default: "Disable",
-        },
-        collapsedEnableIcon: {
-            type: String,
-            default: "fa fa-caret-square-o-down",
-        },
-        collapsedDisableIcon: {
-            type: String,
-            default: "fa fa-caret-square-o-up",
-        },
-        connectedEnableText: {
-            type: String,
-            default: "Remove connection from module.",
-        },
-        connectedDisableText: {
-            type: String,
-            default: "Add connection to module.",
-        },
-        connectedEnableIcon: {
-            type: String,
-            default: "fa fa fa-times",
-        },
-        connectedDisableIcon: {
-            type: String,
-            default: "fa fa-arrows-h",
-        },
-        workflowBuildingMode: {
-            type: Boolean,
-            default: false,
-        },
-    },
-    data() {
-        return {
-            collapsed: false,
-            connected: false,
-            connectedValue: { __class__: "ConnectedValue" },
-        };
-    },
-    computed: {
-        elementId() {
-            return `form-element-${this.id}`;
-        },
-        argument() {
-            return this.attrs["argument"];
-        },
-        attrs() {
-            return this.attributes || this.$attrs;
-        },
-        cls() {
-            return this.hasError && "alert alert-info";
-        },
-        collapsible() {
-            return !this.disabled && this.collapsibleValue !== undefined;
-        },
-        collapsibleValue() {
-            return this.attrs["collapsible_value"];
-        },
-        collapsiblePreview() {
-            return this.attrs["collapsible_preview"];
-        },
-        connectable() {
-            return this.collapsible && this.attrs["connectable"];
-        },
-        currentValue: {
-            get() {
-                return this.value;
-            },
-            set(val) {
-                this.setValue(val);
-            },
-        },
-        defaultValue() {
-            return this.attrs["default_value"];
-        },
-        hasError() {
-            return !!this.error;
-        },
-        helpText() {
-            const help = this.help;
-            const helpArgument = this.argument;
-            if (helpArgument && help.indexOf(`(${helpArgument})`) == -1) {
-                return `${help} (${helpArgument})`;
-            }
-            return help;
-        },
-        isHidden() {
-            return this.attrs["hidden"];
-        },
-        isHiddenType() {
-            return (
-                ["hidden", "hidden_data", "baseurl"].includes(this.type) ||
-                (this.attributes && this.attributes.titleonly)
-            );
-        },
-        previewText() {
-            return _.escape(this.textValue).replace(/\n/g, "<br>");
-        },
-        showField() {
-            return !this.collapsed && !this.disabled;
-        },
-        showPreview() {
-            return (this.collapsed && this.collapsiblePreview) || this.disabled;
-        },
-        textValue() {
-            return this.attrs["text_value"];
-        },
-    },
-    created() {
-        this.initialState();
-    },
-    methods: {
-        /** Submits a changed value. */
-        setValue(value) {
-            this.$emit("input", value, this.id);
-            this.$emit("change", this.refreshOnChange);
-        },
-        /**
-         * Determines to wether expand or collapse the input.
-         */
-        initialState() {
-            this.setValue(this.value);
-            const collapsibleValue = this.collapsibleValue;
-            const value = JSON.stringify(this.value);
-            this.connected = value == JSON.stringify(this.connectedValue);
-            this.collapsed =
-                this.connected || (collapsibleValue !== undefined && value == JSON.stringify(collapsibleValue));
-        },
-        /**
-         * Handles collapsible toggle.
-         */
-        onCollapse() {
-            this.collapsed = !this.collapsed;
-            this.connected = false;
-            if (this.collapsed) {
-                this.setValue(this.collapsibleValue);
-            } else {
-                this.setValue(this.defaultValue);
-            }
-        },
-        /**
-         * Handles connected state.
-         */
-        onConnect() {
-            this.connected = !this.connected;
-            this.collapsed = this.connected;
-            if (this.connected) {
-                this.setValue(this.connectedValue);
-            } else {
-                this.setValue(this.defaultValue);
-            }
-        },
-    },
-};
-</script>
-=======
 <style lang="scss" scoped>
 @import "theme/blue.scss";
 @import "~@fortawesome/fontawesome-free/scss/_variables";
@@ -605,5 +378,4 @@
         }
     }
 }
-</style>
->>>>>>> 9fe4c369
+</style>