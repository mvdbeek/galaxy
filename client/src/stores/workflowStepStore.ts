import Vue from "vue";
import { defineStore } from "pinia";
import { useConnectionStore } from "@/stores/workflowConnectionStore";
import { Connection } from "@/stores/workflowConnectionStore";
import type { CollectionTypeDescriptor } from "@/components/Workflow/Editor/modules/collectionTypeDescription";
import { assertDefined } from "@/utils/assertions";

interface State {
    steps: { [index: string]: Step };
    stepIndex: number;
    stepMapOver: { [index: number]: CollectionTypeDescriptor };
    stepInputMapOver: StepInputMapOver;
}

interface StepPosition {
    top: number;
    left: number;
}

/*
      "ChangeDatatypeActionout_file1": {
        "action_type": "ChangeDatatypeAction",
        "output_name": "out_file1",
        "action_arguments": {
          "newtype": "ab1"
        }
      }
*/

export interface PostJobAction {
    action_type: string;
    output_name: string;
    action_arguments: {
        [index: string]: string;
    };
}

export interface PostJobActions {
    [index: string]: PostJobAction;
}

export interface DataOutput {
    extensions: string[];
    name: string;
    optional: boolean;
}

export interface CollectionOutput extends Omit<DataOutput, "type"> {
    collection: boolean;
    collection_type: string;
    collection_type_source: string | null;
}

export declare const ParameterTypes: "text" | "integer" | "float" | "boolean" | "color";
export interface ParameterOutput extends Omit<DataOutput, "type" | "extensions"> {
    type: typeof ParameterTypes;
    parameter: true;
}

interface BaseStepInput {
    name: string;
    label: string;
    multiple: boolean;
    extensions: string[];
    optional: boolean;
    input_type: string;
    input_subworkflow_step_id?: number;
}

export interface DataStepInput extends BaseStepInput {
    input_type: "dataset";
}

export interface DataCollectionStepInput extends BaseStepInput {
    input_type: "dataset_collection";
    collection_types: string[];
}

export interface ParameterStepInput extends Omit<BaseStepInput, "input_type"> {
    input_type: "parameter";
    type: typeof ParameterTypes;
}

export type InputTerminalSource = DataStepInput | DataCollectionStepInput | ParameterStepInput;
export type OutputTerminalSource = DataOutput | CollectionOutput | ParameterOutput;
export type TerminalSource = InputTerminalSource | OutputTerminalSource;

interface WorkflowOutput {
    output_name: string;
    label?: string | null;
    uuid?: string | null;
}

export interface NewStep {
    annotation?: string;
    config_form?: { [index: string]: any };
    content_id?: string | null;
    id?: number;
    errors?: string[] | null;
    input_connections: StepInputConnection;
    inputs: Array<InputTerminalSource>;
    label?: string | null;
    name: string;
    outputs: Array<OutputTerminalSource>;
    position?: StepPosition;
    post_job_actions?: PostJobActions;
    tool_state: Record<string, unknown>;
    tooltip?: string;
    type: "tool" | "data_input" | "data_collection_input" | "subworkflow" | "parameter_input" | "pause";
    uuid?: string;
    when?: string | null;
    workflow_outputs?: WorkflowOutput[];
}

export interface Step extends NewStep {
    id: number;
}

export interface Steps {
    [index: string]: Step;
}

export interface StepInputConnection {
    [index: string]: ConnectionOutputLink | ConnectionOutputLink[] | undefined;
}

export interface ConnectionOutputLink {
    output_name: string;
    id: number;
    input_subworkflow_step_id?: number;
}

interface WorkflowOutputs {
    [index: string]: {
        stepId: number;
        outputName: string;
    };
}

interface StepInputMapOver {
    [index: number]: { [index: string]: CollectionTypeDescriptor };
}

export const useWorkflowStepStore = defineStore("workflowStepStore", {
    state: (): State => ({
        steps: {} as Steps,
        stepMapOver: {} as { [index: number]: CollectionTypeDescriptor },
        stepInputMapOver: {} as StepInputMapOver,
        stepIndex: -1,
    }),
    getters: {
        getStep(state: State) {
            return (stepId: number): Step | undefined => {
                return state.steps[stepId.toString()];
            };
        },
        getStepExtraInputs(state: State) {
            const extraInputs: { [index: number]: InputTerminalSource[] } = {};
            Object.values(state.steps).forEach((step) => {
                if (step?.when !== undefined) {
                    Object.keys(step.input_connections).forEach((inputName) => {
                        if (!step.inputs.find((input) => input.name === inputName) && step.when?.includes(inputName)) {
                            const terminalSource = {
                                name: inputName,
                                optional: false,
                                input_type: "parameter" as const,
                                type: "boolean" as const,
                                multiple: false,
                                label: inputName,
                                extensions: [],
                            };
                            if (extraInputs[step.id]) {
                                extraInputs[step.id].push(terminalSource);
                            } else {
                                extraInputs[step.id] = [terminalSource];
                            }
                        }
                    });
                }
            });
            return (stepId: number) => extraInputs[stepId] || [];
        },
        getStepIndex(state: State) {
            return Math.max(...Object.values(state.steps).map((step) => step.id), state.stepIndex);
        },
        hasActiveOutputs(state: State) {
            return Boolean(Object.values(state.steps).find((step) => step.workflow_outputs?.length));
        },
        workflowOutputs(state: State) {
            const workflowOutputs: WorkflowOutputs = {};
            Object.values(state.steps).forEach((step) => {
                if (step.workflow_outputs?.length) {
                    step.workflow_outputs.forEach((workflowOutput) => {
                        if (workflowOutput.label) {
                            workflowOutputs[workflowOutput.label] = {
                                outputName: workflowOutput.output_name,
                                stepId: step.id,
                            };
                        }
                    });
                }
            });
            return workflowOutputs;
        },
    },
    actions: {
        addStep(newStep: NewStep): Step {
            const stepId = newStep.id ? newStep.id : this.getStepIndex + 1;
            newStep.id = stepId;
            const step = newStep as Step;
            Vue.set(this.steps, stepId.toString(), step);
            const connectionStore = useConnectionStore();
            stepToConnections(step).map((connection) => connectionStore.addConnection(connection));
            return step;
        },
        updateStep(this: State, step: Step) {
            step.workflow_outputs = step.workflow_outputs?.filter((workflowOutput) =>
                step.outputs.find((output) => workflowOutput.output_name == output.name)
            );
            this.steps[step.id.toString()] = step;
        },
        changeStepMapOver(stepId: number, mapOver: CollectionTypeDescriptor) {
            Vue.set(this.stepMapOver, stepId, mapOver);
        },
        resetStepInputMapOver(stepId: number) {
            Vue.set(this.stepInputMapOver, stepId, {});
        },
        changeStepInputMapOver(stepId: number, inputName: string, mapOver: CollectionTypeDescriptor) {
            if (this.stepInputMapOver[stepId]) {
                Vue.set(this.stepInputMapOver[stepId], inputName, mapOver);
            } else {
                Vue.set(this.stepInputMapOver, stepId, { [inputName]: mapOver });
            }
        },
        addConnection(connection: Connection) {
            const inputStep = this.getStep(connection.input.stepId);
<<<<<<< HEAD
            assertDefined(
                inputStep,
                `Failed to add connection, because step with id ${connection.input.stepId} is undefined`
            );
=======
            const input = inputStep.inputs.find((input) => input.name === connection.input.name);
            const connectionLink: ConnectionOutputLink = {
                output_name: connection.output.name,
                id: connection.output.stepId,
            };
            if (input && "input_subworkflow_step_id" in input && input.input_subworkflow_step_id !== undefined) {
                connectionLink["input_subworkflow_step_id"] = input.input_subworkflow_step_id;
            }
>>>>>>> ffa2fb3e
            const updatedStep = {
                ...inputStep,
                input_connections: {
                    ...inputStep.input_connections,
                    [connection.input.name]: connectionLink,
                },
            };
            this.updateStep(updatedStep);
        },
        removeConnection(connection: Connection) {
            const inputStep = this.getStep(connection.input.stepId);
            assertDefined(
                inputStep,
                `Failed to remove connection, because step with id ${connection.input.stepId} is undefined`
            );
            Vue.delete(inputStep.input_connections, connection.input.name);
            this.updateStep(inputStep);
        },
        removeStep(this: State, stepId: number) {
            const connectionStore = useConnectionStore();
            connectionStore
                .getConnectionsForStep(stepId)
                .map((connection) => connectionStore.removeConnection(connection.input));
            Vue.delete(this.steps, stepId.toString());
        },
    },
});

export function stepToConnections(step: Step): Connection[] {
    const connections: Connection[] = [];
    if (step.input_connections) {
        Object.entries(step?.input_connections).forEach(([inputName, outputArray]) => {
            if (outputArray === undefined) {
                return;
            }
            if (!Array.isArray(outputArray)) {
                outputArray = [outputArray];
            }
            outputArray.forEach((output) => {
                const connection = new Connection(
                    {
                        stepId: step.id,
                        name: inputName,
                        connectorType: "input",
                    },
                    {
                        stepId: output.id,
                        name: output.output_name,
                        connectorType: "output",
                    }
                );
                const connectionInput = step.inputs.find((input) => input.name == inputName);
                if (connectionInput && "input_subworkflow_step_id" in connectionInput) {
                    connection.input.input_subworkflow_step_id = connectionInput.input_subworkflow_step_id;
                }
                connections.push(connection);
            });
        });
    }
    return connections;
}<|MERGE_RESOLUTION|>--- conflicted
+++ resolved
@@ -234,12 +234,10 @@
         },
         addConnection(connection: Connection) {
             const inputStep = this.getStep(connection.input.stepId);
-<<<<<<< HEAD
             assertDefined(
                 inputStep,
                 `Failed to add connection, because step with id ${connection.input.stepId} is undefined`
             );
-=======
             const input = inputStep.inputs.find((input) => input.name === connection.input.name);
             const connectionLink: ConnectionOutputLink = {
                 output_name: connection.output.name,
@@ -248,7 +246,6 @@
             if (input && "input_subworkflow_step_id" in input && input.input_subworkflow_step_id !== undefined) {
                 connectionLink["input_subworkflow_step_id"] = input.input_subworkflow_step_id;
             }
->>>>>>> ffa2fb3e
             const updatedStep = {
                 ...inputStep,
                 input_connections: {
