[metadata]
author = Galaxy Project and Community
author_email = galaxy-committers@lists.galaxyproject.org
classifiers =
    Development Status :: 5 - Production/Stable
    Environment :: Console
    Intended Audience :: Developers
    License :: OSI Approved :: Academic Free License (AFL)
    Natural Language :: English
    Operating System :: POSIX
    Programming Language :: Python :: 3
    Programming Language :: Python :: 3.7
    Programming Language :: Python :: 3.8
    Programming Language :: Python :: 3.9
    Programming Language :: Python :: 3.10
    Programming Language :: Python :: 3.11
    Topic :: Software Development
    Topic :: Software Development :: Code Generators
    Topic :: Software Development :: Testing
description = Galaxy tool and tool dependency utilities
keywords =
    Galaxy
license = AFL
license_files =
    LICENSE
long_description = file: README.rst, HISTORY.rst
long_description_content_type = text/x-rst
name = galaxy-tool-util
url = https://github.com/galaxyproject/galaxy
version = 23.1.dev0

[options]
include_package_data = True
install_requires =
    galaxy-util>=22.1
    conda-package-streaming
    lxml
    MarkupSafe
<<<<<<< HEAD
    packaging
    pydantic
=======
    packaging<22
    pydantic<2
>>>>>>> 34e75800
    PyYAML
    requests
    sortedcontainers
    typing-extensions
packages = find:
python_requires = >=3.7

[options.entry_points]
console_scripts =
        galaxy-tool-test = galaxy.tool_util.verify.script:main
        mulled-build = galaxy.tool_util.deps.mulled.mulled_build:main
        mulled-build-channel = galaxy.tool_util.deps.mulled.mulled_build_channel:main
        mulled-build-files = galaxy.tool_util.deps.mulled.mulled_build_files:main
        mulled-build-tool = galaxy.tool_util.deps.mulled.mulled_build_tool:main
        mulled-hash = galaxy.tool_util.deps.mulled.mulled_hash:main
        mulled-list = galaxy.tool_util.deps.mulled.mulled_list:main
        mulled-search = galaxy.tool_util.deps.mulled.mulled_search:main
        mulled-update-singularity-containers = galaxy.tool_util.deps.mulled.mulled_update_singularity_containers:main

[options.extras_require]
cwl =
    cwltool==3.1.20221109155812
mulled =
    jinja2
    Whoosh
edam =
    edam-ontology

[options.packages.find]
exclude =
    tests*<|MERGE_RESOLUTION|>--- conflicted
+++ resolved
@@ -36,13 +36,8 @@
     conda-package-streaming
     lxml
     MarkupSafe
-<<<<<<< HEAD
     packaging
-    pydantic
-=======
-    packaging<22
     pydantic<2
->>>>>>> 34e75800
     PyYAML
     requests
     sortedcontainers
