#!/bin/sh

<<<<<<< HEAD
cellxgene launch --host 0.0.0.0 --port 8080 /tmp/galaxy_cellxgene*
=======
get -i ${DATASET_HID} \
    && mv /import/${DATASET_HID} /import/${DATASET_HID}.h5ad \
    && cellxgene launch --host 0.0.0.0 --port 80 /import/${DATASET_HID}.h5ad
>>>>>>> fd76faa9
<|MERGE_RESOLUTION|>--- conflicted
+++ resolved
@@ -1,9 +1,5 @@
 #!/bin/sh
 
-<<<<<<< HEAD
-cellxgene launch --host 0.0.0.0 --port 8080 /tmp/galaxy_cellxgene*
-=======
 get -i ${DATASET_HID} \
     && mv /import/${DATASET_HID} /import/${DATASET_HID}.h5ad \
-    && cellxgene launch --host 0.0.0.0 --port 80 /import/${DATASET_HID}.h5ad
->>>>>>> fd76faa9
+    && cellxgene launch --host 0.0.0.0 --port 80 /import/${DATASET_HID}.h5ad