<?xml version="1.0"?>
<OIDC>
    <provider name="Google">
        <client_id> ... </client_id>
        <client_secret> ... </client_secret>
        <redirect_uri>http://localhost:8080/authnz/google/callback</redirect_uri>

        <prompt>consent</prompt>
        <!--The value of this parameter (i.e., prompt) specifies whether the Google authorization server should prompt
         a galaxy user for (re)authorization and consent. The possible values are: `none`, `consent`, and
         `select_account`. HOWEVER, DO NOT USE `none`, because it will cause authentication failure for new users.
         see the following page for more information:
         https://developers.google.com/identity/protocols/OpenIDConnect#prompt

         If you want the consent screen to be shown to the new users only, and re-authorization happen without
         asking for user's consent, then remove this attribute.

         NOTE: Galaxy sets OIDC 'scope' (requested scope of access to user's account) to `openid`. This is the
         minimum scope value that request only user's email address and profile name. For login process Galaxy
         does not need any more information, hence we request minimum possible information. By design, Google
         does NOT show consent screen for this scope, hence user will only see a login page when they try to
         login to Galaxy using their Google account.
        -->
    </provider>
<<<<<<< HEAD
    <provider name="Okta">
        <client_id> ... </client_id>
        <client_secret> ... </client_secret>
        <redirect_uri>http://localhost:8080/authnz/okta/callback</redirect_uri>
        <!-- Okta API URL, based on 2nd URL here: https://developer.okta.com/docs/api/resources/oidc#2-okta-as-the-identity-platform-for-your-app-or-api
        This has subsequently had the '/v1/authorize' removed. In productive deployments, this will likely resemble:
        https://${company}.okta.com/oauth2/${authServerId}/
         -->
        <api_url>https://dev-000000.oktapreview.com/oauth2/default</api_url>
    </provider>

=======

    <!-- Documentation: http://globus-integration-examples.readthedocs.io -->
    <provider name="Globus">
        <client_id> ... </client_id>
        <client_secret> ... /client_secret>
        <redirect_uri>http://localhost:8080/authnz/globus/callback</redirect_uri>

        <prompt>consent</prompt>
    </provider>
>>>>>>> 07a491da
</OIDC><|MERGE_RESOLUTION|>--- conflicted
+++ resolved
@@ -22,7 +22,16 @@
          login to Galaxy using their Google account.
         -->
     </provider>
-<<<<<<< HEAD
+
+    <!-- Documentation: http://globus-integration-examples.readthedocs.io -->
+    <provider name="Globus">
+        <client_id> ... </client_id>
+        <client_secret> ... /client_secret>
+        <redirect_uri>http://localhost:8080/authnz/globus/callback</redirect_uri>
+
+        <prompt>consent</prompt>
+    </provider>
+
     <provider name="Okta">
         <client_id> ... </client_id>
         <client_secret> ... </client_secret>
@@ -33,16 +42,4 @@
          -->
         <api_url>https://dev-000000.oktapreview.com/oauth2/default</api_url>
     </provider>
-
-=======
-
-    <!-- Documentation: http://globus-integration-examples.readthedocs.io -->
-    <provider name="Globus">
-        <client_id> ... </client_id>
-        <client_secret> ... /client_secret>
-        <redirect_uri>http://localhost:8080/authnz/globus/callback</redirect_uri>
-
-        <prompt>consent</prompt>
-    </provider>
->>>>>>> 07a491da
 </OIDC>