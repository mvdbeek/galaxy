# Python CircleCI 2.0 configuration file
version: 2
variables:
  restore_repo_cache: &restore_repo_cache
    restore_cache:
      keys:
        - v1-repo-{{ .Environment.CIRCLE_SHA1 }}
  restore_yarn_cache: &restore_yarn_cache
    restore_cache:
      keys:
        - v1-repo-{{ .Environment.CIRCLE_SHA1 }}
        - yarn-packages-{{ checksum "client/yarn.lock" }}
  save_yarn_cache: &save_yarn_cache
    save_cache:
      key: yarn-packages-{{ checksum "client/yarn.lock" }}
      paths:
        - ~/.cache/yarn
  install_tox: &install_tox
    run: sudo pip install tox
  install_ffprobe: &install_ffprobe
    run: sudo apt-get update && sudo apt-get install ffmpeg -y
  set_workdir: &set_workdir
    working_directory: ~/repo
  requires_get_code: &requires_get_code
    requires:
      - get_code
jobs:
  get_code:
    docker:
      - image: circleci/python:3.6
    <<: *set_workdir
    steps:
      # Replace standard code checkout with shallow clone to speed things up.
      - run:
          name: Checkout code
          command: |-
              # Add github.com to known hosts
              mkdir -p ~/.ssh
              echo 'github.com ssh-rsa AAAAB3NzaC1yc2EAAAABIwAAAQEAq2A7hRGmdnm9tUDbO9IDSwBK6TbQa+PXYPCPy6rbTrTtw7PHkccKrpp0yVhp5HdEIcKr6pLlVDBfOLX9QUsyCOV0wzfjIJNlGEYsdlLJizHhbn2mUjvSAHQqZETYP81eFzLQNnPHt4EVVUh7VfDESU84KezmD5QlWpXLmvU31/yMf+Se8xhHTvKSCZIFImWwoG6mbUoWf9nzpIoaSjB+weqqUUmpaaasXVal72J+UX2B+2RPW3RcT0eOzQgqlJL3RKrTJvdsjE3JEAvGq3lGHSZXy28G3skua2SmVi/w4yCE6gbODqnTWlg7+wC604ydGXA8VJiS5ap43JXiUFFAaQ==
              ' >> ~/.ssh/known_hosts

              # Add the user ssh key and set correct perms
              (umask 077; touch ~/.ssh/id_rsa)
              chmod 0600 ~/.ssh/id_rsa
              echo "$CHECKOUT_KEY" > ~/.ssh/id_rsa

              # Use git+ssh instead of https
              git config --global url."ssh://git@github.com".insteadOf "https://github.com" || true
              git config --global gc.auto 0 || true

              # Shallow clone
              git clone --depth=1 "${CIRCLE_REPOSITORY_URL}" .

              if [[ -n "${CIRCLE_PR_NUMBER}" ]]; then
                  # Update PR refs for testing.
                  FETCH_REFS="${FETCH_REFS} +refs/pull/${CIRCLE_PR_NUMBER}/head:pr/${CIRCLE_PR_NUMBER}/head"
                  FETCH_REFS="${FETCH_REFS} +refs/pull/${CIRCLE_PR_NUMBER}/merge:pr/${CIRCLE_PR_NUMBER}/merge"

                  # Retrieve the refs
                  git fetch --force origin ${FETCH_REFS}

                  # Checkout PR merge ref.
                  git checkout -f "pr/${CIRCLE_PR_NUMBER}/merge"

                  # Test for *some* merge conflicts.
                  git branch --merged | grep "pr/${CIRCLE_PR_NUMBER}/head" > /dev/null
              else
                  if [ -n "$CIRCLE_TAG" ]; then
                      git fetch --depth=1 --force origin "refs/tags/${CIRCLE_TAG}"
                  else
                      git fetch --depth=1 --force origin "$CIRCLE_BRANCH:remotes/origin/$CIRCLE_BRANCH"
                  fi
                  if [ -n "$CIRCLE_TAG" ]; then
                      git reset --hard "$CIRCLE_SHA1"
                      git checkout "$CIRCLE_TAG"
                  elif [ -n "$CIRCLE_BRANCH" ]; then
                      git reset --hard "$CIRCLE_SHA1"
                      git checkout -B "$CIRCLE_BRANCH"
                  fi
                  git reset --hard "${CIRCLE_SHA1}"
              fi
      - save_cache:
          key: v1-repo-{{ .Environment.CIRCLE_SHA1 }}
          paths:
            - ~/repo
  py36_docstring:
    docker:
      - image: circleci/python:3.6
    <<: *set_workdir
    steps:
      - *restore_repo_cache
      - *install_tox
<<<<<<< HEAD
      - run: tox -e py36-lint_docstring_include_list
  py36_lint:
    docker:
      - image: circleci/python:3.6
    <<: *set_workdir
    steps:
      - *restore_repo_cache
      - *install_tox
      - run: tox -e py36-lint
  py36_unit:
=======
      - run: tox -e py35-lint_docstring_include_list
  py35_unit:
>>>>>>> dda10fe8
    docker:
      - image: circleci/python:3.6
    <<: *set_workdir
    steps:
      - *restore_repo_cache
      - *install_tox
      - *install_ffprobe
      - run: tox -e py36-unit
  py36_first_startup:
    docker:
      - image: circleci/python:3.6
    <<: *set_workdir
    steps:
      - *restore_repo_cache
      # Use this job to test the latest migrations
      - run: wget -q https://github.com/jmchilton/galaxy-downloads/raw/master/db_gx_rev_0141.sqlite
      - run: mv db_gx_rev_0141.sqlite database/universe.sqlite
      - *install_tox
      - run: tox -e py36-first_startup
  validate_test_tools:
    docker:
      - image: circleci/python:3.6
    <<: *set_workdir
    steps:
      - *restore_repo_cache
      - run: sudo apt-get update
      - run: sudo apt-get install -y libxml2-utils
      - *install_tox
      - run: tox -e validate_test_tools
  test_galaxy_packages:
    docker:
      - image: circleci/python:3.6
    <<: *set_workdir
    steps:
      - *restore_repo_cache
      - *install_tox
      - *install_ffprobe
      - run: tox -e test_galaxy_packages
  js_unit:
    docker:
      - image: circleci/node:12-browsers
    <<: *set_workdir
    steps:
      - *restore_yarn_cache
      - run: cd client && yarn install --frozen-lockfile
      - *save_yarn_cache
      - run:
          name: Build client
          command: cd client && yarn run build
          environment:
              NODE_OPTIONS: --max_old_space_size=4096
      - run: cd client && yarn run qunit
  js_lint:
    docker:
      - image: circleci/node:12-browsers
    <<: *set_workdir
    steps:
      - *restore_yarn_cache
      - run: cd client && yarn install --frozen-lockfile
      - *save_yarn_cache
      - run: cd client && yarn run eslint
      - run: cd client && yarn run prettier-check
workflows:
  version: 2
  get_code_and_test:
    jobs:
      - get_code
      - py36_docstring:
          <<: *requires_get_code
<<<<<<< HEAD
      - py36_lint:
          <<: *requires_get_code
      - py36_unit:
=======
      - py35_unit:
>>>>>>> dda10fe8
          <<: *requires_get_code
      - py36_first_startup:
          <<: *requires_get_code
      - test_galaxy_packages:
          <<: *requires_get_code
      - validate_test_tools:
          <<: *requires_get_code
      - js_unit:
          <<: *requires_get_code
      - js_lint:
          <<: *requires_get_code<|MERGE_RESOLUTION|>--- conflicted
+++ resolved
@@ -90,21 +90,8 @@
     steps:
       - *restore_repo_cache
       - *install_tox
-<<<<<<< HEAD
       - run: tox -e py36-lint_docstring_include_list
-  py36_lint:
-    docker:
-      - image: circleci/python:3.6
-    <<: *set_workdir
-    steps:
-      - *restore_repo_cache
-      - *install_tox
-      - run: tox -e py36-lint
   py36_unit:
-=======
-      - run: tox -e py35-lint_docstring_include_list
-  py35_unit:
->>>>>>> dda10fe8
     docker:
       - image: circleci/python:3.6
     <<: *set_workdir
@@ -174,13 +161,7 @@
       - get_code
       - py36_docstring:
           <<: *requires_get_code
-<<<<<<< HEAD
-      - py36_lint:
-          <<: *requires_get_code
       - py36_unit:
-=======
-      - py35_unit:
->>>>>>> dda10fe8
           <<: *requires_get_code
       - py36_first_startup:
           <<: *requires_get_code
